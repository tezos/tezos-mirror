Development Changelog
'''''''''''''''''''''

**NB:** The changelog for releases can be found at: https://octez.tezos.com/docs/CHANGES.html


This file lists the changes added to each version of octez-node,
octez-client, and the other Octez executables. The changes to the economic
protocol are documented in the ``docs/protocols/`` directory; in
particular in ``docs/protocols/alpha.rst``.

When you make a commit on master, you can add an item in one of the
following subsections (node, client, …) to document your commit or the
set of related commits. This will ensure that this change is not
forgotten in the final changelog, which can be found in ``docs/CHANGES.rst``.
By having your commits update this file you also make it easy to find the
commits which are related to your changes using ``git log -p -- CHANGES.rst``.
Relevant items are moved to ``docs/CHANGES.rst`` after each release.

Only describe changes which affect users (bug fixes and new features),
or which will affect users in the future (deprecated features),
not refactorings or tests. Changes to the documentation do not need to
be documented here either.

General
-------

- Removed binaries for Quebec. (MR :gl:`!17983`)

Node
----

- ** Breaking change ** modified RPC ``../context/contracts/<pkh>``: the result
  now contains, when called on an implicit account, a boolean field ``revealed``
  that tells if the public key of the manager has been revealed.

- Added RPC ``POST /bls/aggregate_public_keys`` to aggregate BLS
  public keys. (MR :gl:`!17461`)

- Added RPC ``POST /bls/aggregate_signatures`` to aggregate BLS
  signatures. (MR :gl:`!17461`)

- Added RPC ``POST /bls/check_proof`` to check a BLS proof. (MR
  :gl:`!17461`)

- Added RPC ``POST /bls/threshold_signatures`` to recover a BLS
  threshold signature. (MR :gl:`!17467`)

- Fixed a race condition in the external process restart mechanism which would
  prevent the validator from properly restarting. (MR :gl:`!15322`)

- Small mempool optimization: conflicts between two valid consensus
  operations are now always resolved in favor of the preexisting
  operation, regardless of contents. (MR :gl:`!18208`)

- ** Breaking change ** Bumped the snapshot version from 8 to 9, to support
  early baking, just after importing a snapshot. Snapshots of version 8 exported
  with previous versions of Octez (v22) can still be imported. Snapshots of
  version 9 are not retro-compatible with previous Octez versions (MR
  :gl:`!18387`).

- The node will detect stalled connections more quickly (on
  Linux-based distributions). This behavior can be controlled via the
  environment variable ``OCTEZ_P2P_TCP_USER_TIMEOUT``. Its default
  value is ``15000``, meaning that it will now take ``15s`` to detect
  a stalled connection (compared to up to ``15`` minutes by default on
  Linux). Users can opt out by setting the value to ``0``. (MR
  :gl:`!16907`)

- Added RPC ``GET
  /chains/<chain>/delegators_contribution/<cycle>/<baker_pkh>``, which
  provides a breakdown of all the contributions to the delegation
  portion of the baking power of the baker for the given cycle. (MR
  :gl:`!17406`)

Client
------

- Update signer messages encoding. Signing message for BLS (Tz4) addresses now
  contain signing version. (MR :gl:`!16986`)

- Add a new command ``list known remote keys <remote_signer_addr>`` that lists
  the public key hashes known to the remote signer. The signer returns them only
  if it is launched with ``--allow-list-known-keys`` argument. (MR :gl:`!17403`)

- Add a new command ``aggregate bls public keys`` to aggregate BLS
  public keys. (MR :gl:`!17461`)

- Add a new command ``aggregate bls signatures`` to aggregate BLS
  signatures. (MR :gl:`!17461`)

- Add a new command ``create bls proof`` to create a BLS proof. (MR
  :gl:`!17461`)

- Add a new command ``check bls proof`` to check a BLS proof. (MR
  :gl:`!17461`)

- It is possible to specify a different public key for ``create bls proof``
  and ``check bls proof``, using the command line option ``--override-public-key``.
  (MR :gl:`!18110`)

- Add a new command ``share bls secret key <sk> between <n> shares
  with threshold <m>`` to share a BLS secret key between ``n``
  participants so that any ``m`` participants can collaboratively sign
  messages, while fewer than ``m`` participants cannot produce a valid
  signature. Note that this command requires a secret key: make sure
  that you are in a secure environment before using it. Alternatively,
  one can implement their own version of secret sharing. (MR
  :gl:`!17467`)

- Add a new command ``threshold bls signatures`` to recover a BLS
  threshold signature. (MR :gl:`!17467`)

- Added ``--consensus-key`` and ``--companion-key`` arguments setting
  companion or consensus key at the same time as registering a given
  key as a delegate. (MRs :gl:`!17960`, :gl:`!18317`)

- Added ``--consensus-key-pop`` and ``--companion-key-pop`` arguments when updating
  bls consensus or companion key. These argument allow to provide a pre-computed
  proof of possession for the bls key instead of asking the client to compute
  it. (MR :gl:`!18084`)

- Added ``octez-client set companion key for <delegate> to <bls_key>``, setting a
  companion key for the given delegate. (MR :gl:`!17320`)

- Added ``--initial-stake`` argument to stake at the same time as
  registering a given key as a delegate or setting a delegate for a
  contract. (MR :gl:`!18282`)

- Secret key URI is no longer printed if an alias conflict occurs during key
  generation or import. (MR :gl:`!18509`)

- Add a new command ``update delegate parameters`` that allows to change either
  one or both of the staking parameters of a delegate. (MR :gl:`!17472`)

- Added ``--unencrypted`` argument for ``gen keys`` command. By default keys are
  encrypted on mainnet, this argument allow users to explicitly create
  unencrypted keys. (MR :gl:`!18601`)

Signer
------

- Add a ``--allow-list-known-keys`` argument at signer launch to allow client to
  ask for the signer list of known public key hashes. The signer returns ``List
  known keys request not allowed.`` otherwise. (MR :gl:`!17403`)

- Add a ``--allow-to-prove-possession`` argument at signer launch to allow
  client to request proof of possession of known public key hashes. The signer
  returns ``Request to prove possession is not allowed`` otherwise.
  (MR :gl:`!18137`)

- Enables daily logs by default, located under
  ``<base-dir>/logs/octez-signer/``. (MR :gl:`!18429`)

- Rename the preendorsement_high_watermarks and endorsement_high_watermarks
  files in preattestation_high_watermarks attestation_high_watermarks.
  (MR :gl:`!18481`)

Baker
-----

- Enables ``advertises_level`` in baker logs by default, logs are prefixed by
  the logging level. It can be disabled by setting ``"log" : { advertises_level
  : false }`` in the client configuration. (MR :gl:`!17737`)

- Deprecates the adaptive issuance vote from the CLI (and vote file
  configuration), the feature has been enabled and no longer requires a vote.
  Please remove it from your CLI and configuration, as the support will be
  removed in the next release. (MR :gl:`!18138`)

- Updates many baker events to better display information related to
  consensus operations, delegates, and keys. Note that these changes
  may break automatic event parsing. (MR :gl:`!18330`)

Agnostic Baker
--------------

- Deprecates the adaptive issuance vote from the CLI (and vote file
  configuration), the feature has been enabled and no longer requires a vote.
  Please remove it from your CLI and configuration, as the support will be
  removed in the next release. (MR :gl:`!18138`)

- Add support for ``run dal` and all other commands of the ``octez-dal-node`` to
  the baker. (MR :gl:`!18050`)

- Add ``run accuser`` command to replicate the behaviour of the accuser.
  (MR :gl:`!17767`)

- Enables ``advertises_level`` in baker logs by default, logs are prefixed by
  the logging level. It can be disabled by setting ``"log" : { advertises_level
  : false }`` in the client configuration. (MR :gl:`!17737`)

- Fix the support of ``--keep-alive`` for the agnostic baker. (MR :gl:`!17685`)

- The agnostic baker binary becomes ``octez-baker``. (MR :gl:`!17491`, :gl:`!17747`)

- The agnostic baker now has the same CLI as the classical baker, getting rid of the
  ``--`` separator. (MR :gl:`!17348`)

- The agnostic baker has a unified CLI such that incompatibilities between baking arguments
  for consecutive protocols can occur much harder, and will probably generate compilation
  errors. (MR :gl:`!16968`)

- The agnostic baker no longer requires the protocol specific baking binaries, instead
  it directly spawns baking processes using a protocol plugin to retrieve the necessary
  functionalities. (MR :gl:`!16583`)

- Release agnostic baker binary as experimental. (MR :gl:`!16318`)

- Use of a generic watchdog. (MR :gl:`!15508`)

- Change the binary name to ``octez-experimental-agnostic-baker``. (MR :gl:`!16434`)

- Added a mechanism for the agnostic baker to switch on new protocol. (MR :gl:`!15305`)

- Introduced a dummy agnostic baker. (MR :gl:`!15029`)

Overview: The Agnostic Baker is a protocol-independent binary that dynamically determines
and executes the appropriate baking binary based on the active protocol. It continuously
monitors the blockchain state and automatically transitions to the correct binary whenever
a new protocol is detected, such as during migrations or at startup.

Please note that this feature is in an EXPERIMENTAL phase, as clearly suggested by its name.
Therefore, it should NOT be used on ``mainnet``. For further clarifications, you can consult
the README from ``src/bin_agnostic_baker``.

Accuser
-------

- Consensus operations with different slots are no longer denunced, as this no
  longer considered a punishable misbehaviour (MR :gl:`!18049`).

- Can now denounce double consensus operations where one or both
  involved operations are aggregates. (MR :gl:`!18091`)

- Enables daily logs by default, located under
  ``<base-dir>/logs/octez-accuser-<proto>/``. (MR :gl:`!18429`)

Agnostic Accuser
----------------

- Add ``octez-accuser`` agnostic accuser binary. This behaves in a similar way
  to the agnostic baker binary, automatically switching the underlying accuser
  process at protocol migration. (MR :gl:`!17738`)

- Enables daily logs by default, located under
  ``<base-dir>/logs/octez-accuser/``. (MR :gl:`!18429`)

Proxy Server
------------

Protocol Compiler And Environment
---------------------------------

- Environment V15 uses signature V2. This change impacts the way BLS signatures
  are handled. In previous environments that used signature V1, the BLS
  signatures were expected to be produced with the ``Augmented`` cryptographic
  scheme. Starting from V15, they are expected to be produced with the ``Proof
  of possession`` cryptographic scheme. (MR :gl:`!17036`)

Codec
-----

Docker Images
-------------

Smart Rollup node
-----------------

- Add query parameter ``outbox_level`` for RPCs
  ``/local/outbox/pending/executable`` and
  ``/local/outbox/pending/unexecutable``. (MR :gl:`!16831`)

- Add a new RPC ``/local/outbox/pending`` to fetch all known outbox messages
  with their status. (MR :gl:`!16831`)

- Add a CLI argument ``--config-file`` to allow specifying a configuration file
  outside the data directory. (MR :gl:`!17225`)

- Allow to provide a remote URL for downloading snapshots in commands ``snapshot
  info`` and ``snapshot import``. (MRs :gl:`!17407`, :gl:`!17420`, :gl:`!17477`)

- Display logging levels in logs by default. (MR :gl:`!17479`)

- Allow to import snapshots from standard input with ``-``. (MR :gl:`!17463`)

- Retire old store implementation. The rollup node cannot read stores produced
  by versions < v21.0 anymore. (MR :gl:`!17933`)

<<<<<<< HEAD
- Support ``remote`` signer scheme and check remote signer available on
  startup. (MR :gl:`!16651`)
- Add a new RPC ``/local/outbox/pending`` to fetch all known outbox messages
  with their status. (MR :gl:`!16831`)

- Add a CLI argument ``--config-file`` to allow specifying a configuration file
  outside the data directory. (MR :gl:`!17225`)

- Allow to provide a remote URL for downloading snapshots in commands ``snapshot
  info`` and ``snapshot import``. (MR :gl:`!17407`)

- Use correct constant to determine executable or lost outbox messages for RPCs
  ``/local/outbox/pending`` and ``/local/outbox/pending/executable``. (MR
  :gl:`!17279`)

- Fix issue with reorgs and outbox messages execution (e.g. withdrawals on
  Etherlink) when messages are not in the new chain. (MR :gl:`!17961`)
=======
- Aggregate performance metrics for all child processes (including Irmin
  GC). (MR :gl:`!17973`)

- Add new commands ``replay block`` and ``replay blocks`` to replay one or
  multiple L1 blocks. The results are compared with what the rollup node has
  stored on disk. (MR :gl:`!18160`)

- Produce Opentelemetry traces with ``--profiling``, configurable with a field
  ``"opentelemetry"`` in the configuration. (MRs :gl:`!18274`, :gl:`!18290`,
  :gl:`!18331`, :gl:`!18344`, :gl:`!18368`, :gl:`!18433`, :gl:`!18434`,
  :gl:`!18441`, :gl:`!18466`)

- The rollup node now identifies Etherlink rollups (the rollup can also be
  forced to be identified as Etherlink with the CLI switch ``--etherlink``) and
  emit events for processed Etherlink blocks in the logs and in the traces. (MR
  :gl:`!18466`)

- The RPCs ``/global/block/{block_id}/dal/slot_headers`` and
  ``/global/block/{block_id}/dal/processed_slots`` have been deleted, since they
  are now obsolete, the DAL-related indexing logic having been moved out of the
  rollup-node (MR :gl:`!17466`).
>>>>>>> 4e3e2258

Smart Rollup WASM Debugger
--------------------------

- Moved from Released to Unreleased and removed the deb/rpm packages

Data Availability Layer (DAL)
-----------------------------

- Add an option ``--ignore-l1-config-peers`` to run nodes in isolation, without
  trying to connect to peers provided via L1 config (MR :gl:`!17632`)

DAL node
~~~~~~~~

<<<<<<< HEAD
- **Feature** The node will detect stalled connections more quickly (on
  Linux-based distributions). This behavior can be controlled via the
  environment variable ``OCTEZ_P2P_TCP_USER_TIMEOUT``. Its default
  value is ``15000``, meaning that it will now take ``15s`` to detect
  a stalled connection (compared to up to ``15`` minutes by default on
  Linux). Users can opt out by setting the value to ``0``. (MR
  :gl:`!16907`)


- **Feature** A new RPC ``/p2p/gossipsub/reconnection_delays`` which
  provides for each unreachable point, the time remaining until the
  next reconnection attempt. (MR :gl:`!16767`)

- **Bugfix** From v21.2, the ``SO_KEEP_ALIVE`` socket option was used
  for incoming connections only. It is not used with both incoming
  connections and outgoing connections.

- **Bugfix** From v21.2, the DAL node tries to recontact peers after
  the connection attempt failed. However, this MR fixes the timing
  when those attempts were made. (MR :gl:`!16466`)
=======
- **Breaking change** The CLI experimental flag ``--sqlite3-backend``
  and its corresponding configuration file field have been removed
  since SQLite is now the default storage backend for storing skip
  list cells of DAL slots. (MR :gl:`!17424`)
>>>>>>> 4e3e2258

- **Deprecation** The CLI experimental flag ``--sqlite3-backend`` and its
  corresponding configuration file field have been deprecated since
  SQLite is now the default storage backend for storing skip list
  cells for DAL slots.

- **Feature** The DAL node stores now a peers.json file in its
  directory when it is shutdown with SIGINT. This file is read if it
  exists when starting the DAL node to restore previous known
  connections quickly.

- **Bugfix** When shutting down the DAL node using SIGINT, it does a
  best effort to shutdown properly its running P2P connections

- The DAL node supports a ``config update`` command to update an
  existing configuration. It takes the same arguments as for the other
  commands. (MR :gl:`!15759`)

- **Breaking change** The configuration value ``metrics-addr`` is now an option.
  It should not break unless the value differs from the default value
  (``0.0.0.0:11733``). The new default value is ``None``, so no metrics are
  exported by default.

- **Breaking change** For the RPCs ``/p2p/gossipsub/topics/peers``,
  ``/p2p/gossipsub/pkhs/peers``, and ``/p2p/gossipsub/slot_indexes/peers``, the
  flag ``subscribed`` is removed and a new flag ``all`` is introduced. The
  default behavior is now to list peers only for topics the current peer is
  subscribed to, while the ``all`` flag can be used to recover the previous
  behavior. (MR :gl:`!14518`)

- Fixed file descriptor leak in resto affecting connections to the L1 node.
  (MR :gl:`!15322`)

- **Feature** The DAL node downloads trusted setup files when launched in observer
   or operator mode. (MR :gl:`!16102`)

- Added a new RPC ``/last_processed_level`` to retrieve the last (finalized) L1
  level processed by a DAL node (MR :gl:`!16420`)

- A warning is emitted when registering a public key hash (as an attester
  profile) that does not correspond to that of a delegate. (MR :gl:`!16336`)

- Set the message validation function at node startup, fixing
  https://gitlab.com/tezos/tezos/-/issues/7629. (MR :gl:`!15830`)

- A warning has been introduced in case it is observed that the DAL node lags
  behind the L1 node. (MR :gl:`!15756`)

- **Change** The DAL node store version has been upgraded from 1 to 2.
  The DAL node store will automatically upgrade without requiring any
  user action. For users running the DAL node with the
  ``--operator-profiles`` flag enabled, the node now uses SQLite
  specifically for managing skip list cells (MR :gl:`!15780`),
  preventing inode exhaustion. All other stores remain unchanged.

- Added a new RPC ``GET /protocol_parameters/`` that retrieve the protocol
  parameters that the DAL node uses for a given level, which by default is the
  last finalized level the node is aware of. (MR :gl:`!16704`)

- The configuration file was updated to version 2. Unused field ``neighbors``
  has been deleted. Field ``network_name`` is also deleted since it is now inferred
  from the layer 1 node (MR :gl:`!17284`). Profile encoding has been modified
  (MR :gl:`!17200`).

- RPC ``GET /p2p/gossipsub/mesh`` now accepts 2 optional flags ``slot_index`` and
  ``delegate`` which restrict the output mesh to topics related to specified slot index
  or delegate pkh (MR :gl:`!17770`).

<<<<<<< HEAD
- Increased the retention period of shards for bakers from 16 levels to 150 levels. (MR
  :gl:`!16869`)
- Added a new RPC ``GET /published_levels/<level>/known_traps`` that returns the
  trap shards that the DAL node knows. (MR :gl:`!16870`)

- Aliases have been added to the command line. ``--operator-profiles`` is now
  equivalent to ``--operator`` and ``-E`` is equivalent to ``--endpoint``.
  (MR :gl:`!17496`)

Protocol
~~~~~~~~
=======
- The DAL node now supports retrieving missing slot content from backup URIs
  specified via the ``--slots-backup-uri`` option. Current supported URI schemes
  include http(s):// and file://, allowing both remote and local fallback
  sources. An optional ``--trust-slots-backup-uris`` flag can be used to skip
  cryptographic verification of retrieved data. This is especially useful when
  replaying history or debugging. (MRs :gl:`!18059`, :gl:`!18074`, :gl:`!18124`
  and :gl:`!18181`).

- A command line option ``--config-file`` as been added, allowing to have a
  configuration file out of the data directory. (MR :gl:`!18464`)
>>>>>>> 4e3e2258

Miscellaneous
-------------

- Revert Renamed ``Bls`` file from the crypto library in ``Bls_aug.ml``. (MR :gl:`!17051`).

- Grafazos: fix netdata metrics used for hardware monitoring, and add more flexibility
  over the mountpoint allowing to observe only / and /opt mountpoints if needed . Also,
  fix the network IOs panel presentation, avoiding a grafana panel transformation.

- Grafazos: add a filter on the selected ``node_instance`` variable over all metrics (was
  previously showing data from all sources on some panels even when a specific source had
  been selected in the grafana dashboard's variable)

- Logs: fix lines with milliseconds part as ``0000`` so that all timestamps have
  the same width. (MR :gl:`!18040`)<|MERGE_RESOLUTION|>--- conflicted
+++ resolved
@@ -58,20 +58,6 @@
   with previous versions of Octez (v22) can still be imported. Snapshots of
   version 9 are not retro-compatible with previous Octez versions (MR
   :gl:`!18387`).
-
-- The node will detect stalled connections more quickly (on
-  Linux-based distributions). This behavior can be controlled via the
-  environment variable ``OCTEZ_P2P_TCP_USER_TIMEOUT``. Its default
-  value is ``15000``, meaning that it will now take ``15s`` to detect
-  a stalled connection (compared to up to ``15`` minutes by default on
-  Linux). Users can opt out by setting the value to ``0``. (MR
-  :gl:`!16907`)
-
-- Added RPC ``GET
-  /chains/<chain>/delegators_contribution/<cycle>/<baker_pkh>``, which
-  provides a breakdown of all the contributions to the delegation
-  portion of the baking power of the baker for the given cycle. (MR
-  :gl:`!17406`)
 
 Client
 ------
@@ -287,25 +273,6 @@
 - Retire old store implementation. The rollup node cannot read stores produced
   by versions < v21.0 anymore. (MR :gl:`!17933`)
 
-<<<<<<< HEAD
-- Support ``remote`` signer scheme and check remote signer available on
-  startup. (MR :gl:`!16651`)
-- Add a new RPC ``/local/outbox/pending`` to fetch all known outbox messages
-  with their status. (MR :gl:`!16831`)
-
-- Add a CLI argument ``--config-file`` to allow specifying a configuration file
-  outside the data directory. (MR :gl:`!17225`)
-
-- Allow to provide a remote URL for downloading snapshots in commands ``snapshot
-  info`` and ``snapshot import``. (MR :gl:`!17407`)
-
-- Use correct constant to determine executable or lost outbox messages for RPCs
-  ``/local/outbox/pending`` and ``/local/outbox/pending/executable``. (MR
-  :gl:`!17279`)
-
-- Fix issue with reorgs and outbox messages execution (e.g. withdrawals on
-  Etherlink) when messages are not in the new chain. (MR :gl:`!17961`)
-=======
 - Aggregate performance metrics for all child processes (including Irmin
   GC). (MR :gl:`!17973`)
 
@@ -327,7 +294,6 @@
   ``/global/block/{block_id}/dal/processed_slots`` have been deleted, since they
   are now obsolete, the DAL-related indexing logic having been moved out of the
   rollup-node (MR :gl:`!17466`).
->>>>>>> 4e3e2258
 
 Smart Rollup WASM Debugger
 --------------------------
@@ -343,38 +309,10 @@
 DAL node
 ~~~~~~~~
 
-<<<<<<< HEAD
-- **Feature** The node will detect stalled connections more quickly (on
-  Linux-based distributions). This behavior can be controlled via the
-  environment variable ``OCTEZ_P2P_TCP_USER_TIMEOUT``. Its default
-  value is ``15000``, meaning that it will now take ``15s`` to detect
-  a stalled connection (compared to up to ``15`` minutes by default on
-  Linux). Users can opt out by setting the value to ``0``. (MR
-  :gl:`!16907`)
-
-
-- **Feature** A new RPC ``/p2p/gossipsub/reconnection_delays`` which
-  provides for each unreachable point, the time remaining until the
-  next reconnection attempt. (MR :gl:`!16767`)
-
-- **Bugfix** From v21.2, the ``SO_KEEP_ALIVE`` socket option was used
-  for incoming connections only. It is not used with both incoming
-  connections and outgoing connections.
-
-- **Bugfix** From v21.2, the DAL node tries to recontact peers after
-  the connection attempt failed. However, this MR fixes the timing
-  when those attempts were made. (MR :gl:`!16466`)
-=======
 - **Breaking change** The CLI experimental flag ``--sqlite3-backend``
   and its corresponding configuration file field have been removed
   since SQLite is now the default storage backend for storing skip
   list cells of DAL slots. (MR :gl:`!17424`)
->>>>>>> 4e3e2258
-
-- **Deprecation** The CLI experimental flag ``--sqlite3-backend`` and its
-  corresponding configuration file field have been deprecated since
-  SQLite is now the default storage backend for storing skip list
-  cells for DAL slots.
 
 - **Feature** The DAL node stores now a peers.json file in its
   directory when it is shutdown with SIGINT. This file is read if it
@@ -438,19 +376,6 @@
   ``delegate`` which restrict the output mesh to topics related to specified slot index
   or delegate pkh (MR :gl:`!17770`).
 
-<<<<<<< HEAD
-- Increased the retention period of shards for bakers from 16 levels to 150 levels. (MR
-  :gl:`!16869`)
-- Added a new RPC ``GET /published_levels/<level>/known_traps`` that returns the
-  trap shards that the DAL node knows. (MR :gl:`!16870`)
-
-- Aliases have been added to the command line. ``--operator-profiles`` is now
-  equivalent to ``--operator`` and ``-E`` is equivalent to ``--endpoint``.
-  (MR :gl:`!17496`)
-
-Protocol
-~~~~~~~~
-=======
 - The DAL node now supports retrieving missing slot content from backup URIs
   specified via the ``--slots-backup-uri`` option. Current supported URI schemes
   include http(s):// and file://, allowing both remote and local fallback
@@ -461,7 +386,6 @@
 
 - A command line option ``--config-file`` as been added, allowing to have a
   configuration file out of the data directory. (MR :gl:`!18464`)
->>>>>>> 4e3e2258
 
 Miscellaneous
 -------------
