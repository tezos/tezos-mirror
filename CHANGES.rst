Development Changelog
'''''''''''''''''''''

**NB:** The changelog for releases can be found at: https://tezos.gitlab.io/CHANGES.html


This file lists the changes added to each version of octez-node,
octez-client, and the other Octez executables. The changes to the economic
protocol are documented in the ``docs/protocols/`` directory; in
particular in ``docs/protocols/alpha.rst``.

When you make a commit on master, you can add an item in one of the
following subsections (node, client, …) to document your commit or the
set of related commits. This will ensure that this change is not
forgotten in the final changelog, which can be found in ``docs/CHANGES.rst``.
By having your commits update this file you also make it easy to find the
commits which are related to your changes using ``git log -p -- CHANGES.rst``.
Relevant items are moved to ``docs/CHANGES.rst`` after each release.

Only describe changes which affect users (bug fixes and new features),
or which will affect users in the future (deprecated features),
not refactorings or tests. Changes to the documentation do not need to
be documented here either.

General
-------

Node
----

<<<<<<< HEAD
- Bump RPCs ``GET ../mempool/monitor_operations``, ``POST
  ../helpers/preapply/operations``, ``GET ../blocks/<block>``, ``GET
  ../blocks/<blocks>/metadata``. and ``GET ../blocks/<blocks>/operations``
  default version to version ``1``. Version ``0`` can still be used with
  ``?version=0`` argument. (MR :gl:`!11872`)

- Bump RPC ``GET ../mempool/pending_operations`` default version to version
  ``2``. Version ``0`` has been removed and version ``1`` can still be used
  with ``?version=1`` argument. (MR :gl:`!11872`)

- Bump RPCs ``POST ../helpers/parse/operations``, ``POST
  ../helpers/scripts/run_operation`` and ``POST
  ../helpers/scripts/simulate_operation`` default version to version ``1``.
  Version ``0`` can still be used with ``?version=0`` argument. (MR :gl:`!11889`)

- **Breaking change** Removed the deprecated ``endorsing_rights`` RPC,
  use ``attestation_rights`` instead. (MR :gl:`!11952`)

- Removed the deprecated ``applied`` parameter from RPCs ``GET
  ../mempool/monitor_operations`` and ``GET
  ../mempool/pending_operations``. Use ``validated`` instead. (MR
  :gl:`!12157`)

- Removed the deprecated RPCs ``GET /network/version`` and ``GET
  /network/versions``. Use ``GET /version`` instead. (MR :gl:`!12289`)

- Removed the deprecated RPCs ``GET /network/greylist/clear``. Use ``DELETE
  /network/greylist`` instead. (MR :gl:`!12289`)

- Removed the deprecated RPCs ``GET /network/points/<point>/ban``, ``GET
  /network/points/<point>/unban``, ``GET /network/points/<point>/trust`` and
  ``GET /network/points/<point>/untrust``. Use ``PATCH
  /network/points/<point>`` with ``{"acl":"ban"}``, ``{"acl":"open"}`` (for
  both unban and untrust) or ``{"acl":"trust"}`` instead. (MR :gl:`!12289`)

- Removed the deprecated RPCs ``GET /network/peers/<peer>/ban``, ``GET
  /network/peers/<peer>/unban``, ``GET /network/peers/<peer>/trust`` and ``GET
  /network/peers/<peer>/untrust``. Use ``PATCH /network/peers/<peer>`` with
  ``{"acl":"ban"}``, ``{"acl":"open"}`` (for both unban and untrust) or
  ``{"acl":"trust"}`` instead. (MR :gl:`!12289`)

- Introduced a new RPC ``GET
  /chains/main/blocks/<block>/context/delegates/<pkh>/is_forbidden``, to check
  if a delegate is forbidden after being denounced for misbehaving. This RPC
  will become available when protocol P is activated. (MR :gl:`!12341`)

- Introduced a new ``/health/ready`` RPC endpoint that aims to return
  whether or node the node is fully initialized and ready to answer to
  RPC requests (MR :gl:`!6820`).

- Removed the deprecated ``local-listen-addrs`` configuration file
  field. Use ``listen-addrs`` instead.

- Augmented the ``--max-active-rpc-connections <NUM>`` argument to contain
  an ``unlimited`` option to remove the threshold of RPC connections.
  (MR :gl:`!12324`)

- Reduced the maximum allowed timestamp drift to 1 seconds. It is recommended to
  use NTP to sync the clock of the node. (MR :gl:`!13198`)

- Introduced ``--storage-maintenance-delay`` to allow delaying the
  storage maintenance. It is set to ``auto`` by default, to
  automatically trigger the maintenance whenever it is the most
  suitable. (MR :gl:`!14503`)

=======
>>>>>>> a15b5170
Client
------

Baker
-----

Accuser
-------

Proxy Server
------------

Protocol Compiler And Environment
---------------------------------

Codec
-----

Docker Images
-------------

Smart Rollup node
-----------------

- Updated RPC ``/local/batcher/injection`` with a new query argument
  possibility. When the rpc contains ``"drop_duplicate": true`` then
  the batcher will drop the messages that were already injected with a
  previous RPC call.  If ``"drop_duplicate": false`` then the rollup
  node defaults to its the previous behavior, where messages are
  injected again, even if the exact same one was previously
  injected. By default ``"drop_duplicate": false``. (MR :gl:`!13165`)

- RPC ``/health`` now returns meaningful health related data to asses if the
  rollup node operates correctly. Old ``/health`` RPC is renamed to ``/ping``.
  (MR :gl:`!12940`)

- Use a local cache per game for intermediate states of dissections. (MR
  :gl:`!12899`)

- Introduce the 5th version of the WASM PVM, which defaults to a higher tick
  limits to delegate refutability to the kernels. (MR :gl:`!12999`)

- Trigger GC every 1000 blocks (instead of 100) by default to reduce CPU
  consumption. (MR :gl:`!13177`)

- Default history mode is now "full". (MR :gl:`!13178`)

- Allow to import archive snapshots in "full" rollup node. (MR :gl:`!13186`)

- Fix a bug in how commitments are computed after a protocol migration
  where the the commitment period changes. (MR :gl:`!13588`)

- Ensure penultimate commitment is published on snapshot export as a
  failsafe. (MR :gl:`!13544`)

- Include commitment publication information in snapshots. (MR :gl:`!13724`)

- Under-approximate publication level for cementation when it is missing. (MR
  :gl:`!13725`)

- New metrics for the rollup node, including performance ones which can be
  enabled with the flag ``--enable-performance-metrics`` (requires
  ``lsof``). (MR :gl:`!12290`)

- Rotate multiple batcher keys in injector so that they are used evenly. (MR
  :gl:`!14194`)

- RPC ``/global/block/<block_id>?outbox=true`` now returns the outbox messages
  produced by the PVM for ``block_id`` if the query parameter ``outbox`` is
  present. (MR :gl:`!14140`)

- Introduce the 6th version of the WASM PVM. (MR :gl:`!14493`)

- New RPC ``GET /admin/cancel_gc`` to cancel any on-going garbage collection in
  the rollup node. (MR :gl:`!14693`)

- Refined GC for rollup node is now triggered every ~3 days to make it less
  wasteful on resources. Gc is not run anymore after importing an archive
  snapshot in a full node. (MR :gl:`!14717`)

- The command ``snapshot export`` tries to cancel ongoing GC, if any. Add
  ``--rollup-node-endpoint`` to specify the RPC server endpoint, if the address
  and port of the running node have been changed via command-line arguments. (MR
  :gl:`!14694`)

- Fix an issue which could introduce a discrepancy between the snapshot header
  and its content. (MR :gl:`!14777`)

- RPC ``/global/block/<block_id>/outbox/<outbox_level>/messages`` now fails if
  ``outbox_level`` is above the level of ``block_id``. (MR :gl:`!14911`)

- Storage now uses SQLite as a backend instead of the custom indexed-file based
  store. This change makes the rollup node more robust but entails a migration
  of the store data. (MRs :gl:`!15053`, :gl:`!15026`, :gl:`!15059`,
  :gl:`!15073`, :gl:`!15218`, :gl:`!15257`)

- Allow to import snaphosts for older stores by migrating the data on import.
  (MR :gl:`!15422`)

- Fixed a bug which would make injection of messages in the batcher with the RPC
  ``/local/batcher/injection`` fail if called too early. (MR :gl:`!15459`)

- Support for unsafely increasing the WASM PVM's tick limit of a rollup.
  (MRs :gl:`!12907`, :gl:`!12957`, :gl:`!12983`, :gl:`!13357`)

- Fix a bug in how commitments are computed after a protocol migration
  where the the commitment period changes. (MR :gl:`!13588`)

- New command ``repair commitments`` which allows the rollup node to recompute
  correct commitments for a protocol upgrade which did not. (MR :gl:`!13615`)

Smart Rollup WASM Debugger
--------------------------

Data Availability Committee (DAC)
---------------------------------

Data Availability Layer (DAL)
-----------------------------

DAL node
~~~~~~~~

- **Breaking_change** The configuration value ``metrics-addr`` is now an option.
  It should not break unless the value differs from the default value
  (``0.0.0.0:11733``). The new default value is ``None``, so no metrics are
  exported by default.


Miscellaneous
-------------<|MERGE_RESOLUTION|>--- conflicted
+++ resolved
@@ -28,74 +28,6 @@
 Node
 ----
 
-<<<<<<< HEAD
-- Bump RPCs ``GET ../mempool/monitor_operations``, ``POST
-  ../helpers/preapply/operations``, ``GET ../blocks/<block>``, ``GET
-  ../blocks/<blocks>/metadata``. and ``GET ../blocks/<blocks>/operations``
-  default version to version ``1``. Version ``0`` can still be used with
-  ``?version=0`` argument. (MR :gl:`!11872`)
-
-- Bump RPC ``GET ../mempool/pending_operations`` default version to version
-  ``2``. Version ``0`` has been removed and version ``1`` can still be used
-  with ``?version=1`` argument. (MR :gl:`!11872`)
-
-- Bump RPCs ``POST ../helpers/parse/operations``, ``POST
-  ../helpers/scripts/run_operation`` and ``POST
-  ../helpers/scripts/simulate_operation`` default version to version ``1``.
-  Version ``0`` can still be used with ``?version=0`` argument. (MR :gl:`!11889`)
-
-- **Breaking change** Removed the deprecated ``endorsing_rights`` RPC,
-  use ``attestation_rights`` instead. (MR :gl:`!11952`)
-
-- Removed the deprecated ``applied`` parameter from RPCs ``GET
-  ../mempool/monitor_operations`` and ``GET
-  ../mempool/pending_operations``. Use ``validated`` instead. (MR
-  :gl:`!12157`)
-
-- Removed the deprecated RPCs ``GET /network/version`` and ``GET
-  /network/versions``. Use ``GET /version`` instead. (MR :gl:`!12289`)
-
-- Removed the deprecated RPCs ``GET /network/greylist/clear``. Use ``DELETE
-  /network/greylist`` instead. (MR :gl:`!12289`)
-
-- Removed the deprecated RPCs ``GET /network/points/<point>/ban``, ``GET
-  /network/points/<point>/unban``, ``GET /network/points/<point>/trust`` and
-  ``GET /network/points/<point>/untrust``. Use ``PATCH
-  /network/points/<point>`` with ``{"acl":"ban"}``, ``{"acl":"open"}`` (for
-  both unban and untrust) or ``{"acl":"trust"}`` instead. (MR :gl:`!12289`)
-
-- Removed the deprecated RPCs ``GET /network/peers/<peer>/ban``, ``GET
-  /network/peers/<peer>/unban``, ``GET /network/peers/<peer>/trust`` and ``GET
-  /network/peers/<peer>/untrust``. Use ``PATCH /network/peers/<peer>`` with
-  ``{"acl":"ban"}``, ``{"acl":"open"}`` (for both unban and untrust) or
-  ``{"acl":"trust"}`` instead. (MR :gl:`!12289`)
-
-- Introduced a new RPC ``GET
-  /chains/main/blocks/<block>/context/delegates/<pkh>/is_forbidden``, to check
-  if a delegate is forbidden after being denounced for misbehaving. This RPC
-  will become available when protocol P is activated. (MR :gl:`!12341`)
-
-- Introduced a new ``/health/ready`` RPC endpoint that aims to return
-  whether or node the node is fully initialized and ready to answer to
-  RPC requests (MR :gl:`!6820`).
-
-- Removed the deprecated ``local-listen-addrs`` configuration file
-  field. Use ``listen-addrs`` instead.
-
-- Augmented the ``--max-active-rpc-connections <NUM>`` argument to contain
-  an ``unlimited`` option to remove the threshold of RPC connections.
-  (MR :gl:`!12324`)
-
-- Reduced the maximum allowed timestamp drift to 1 seconds. It is recommended to
-  use NTP to sync the clock of the node. (MR :gl:`!13198`)
-
-- Introduced ``--storage-maintenance-delay`` to allow delaying the
-  storage maintenance. It is set to ``auto`` by default, to
-  automatically trigger the maintenance whenever it is the most
-  suitable. (MR :gl:`!14503`)
-
-=======
->>>>>>> a15b5170
 Client
 ------
 
@@ -198,15 +130,6 @@
 - Fixed a bug which would make injection of messages in the batcher with the RPC
   ``/local/batcher/injection`` fail if called too early. (MR :gl:`!15459`)
 
-- Support for unsafely increasing the WASM PVM's tick limit of a rollup.
-  (MRs :gl:`!12907`, :gl:`!12957`, :gl:`!12983`, :gl:`!13357`)
-
-- Fix a bug in how commitments are computed after a protocol migration
-  where the the commitment period changes. (MR :gl:`!13588`)
-
-- New command ``repair commitments`` which allows the rollup node to recompute
-  correct commitments for a protocol upgrade which did not. (MR :gl:`!13615`)
-
 Smart Rollup WASM Debugger
 --------------------------
 
