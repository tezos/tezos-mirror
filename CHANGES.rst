--- conflicted
+++ resolved
@@ -76,14 +76,6 @@
 Baker
 -----
 
-<<<<<<< HEAD
-- **Deprecation:** For Paris and Quebec protocols, launching a
-  baker daemon without specifying a DAL node endpoint is deprecated.
-  To opt out of this requirement, use the newly introduced
-  ``--without-dal`` option (MR :gl:`!16213`).
-  The CLI argument ``--dal-node <uri>`` or ``--without-dal`` will be mandatory
-  in the next version of Octez.
-=======
 - The baker emits a warning when it is started with ``--dal-node``, but the DAL
   node has no registered attester, that is, it was not started with
   ``--attester-profiles <manager_key>``. (MR :gl:`!16333`)
@@ -116,7 +108,6 @@
 Please note that this feature is in an EXPERIMENTAL phase, as clearly suggested by its name.
 Therefore, it should NOT be used on ``mainnet``. For further clarifications, you can consult
 the README from ``src/bin_agnostic_baker``.
->>>>>>> 51f9139c
 
 Accuser
 -------
@@ -143,13 +134,6 @@
 Smart Rollup node
 -----------------
 
-<<<<<<< HEAD
-- Updated batcher with a new order structure. The RPC
-  ``/local/batcher/injection`` now has a new query argument
-  possibility ``"order": <int>``. The batcher will batch the
-  received chunk with the following priority order: First chunks with
-  ascending order then chunks by order of arrival. (MR :gl:`!15672`)
-=======
 - In the bailout mode there was a bug where the wrong key was used
   when recovering the bond. The node uses the ``cementing`` key and not
   the ``operating`` key. (MR :gl:`!16016`).
@@ -178,7 +162,6 @@
     is specified it completely clear the queue.
 
   (MR :gl:`!15929`)
->>>>>>> 51f9139c
 
 - Updated RPC ``/local/batcher/injection`` with a new query argument
   possibility. When the rpc contains ``"drop_duplicate": true`` then
@@ -250,40 +233,13 @@
 - RPC ``/global/block/<block_id>/outbox/<outbox_level>/messages`` now fails if
   ``outbox_level`` is above the level of ``block_id``. (MR :gl:`!14911`)
 
-<<<<<<< HEAD
-- Storage now uses SQLite as a backend instead of the custom indexed-file based
-  store. This change makes the rollup node more robust but entails a migration
-  of the store data. (MRs :gl:`!15053`, :gl:`!15026`, :gl:`!15059`,
-  :gl:`!15073`, :gl:`!15218`, :gl:`!15257`)
-
-- Allow to import snaphosts for older stores by migrating the data on import.
-  (MR :gl:`!15422`)
-
-- Fixed a bug which would make injection of messages in the batcher with the RPC
-  ``/local/batcher/injection`` fail if called too early. (MR :gl:`!15459`)
-=======
 - Improved error messages for RPC
   ``/global/block/<block_id>/helpers/proofs/outbox/<outbox_level>/messages?index=<message_index>``. (MR :gl:`!15507`)
->>>>>>> 51f9139c
 
 - Paginate RPC for durable storage subkeys
   ``/global/block/<block_id>/durable/wasm_2_0_0/subkeys?key=<key>&offset=<offset>&length=<length>``,
   with new query parameters ``offset`` and ``length``. (MR :gl:`!15625`)
 
-<<<<<<< HEAD
-- New RPC to retrieve values under a key in the durable storage
-  ``/global/block/<block_id>/durable/wasm_2_0_0/values?key=<key>&offset=<offset>&length=<length>``.
-  (MR :gl:`!15627`)
-
-
-- RPCs ``/global/block/<block_id>/committed_status`` and to retrieve commitment
-  and cementation status for a given block (or an estimated timestamp
-  otherwise). (MR :gl:`!15409`)
-
-- Fix an issue in the background store migration which could make the rollup
-  node send old heads in its stream at the end of the migration.  (MR
-  :gl:`!15739`)
-=======
 - Fixed file descriptor leak in resto for connections with the L1 node.
   (MR :gl:`!15322`)
 
@@ -310,7 +266,6 @@
 - Use correct constant to determine executable or lost outbox messages for RPCs
   ``/local/outbox/pending`` and ``/local/outbox/pending/executable``. (MR
   :gl:`!17279`)
->>>>>>> 51f9139c
 
 Smart Rollup WASM Debugger
 --------------------------
@@ -370,33 +325,6 @@
   (``0.0.0.0:11733``). The new default value is ``None``, so no metrics are
   exported by default.
 
-<<<<<<< HEAD
-- **Feature** The DAL node stores now a peers.json file in its
-  directory when it is shutdown with SIGINT. This file is read if it
-  exists when starting the DAL node to restore previous known
-  connections quickly.
-
-- **Bugfix** When shutting down the DAL node using SIGINT, it does a
-  best effort to shutdown properly its running P2P connections
-
-- **Breaking change** Removed the baker daemon's ``--dal-node-timeout-percentage``
-  argument. (MR :gl:`!15554`)
-
-Baker
-~~~~~
-
-- Emit event at Notice level when the delegate is not in the DAL committee, that
-  is, it has no assigned shards at the current level. (:gl:`!15846`)
-- A warning has been introduced in case it is observed that the DAL node lags
-  behind the L1 node. (MR :gl:`!15756`)
-- Set the message validation function at node startup, fixing
-  https://gitlab.com/tezos/tezos/-/issues/7629. (MR :gl:`!15830`)
-- Added a new RPC ``GET /p2p/gossipsub/mesh/`` that returns the GossipSub mesh
-  (i.e. full data connections per topic) of a peer. (MRs :gl:`!16754`,
-  :gl:`!16775`)
-- Added a new RPC ``GET /p2p/gossipsub/fanout/`` that returns the GossipSub
-  fanout of a peer. (MR :gl:`!16764`)
-=======
 - **Breaking change** For the RPCs ``/p2p/gossipsub/topics/peers``,
   ``/p2p/gossipsub/pkhs/peers``, and ``/p2p/gossipsub/slot_indexes/peers``, the
   flag ``subscribed`` is removed and a new flag ``all`` is introduced. The
@@ -449,7 +377,6 @@
 
 Protocol
 ~~~~~~~~
->>>>>>> 51f9139c
 
 Miscellaneous
 -------------
