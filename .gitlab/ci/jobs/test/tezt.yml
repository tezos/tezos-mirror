include: .gitlab/ci/jobs/test/common.yml

<<<<<<< HEAD
# We use the --job option to split tests into jobs of roughly the same
# duration. This is based on a file that contains timings of test results,
# generated with --record. To rebalance jobs, update this record with:
#
#   make && dune exec tezt/tests/main.exe -- --record tezt/test-results.json

.tezt_template:
  variables:
    JUNIT: "tezt-junit.xml"
    # if we do not set BISECT_FILE here, it will be empty, and include the
    # full CI_PROJECT_DIR in artifacts as per the template .tezt_template.
    BISECT_FILE: "$CI_PROJECT_DIR/_coverage_output/"
    TEZT_VARIANT: ""
  artifacts:
    reports:
      junit: $JUNIT
    paths:
      - tezt.log
      - tezt-*.log
      - tezt-results-${CI_NODE_INDEX}${TEZT_VARIANT}.json
      - $BISECT_FILE
      - $JUNIT
    # The record artifacts (tezt-results-$CI_NODE_INDEX.json) should
    # be stored for as long as a given commit on master is expected to
    # be HEAD in order to support auto-balancing. At the time of
    # writing, we have approximately 6 merges per day, so 1 day should
    # more than enough. However, we set it to 3 days to keep records
    # over the weekend. The tezt artifacts (including records and
    # coverage) take up roughly 2MB / job. Total artifact storage
    # becomes N*P*T*W where N is the days of retention (3 atm), P the
    # number of pipelines per day (~200 atm), T the number of Tezt
    # jobs per pipeline (60) and W the artifact size per tezt job
    # (2MB). This makes 35GB which is less than 0.5% than our total
    # artifact usage (https://gitlab.com/tezos/tezos/-/artifacts).
    expire_in: 3 day
    when: always
  script:
    - 'echo "TESTS: ${TESTS}, JUNIT: ${JUNIT}, CI_NODE_INDEX: ${CI_NODE_INDEX}, CI_NODE_TOTAL: ${CI_NODE_TOTAL}" TEZT_PARALLEL: ${TEZT_PARALLEL} TEZT_VARIANT: ${TEZT_VARIANT}'
    # For Tezt tests, there are multiple timeouts:
    # - --global-timeout is the internal timeout of Tezt, which only works if tests
    #   are cooperative;
    # - the "timeout" command, which we set to send SIGTERM to Tezt 60s after --global-timeout
    #   in case tests are not cooperative;
    # - the "timeout" command also sends SIGKILL 60s after having sent SIGTERM in case
    #   Tezt is still stuck;
    # - the CI timeout.
    # The use of the "timeout" command is to make sure that Tezt eventually exits,
    # because if the CI timeout is reached, there are no artefacts,
    # and thus no logs to investigate.
    # See also: https://gitlab.com/gitlab-org/gitlab/-/issues/19818
    - ./scripts/ci/exit_code.sh timeout -k 60 1860 ./scripts/ci/exit_code.sh _build/default/tezt/tests/main.exe
        ${TESTS}
        --color
        --log-buffer-size 5000
        --log-file tezt.log
        --global-timeout 1800
        --on-unknown-regression-files fail
        --junit ${JUNIT}
        --from-record tezt/records
        --job ${CI_NODE_INDEX:-1}/${CI_NODE_TOTAL:-1}
        --record tezt-results-${CI_NODE_INDEX}${TEZT_VARIANT}.json
        --job-count ${TEZT_PARALLEL:-3}
        --retry 1
    - ./scripts/ci/merge_coverage.sh

.tezt_tests:
  extends:
    - .test_template
    - .image_template__runtime_e2etest_dependencies
    - .template__coverage_files
    - .tezt_template
    - .tags_template__no_gcp
  variables:
    # Certain tests can be blacklisted by modifying the TESTS variable.
    # Do not tests with the tag 'ci_disabled' and 'flaky'.
    # See tezt/lib_tezos/tag.mli for more information.
    TESTS: "/ci_disabled /flaky"
  dependencies:
    - "build_x86_64-released"
    - "build_x86_64-exp-dev-extra"
    - "build_kernels"
    - "tezt:fetch-records"
  needs:
    - "build_x86_64-released"
    - "build_x86_64-exp-dev-extra"
    - "build_kernels"
    - "tezt:fetch-records"
  # WARNING: if you increase the number of parallel jobs, you need to
  # update test_coverage.yml with the new list of jobs.
  parallel: 60

=======
>>>>>>> 847bfbbb
tezt:
  extends:
    - .tezt_tests
  variables:
    # Exclude tests with tags 'ci_disabled', 'flaky', 'memory_{3,4}k',
    # 'time_sensitive' and 'slow'.
    # See tezt/lib_tezos/tag.mli for more information.
    TESTS: "/ci_disabled /flaky /memory_3k /memory_4k /time_sensitive /slow"
    # the -j option of tezt
    TEZT_PARALLEL: 3
  # WARNING: if you increase the number of parallel jobs, you need to
  # update .gitlab/ci/jobs/coverage/oc.unified_coverage-before_merging.yml with the
  # new list of jobs.
  parallel: 60

# the following memory hungry tests are executed with -j 1
tezt-memory-4k:
  extends: [.tezt_tests]
  variables:
    TESTS: "/ci_disabled memory_4k"
    TEZT_PARALLEL: 1
    TEZT_VARIANT: "-memory_4k"
  parallel: 4

<<<<<<< HEAD
tezt-greedy-3k:
  extends:
    - .tezt_tests
    - .tags_template__no_gcp
=======
tezt-memory-3k:
  extends: [.tezt_tests]
>>>>>>> 847bfbbb
  variables:
    TESTS: "/ci_disabled memory_3k"
    TEZT_PARALLEL: 1
    TEZT_VARIANT: "-memory_3k"

# the following tests are executed with -j 1 to ensure that other
# tests do not affect their executions. However, these tests are not
# particularly cpu/memory-intensive hence they do not need to run on a
# particular machine contrary to performance regression tests.
tezt-time-sensitive:
  extends: [.tezt_tests]
  variables:
    TESTS: "/ci_disabled time_sensitive"
    TEZT_PARALLEL: 1
    TEZT_VARIANT: "-time_sensitive"

# these are tezt tests as above, but run using the static binaries
tezt:static-binaries:
  stage: test
  extends:
    # Expansion of .integration_template but without coverage.
    - .default_settings_template
    - .image_template__runtime_e2etest_dependencies
    - .tezt_template
<<<<<<< HEAD
    - .tags_template__no_gcp
=======
    - .rules__octez_changes
>>>>>>> 847bfbbb
  dependencies:
    - select_tezts
    # Fetch src/proto_*/parameters/*.json and tezt/tests/main.exe from
    # oc.build_x86_64-exp-dev-extra
    - oc.build_x86_64-exp-dev-extra
    # And fetch the static executables from build:static
    - oc.build:static-x86_64-linux-binaries
    - oc.tezt:fetch-records
  needs:
    - select_tezts
    - oc.build_x86_64-exp-dev-extra
    - oc.build:static-x86_64-linux-binaries
    - oc.tezt:fetch-records
  variables:
    TESTS: "/ci_disabled cli"
  before_script:
    - mv octez-binaries/x86_64/octez-* .

# Note: if you reactivate this test and if you keep it manual, put it in the "manual" stage.
#
#tezt:manual:migration:
#  extends:
#    - .test_template
#  before_script:
#    - export TEZOS_CLIENT_UNSAFE_DISABLE_DISCLAIMER=Y
#    - curl -s https://api.github.com/repos/Phlogi/tezos-snapshots/releases/latest | jq -r ".assets[] | select(.name) | .browser_download_url" | grep roll | xargs wget -q
#    - block_hash=$(echo mainnet.roll.* | sed -r 's/mainnet\.roll\.[0-9_-]+\.(.*)\.[0-9]+\.chain\.xz/\1/g')
#    - cat mainnet.roll.* | xz -d -v -T0 > mainnet.rolling
#    - scripts/prepare_migration_test.sh auto mainnet.rolling "$block_hash"
#  script:
#    - dune exec ./tezt/manual_tests/main.exe -- migration --color --log-buffer-size 5000 --log-file tezt-migration.log
#  artifacts:
#    when: always
#    paths:
#      - tezt-migration.log
#    expire_in: 30 days<|MERGE_RESOLUTION|>--- conflicted
+++ resolved
@@ -1,99 +1,5 @@
 include: .gitlab/ci/jobs/test/common.yml
 
-<<<<<<< HEAD
-# We use the --job option to split tests into jobs of roughly the same
-# duration. This is based on a file that contains timings of test results,
-# generated with --record. To rebalance jobs, update this record with:
-#
-#   make && dune exec tezt/tests/main.exe -- --record tezt/test-results.json
-
-.tezt_template:
-  variables:
-    JUNIT: "tezt-junit.xml"
-    # if we do not set BISECT_FILE here, it will be empty, and include the
-    # full CI_PROJECT_DIR in artifacts as per the template .tezt_template.
-    BISECT_FILE: "$CI_PROJECT_DIR/_coverage_output/"
-    TEZT_VARIANT: ""
-  artifacts:
-    reports:
-      junit: $JUNIT
-    paths:
-      - tezt.log
-      - tezt-*.log
-      - tezt-results-${CI_NODE_INDEX}${TEZT_VARIANT}.json
-      - $BISECT_FILE
-      - $JUNIT
-    # The record artifacts (tezt-results-$CI_NODE_INDEX.json) should
-    # be stored for as long as a given commit on master is expected to
-    # be HEAD in order to support auto-balancing. At the time of
-    # writing, we have approximately 6 merges per day, so 1 day should
-    # more than enough. However, we set it to 3 days to keep records
-    # over the weekend. The tezt artifacts (including records and
-    # coverage) take up roughly 2MB / job. Total artifact storage
-    # becomes N*P*T*W where N is the days of retention (3 atm), P the
-    # number of pipelines per day (~200 atm), T the number of Tezt
-    # jobs per pipeline (60) and W the artifact size per tezt job
-    # (2MB). This makes 35GB which is less than 0.5% than our total
-    # artifact usage (https://gitlab.com/tezos/tezos/-/artifacts).
-    expire_in: 3 day
-    when: always
-  script:
-    - 'echo "TESTS: ${TESTS}, JUNIT: ${JUNIT}, CI_NODE_INDEX: ${CI_NODE_INDEX}, CI_NODE_TOTAL: ${CI_NODE_TOTAL}" TEZT_PARALLEL: ${TEZT_PARALLEL} TEZT_VARIANT: ${TEZT_VARIANT}'
-    # For Tezt tests, there are multiple timeouts:
-    # - --global-timeout is the internal timeout of Tezt, which only works if tests
-    #   are cooperative;
-    # - the "timeout" command, which we set to send SIGTERM to Tezt 60s after --global-timeout
-    #   in case tests are not cooperative;
-    # - the "timeout" command also sends SIGKILL 60s after having sent SIGTERM in case
-    #   Tezt is still stuck;
-    # - the CI timeout.
-    # The use of the "timeout" command is to make sure that Tezt eventually exits,
-    # because if the CI timeout is reached, there are no artefacts,
-    # and thus no logs to investigate.
-    # See also: https://gitlab.com/gitlab-org/gitlab/-/issues/19818
-    - ./scripts/ci/exit_code.sh timeout -k 60 1860 ./scripts/ci/exit_code.sh _build/default/tezt/tests/main.exe
-        ${TESTS}
-        --color
-        --log-buffer-size 5000
-        --log-file tezt.log
-        --global-timeout 1800
-        --on-unknown-regression-files fail
-        --junit ${JUNIT}
-        --from-record tezt/records
-        --job ${CI_NODE_INDEX:-1}/${CI_NODE_TOTAL:-1}
-        --record tezt-results-${CI_NODE_INDEX}${TEZT_VARIANT}.json
-        --job-count ${TEZT_PARALLEL:-3}
-        --retry 1
-    - ./scripts/ci/merge_coverage.sh
-
-.tezt_tests:
-  extends:
-    - .test_template
-    - .image_template__runtime_e2etest_dependencies
-    - .template__coverage_files
-    - .tezt_template
-    - .tags_template__no_gcp
-  variables:
-    # Certain tests can be blacklisted by modifying the TESTS variable.
-    # Do not tests with the tag 'ci_disabled' and 'flaky'.
-    # See tezt/lib_tezos/tag.mli for more information.
-    TESTS: "/ci_disabled /flaky"
-  dependencies:
-    - "build_x86_64-released"
-    - "build_x86_64-exp-dev-extra"
-    - "build_kernels"
-    - "tezt:fetch-records"
-  needs:
-    - "build_x86_64-released"
-    - "build_x86_64-exp-dev-extra"
-    - "build_kernels"
-    - "tezt:fetch-records"
-  # WARNING: if you increase the number of parallel jobs, you need to
-  # update test_coverage.yml with the new list of jobs.
-  parallel: 60
-
-=======
->>>>>>> 847bfbbb
 tezt:
   extends:
     - .tezt_tests
@@ -118,15 +24,8 @@
     TEZT_VARIANT: "-memory_4k"
   parallel: 4
 
-<<<<<<< HEAD
-tezt-greedy-3k:
-  extends:
-    - .tezt_tests
-    - .tags_template__no_gcp
-=======
 tezt-memory-3k:
   extends: [.tezt_tests]
->>>>>>> 847bfbbb
   variables:
     TESTS: "/ci_disabled memory_3k"
     TEZT_PARALLEL: 1
@@ -151,11 +50,7 @@
     - .default_settings_template
     - .image_template__runtime_e2etest_dependencies
     - .tezt_template
-<<<<<<< HEAD
-    - .tags_template__no_gcp
-=======
     - .rules__octez_changes
->>>>>>> 847bfbbb
   dependencies:
     - select_tezts
     # Fetch src/proto_*/parameters/*.json and tezt/tests/main.exe from
