# Basic, specialised, minimal, orthogonal templates

# Some settings we want by default on all jobs that cannot be set
# through the key `default` in `.gitlab-ci.yml`.
.default_settings_template:
  # `dependencies` are empty be default. Each individual job or
  # template requiring artifacts from preceeding jobs should declare
  # their dependencies locally.
  dependencies: []
  tags: ["gcp"]

# Default runner tags for jobs in the build stage
.tags_template__build:
  tags: ["gcp"]

# Default runner tags for arm64 jobs in the build stage
.tags_template__build_arm64:
  tags: ["gcp_arm64"]

# Block the propagation of the GCP tag for standard jobs
.tags_template__no_gcp:
  tags: []

# Block the propagation of the GCP tag for arm64 jobs
.tags_template__no_gcp_arm64:
  tags: ["arm64"]

# Run on after job 'trigger'. Run immediately if there is no 'trigger' job (i.e. non-before_merging pipelines).
.needs__trigger:
  needs:
    - job: trigger
      optional: true

# Need and depend on the 'oc.docker:rust-toolchain'
#
# Should be used by all jobs that use the image
# '.image_template__rust_toolchain': either directly in its 'image:'
# field or as a dependency in e.g. Docker builds.
#
# The 'dependencies:' of this template is also necessary, since
# 'oc.docker:rust-toolchain' produces a dotenv-report containing the
# exact tag of the rust-toolchain image that should be used.
.needs__rust_toolchain:
  needs: [oc.docker:rust-toolchain]
  dependencies: [oc.docker:rust-toolchain]

# Only if octez source code has changed
.rules__octez_changes:
  rules:
    - changes:
        - src/**/*
        - etherlink/**/*
        - tezt/**/*
        - .gitlab/**/*
        - .gitlab-ci.yml
        - michelson_test_scripts/**/*
        - tzt_reference_test_suite/**/*
      when: on_success

# Add as a manual job if octez source code has changed
.rules__octez_changes_manual:
  rules:
    - changes:
        - src/**/*
        - etherlink/**/*
        - tezt/**/*
        - .gitlab/**/*
        - .gitlab-ci.yml
        - michelson_test_scripts/**/*
        - tzt_reference_test_suite/**/*
      when: manual
      allow_failure: true

# Only if octez source code has changed, if the images has changed or
# if kernels.mk changed.
.rules__octez_changes_or_kernels:
  rules:
    - changes:
        - images/**/*
        - scripts/ci/**/*
        - kernels.mk
        - etherlink.mk
        - src/**/*
        - etherlink/**/*
        - tezt/**/*
        - .gitlab/**/*
        - .gitlab-ci.yml
        - michelson_test_scripts/**/*
        - tzt_reference_test_suite/**/*
      when: on_success

# Only if octez source code has changed and Marge Bot is not the
# trigger
.rules__octez_changes_and_not_margebot:
  rules:
    - if: '$GITLAB_USER_LOGIN == "nomadic-margebot"'
      when: never
    - changes:
        - src/**/*
        - etherlink/**/*
        - tezt/**/*
        - .gitlab/**/*
        - .gitlab-ci.yml
        - michelson_test_scripts/**/*
        - tzt_reference_test_suite/**/*
      when: on_success

# Only if documentation has changed
# NB: maintain in sync with .rules__octez_docs_changes_manual!
.rules__octez_docs_changes:
  rules:
    - if: '$CI_PIPELINE_SOURCE == "schedule" && $TZ_SCHEDULE_KIND == "EXTENDED_TESTS"'
      when: always
    # Run when there is label on the merge request
    - if: '$CI_MERGE_REQUEST_LABELS =~ /(?:^|,)ci--docs(?:$|,)/'
      when: on_success
    - changes:
        - scripts/**/*/
        - script-inputs/**/*/
        - src/**/*
        - tezt/**/*
        - vendors/**/*
        - dune
        - dune-project
        - dune-workspace
        - docs/**/*
        - .gitlab/**/*
        - .gitlab-ci.yml
      when: on_success

# Manual if documentation has changed
# NB: maintain in sync with .rules__octez_docs_changes!
.rules__octez_docs_changes_manual:
  rules:
    - if: '$CI_PIPELINE_SOURCE == "schedule" && $TZ_SCHEDULE_KIND == "EXTENDED_TESTS"'
      when: always
    # Run when there is label on the merge request
    - if: '$CI_MERGE_REQUEST_LABELS =~ /(?:^|,)ci--docs(?:$|,)/'
      when: on_success
    - changes:
        - scripts/**/*/
        - script-inputs/**/*/
        - src/**/*
        - tezt/**/*
        - vendors/**/*
        - dune
        - dune-project
        - dune-workspace
        - docs/**/*
        - .gitlab/**/*
        - .gitlab-ci.yml
      when: manual

# Add variable for bisect_ppx instrumentation.
#
# This template should be extended by jobs that build OCaml targets
# that should be instrumented for coverage output. This set of job
# includes build jobs (like [oc.build_x86_64_*]). It also includes
# OCaml unit test jobs like [oc.unit:*-x86_64] as they build the test
# runners before their execution.
.oc.template__coverage_instrumentation:
  variables:
    COVERAGE_OPTIONS: "--instrument-with bisect_ppx"

# Add variable specifying trace storage.
#
# This template should be extended by jobs that either produce (like
# test jobs) or consume (like the [unified_coverage] job) coverage
# traces. In addition to specifying the location of traces, setting
# this variable also _enables_ coverage trace output for instrumented
# binaries.
.oc.template__coverage_location:
  variables:
    BISECT_FILE: "$CI_PROJECT_DIR/_coverage_output/"

# Add variables for bisect_ppx output and store the traces as an
# artifact.
#
# This template should be extended by test jobs that produce coverage.
.oc.template__coverage_output_artifact:
  extends:
<<<<<<< HEAD
    - .default_settings_template
    - .image_template__runtime_build_dependencies
    - .template__coverage
  stage: build
  before_script:
    # FIXME: https://gitlab.com/tezos/tezos/-/issues/2865
    - sudo chown -R $(id -u):$(id -g) $CI_PROJECT_DIR
    - . ./scripts/version.sh
    - eval $(opam env)
=======
    - .oc.template__coverage_location
  artifacts:
    name: "coverage-files-$CI_JOB_ID"
    paths:
      - $BISECT_FILE
    expire_in: 1 day
    when: on_success
>>>>>>> 847bfbbb

# Enables retries for flaky test jobs.
.oc.template__retry_flaky:
  retry: 2

.oc.kernels_template:
  extends:
    - .default_settings_template
    - .image_template__rust_toolchain
    - .needs__rust_toolchain
    - .rules__octez_changes_or_kernels
  variables:
    CC: clang
    CARGO_HOME: $CI_PROJECT_DIR/cargo
    NATIVE_TARGET: x86_64-unknown-linux-musl

.docker_auth_template:
  extends:
    - .default_settings_template
  variables:
    # Version of the docker to use, docker daemon ad client must
    # be in the same version.git
    DOCKER_VERSION: "24.0.6"
  before_script:
    - ./scripts/ci/docker_initialize.sh
  services:
    - docker:${DOCKER_VERSION}-dind

.test_etherlink_kernel:
  extends:
    - .oc.kernels_template
  stage: test
  script:
    - make -f etherlink.mk check
    - make -f etherlink.mk test
  cache:
    key: kernels
    paths:
      - cargo/

.test_risc_v_kernels:
  extends:
    - .oc.kernels_template
  stage: test
  script:
    - make -C src/risc_v check
    - make -C src/risc_v test
    - make -C src/risc_v audit
  cache:
    key: kernels
    paths:
      - cargo/<|MERGE_RESOLUTION|>--- conflicted
+++ resolved
@@ -179,17 +179,6 @@
 # This template should be extended by test jobs that produce coverage.
 .oc.template__coverage_output_artifact:
   extends:
-<<<<<<< HEAD
-    - .default_settings_template
-    - .image_template__runtime_build_dependencies
-    - .template__coverage
-  stage: build
-  before_script:
-    # FIXME: https://gitlab.com/tezos/tezos/-/issues/2865
-    - sudo chown -R $(id -u):$(id -g) $CI_PROJECT_DIR
-    - . ./scripts/version.sh
-    - eval $(opam env)
-=======
     - .oc.template__coverage_location
   artifacts:
     name: "coverage-files-$CI_JOB_ID"
@@ -197,7 +186,6 @@
       - $BISECT_FILE
     expire_in: 1 day
     when: on_success
->>>>>>> 847bfbbb
 
 # Enables retries for flaky test jobs.
 .oc.template__retry_flaky:
