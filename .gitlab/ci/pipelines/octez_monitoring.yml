# This file was automatically generated, do not edit.
# Edit file ci/bin/main.ml instead.

workflow:
  rules:
  - if: $foo != "bar" || $foo == "bar"
    when: always

stages:
- start
- images
- build

oc.docker:ci:amd64:
  image: ${GCP_REGISTRY}/tezos/docker-images/ci-docker:v1.13.0
  stage: images
  tags:
  - gcp
  dependencies: []
  timeout: 90 minutes
  before_script:
  - . ./scripts/ci/datadog_send_job_info.sh
  script:
  - ./images/ci_create_ci_images.sh
  services:
  - docker:${DOCKER_VERSION}-dind
  variables:
    DOCKER_VERSION: 24.0.7
    CI_DOCKER_HUB: "false"
    ARCH: amd64
  artifacts:
    reports:
      dotenv: ci_image_tag.env

oc.docker:jsonnet:amd64:
  image: ${GCP_REGISTRY}/tezos/docker-images/ci-docker:v1.13.0
  stage: images
  tags:
  - gcp
  dependencies: []
  timeout: 60 minutes
  before_script:
  - . ./scripts/ci/datadog_send_job_info.sh
  - ./scripts/ci/docker_initialize.sh
  script:
  - ./scripts/ci/docker_jsonnet_build.sh
  services:
  - docker:${DOCKER_VERSION}-dind
  variables:
    DOCKER_VERSION: 24.0.7
    CI_DOCKER_HUB: "false"
  artifacts:
    reports:
      dotenv: jsonnet_image_tag.env

oc.docker:ci:arm64:
<<<<<<< HEAD
  image: ${GCP_REGISTRY}/tezos/docker-images/ci-docker:v1.12.0
=======
  image: ${GCP_REGISTRY}/tezos/docker-images/ci-docker:v1.13.0
>>>>>>> 4e3e2258
  stage: images
  tags:
  - gcp_arm64
  dependencies: []
  timeout: 90 minutes
<<<<<<< HEAD
  before_script: []
=======
  before_script:
  - . ./scripts/ci/datadog_send_job_info.sh
>>>>>>> 4e3e2258
  script:
  - ./images/ci_create_ci_images.sh
  services:
  - docker:${DOCKER_VERSION}-dind
  variables:
    DOCKER_VERSION: 24.0.7
    CI_DOCKER_HUB: "false"
    ARCH: arm64
  artifacts:
    reports:
      dotenv: ci_image_tag.env
  retry:
    max: 1
    when:
    - runner_system_failure

datadog_pipeline_trace:
  image: datadog/ci:v2.44.0
  stage: start
  tags:
  - gcp
  dependencies: []
  allow_failure: true
  timeout: 60 minutes
  before_script:
  - . ./scripts/ci/datadog_send_job_info.sh
  script:
  - CI_MERGE_REQUEST_IID=${CI_MERGE_REQUEST_IID:-none}
  - DATADOG_SITE=datadoghq.eu datadog-ci tag --level pipeline --tags pipeline_type:$PIPELINE_TYPE
    --tags mr_number:$CI_MERGE_REQUEST_IID

grafazos.build_dashboards:
  image: ${jsonnet_image_name}:${jsonnet_image_tag}
  stage: build
  tags:
  - gcp
  dependencies:
  - oc.docker:jsonnet:amd64
  timeout: 60 minutes
  before_script:
  - . ./scripts/ci/datadog_send_job_info.sh
  - cd grafazos/
  - jb install github.com/grafana/grafonnet/gen/grafonnet-v11.1.0@1ce5aec
  script:
  - make
  artifacts:
    name: grafazos-dashboards
    expire_in: 1 day
    paths:
    - grafazos/output/**/*.json
    when: on_success

build-layer1-profiling:
  image: ${ci_image_name}/build:${ci_image_tag}
  stage: build
  tags:
  - gcp_very_high_cpu
  dependencies:
  - oc.docker:ci:amd64
  timeout: 60 minutes
  cache:
  - key: cargo-$CI_JOB_NAME_SLUG
    paths:
    - $CI_PROJECT_DIR/.cargo/registry/cache
    policy: pull-push
  - key: sccache-$CI_JOB_NAME_SLUG
    paths:
    - $CI_PROJECT_DIR/_sccache
    policy: pull-push
  before_script:
  - . ./scripts/ci/datadog_send_job_info.sh
  - ./scripts/ci/take_ownership.sh
  - . ./scripts/version.sh
  - eval $(opam env)
  - . ./scripts/ci/sccache-start.sh
  script:
  - scripts/slim-mode.sh on
  - scripts/custom-flags.sh set -opaque
  - TEZOS_PPX_PROFILER=profiling make build OCTEZ_EXECUTABLES?=octez-node
  - TEZOS_PPX_PROFILER=opentelemetry make build OCTEZ_EXECUTABLES?=octez-node
  - mkdir -p octez-binaries/x86_64/
  - mv octez-node octez-binaries/x86_64/
  after_script:
  - ./scripts/ci/sccache-stop.sh
  variables:
    PROFILE: static
    CARGO_NET_OFFLINE: "false"
    SCCACHE_DIR: $CI_PROJECT_DIR/_sccache
    SCCACHE_CACHE_SIZE: 5G
  artifacts:
    expire_in: never
    paths:
    - ./octez-binaries/x86_64/octez-node
  retry:
    max: 2
    when:
    - stuck_or_timeout_failure
    - runner_system_failure

teztale.build:static-arm64:
<<<<<<< HEAD
  image: ${ci_image_name}/build:${ci_image_tag}
  stage: build
  tags:
  - gcp_arm64
  dependencies:
  - oc.docker:ci:arm64
  timeout: 60 minutes
  before_script:
  - ./scripts/ci/take_ownership.sh
  - . ./scripts/version.sh
  - eval $(opam env)
  script:
  - make teztale
  after_script:
  - mkdir -p ./teztale-binaries/arm64
  - mv octez-teztale-* ./teztale-binaries/arm64/
  variables:
    PROFILE: static
  artifacts:
    name: teztale-binaries
    expire_in: never
    paths:
    - teztale-binaries/arm64/octez-teztale-*
    when: on_success

teztale.build:static-x86_64:
=======
>>>>>>> 4e3e2258
  image: ${ci_image_name}/build:${ci_image_tag}
  stage: build
  tags:
  - gcp_arm64
  dependencies:
  - oc.docker:ci:arm64
  timeout: 60 minutes
  cache:
  - key: cargo-$CI_JOB_NAME_SLUG
    paths:
    - $CI_PROJECT_DIR/.cargo/registry/cache
    policy: pull-push
  - key: sccache-$CI_JOB_NAME_SLUG
    paths:
    - $CI_PROJECT_DIR/_sccache
    policy: pull-push
  before_script:
  - . ./scripts/ci/datadog_send_job_info.sh
  - ./scripts/ci/take_ownership.sh
  - . ./scripts/version.sh
  - eval $(opam env)
  - . ./scripts/ci/sccache-start.sh
  script:
  - make teztale
  after_script:
  - mkdir -p ./teztale-binaries/arm64
  - mv octez-teztale-* ./teztale-binaries/arm64/
  - ./scripts/ci/sccache-stop.sh
  variables:
    PROFILE: static
    CARGO_NET_OFFLINE: "false"
    SCCACHE_DIR: $CI_PROJECT_DIR/_sccache
    SCCACHE_CACHE_SIZE: 5G
  artifacts:
    name: teztale-binaries
    expire_in: never
    paths:
    - teztale-binaries/arm64/octez-teztale-*
    when: on_success

teztale.build:static-x86_64:
  image: ${ci_image_name}/build:${ci_image_tag}
  stage: build
  tags:
  - gcp_very_high_cpu
  dependencies:
  - oc.docker:ci:amd64
  timeout: 60 minutes
  cache:
  - key: cargo-$CI_JOB_NAME_SLUG
    paths:
    - $CI_PROJECT_DIR/.cargo/registry/cache
    policy: pull-push
  - key: sccache-$CI_JOB_NAME_SLUG
    paths:
    - $CI_PROJECT_DIR/_sccache
    policy: pull-push
  before_script:
  - . ./scripts/ci/datadog_send_job_info.sh
  - ./scripts/ci/take_ownership.sh
  - . ./scripts/version.sh
  - eval $(opam env)
  - . ./scripts/ci/sccache-start.sh
  script:
  - make teztale
  after_script:
  - mkdir -p ./teztale-binaries/x86_64
  - mv octez-teztale-* ./teztale-binaries/x86_64/
<<<<<<< HEAD
  variables:
    PROFILE: static
=======
  - ./scripts/ci/sccache-stop.sh
  variables:
    PROFILE: static
    CARGO_NET_OFFLINE: "false"
    SCCACHE_DIR: $CI_PROJECT_DIR/_sccache
    SCCACHE_CACHE_SIZE: 5G
>>>>>>> 4e3e2258
  artifacts:
    name: teztale-binaries
    expire_in: never
    paths:
    - teztale-binaries/x86_64/octez-teztale-*
    when: on_success<|MERGE_RESOLUTION|>--- conflicted
+++ resolved
@@ -54,22 +54,14 @@
       dotenv: jsonnet_image_tag.env
 
 oc.docker:ci:arm64:
-<<<<<<< HEAD
-  image: ${GCP_REGISTRY}/tezos/docker-images/ci-docker:v1.12.0
-=======
   image: ${GCP_REGISTRY}/tezos/docker-images/ci-docker:v1.13.0
->>>>>>> 4e3e2258
   stage: images
   tags:
   - gcp_arm64
   dependencies: []
   timeout: 90 minutes
-<<<<<<< HEAD
-  before_script: []
-=======
-  before_script:
-  - . ./scripts/ci/datadog_send_job_info.sh
->>>>>>> 4e3e2258
+  before_script:
+  - . ./scripts/ci/datadog_send_job_info.sh
   script:
   - ./images/ci_create_ci_images.sh
   services:
@@ -170,35 +162,6 @@
     - runner_system_failure
 
 teztale.build:static-arm64:
-<<<<<<< HEAD
-  image: ${ci_image_name}/build:${ci_image_tag}
-  stage: build
-  tags:
-  - gcp_arm64
-  dependencies:
-  - oc.docker:ci:arm64
-  timeout: 60 minutes
-  before_script:
-  - ./scripts/ci/take_ownership.sh
-  - . ./scripts/version.sh
-  - eval $(opam env)
-  script:
-  - make teztale
-  after_script:
-  - mkdir -p ./teztale-binaries/arm64
-  - mv octez-teztale-* ./teztale-binaries/arm64/
-  variables:
-    PROFILE: static
-  artifacts:
-    name: teztale-binaries
-    expire_in: never
-    paths:
-    - teztale-binaries/arm64/octez-teztale-*
-    when: on_success
-
-teztale.build:static-x86_64:
-=======
->>>>>>> 4e3e2258
   image: ${ci_image_name}/build:${ci_image_tag}
   stage: build
   tags:
@@ -267,17 +230,12 @@
   after_script:
   - mkdir -p ./teztale-binaries/x86_64
   - mv octez-teztale-* ./teztale-binaries/x86_64/
-<<<<<<< HEAD
-  variables:
-    PROFILE: static
-=======
   - ./scripts/ci/sccache-stop.sh
   variables:
     PROFILE: static
     CARGO_NET_OFFLINE: "false"
     SCCACHE_DIR: $CI_PROJECT_DIR/_sccache
     SCCACHE_CACHE_SIZE: 5G
->>>>>>> 4e3e2258
   artifacts:
     name: teztale-binaries
     expire_in: never
