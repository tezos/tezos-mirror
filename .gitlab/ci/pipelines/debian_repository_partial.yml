# This file was automatically generated, do not edit.
# Edit file ci/bin/main.ml instead.

workflow:
  rules:
  - if: $foo != "bar" || $foo == "bar"
    when: always

stages:
- start
- images
- build
- publish
- publishing_tests

datadog_pipeline_trace:
  image: datadog/ci:v2.44.0
  stage: start
  tags:
  - gcp
  dependencies: []
  allow_failure: true
  timeout: 60 minutes
  before_script:
  - . ./scripts/ci/datadog_send_job_info.sh
  script:
  - CI_MERGE_REQUEST_IID=${CI_MERGE_REQUEST_IID:-none}
  - DATADOG_SITE=datadoghq.eu datadog-ci tag --level pipeline --tags pipeline_type:$PIPELINE_TYPE
    --tags mr_number:$CI_MERGE_REQUEST_IID

oc.docker-systemd_tests_debian:
<<<<<<< HEAD
  image: ${GCP_REGISTRY}/tezos/docker-images/ci-docker:v1.12.0
=======
  image: ${GCP_REGISTRY}/tezos/docker-images/ci-docker:v1.13.0
>>>>>>> 4e3e2258
  stage: images
  tags:
  - $TAGS
  dependencies: []
  timeout: 60 minutes
  before_script:
  - . ./scripts/ci/datadog_send_job_info.sh
  - ./scripts/ci/docker_initialize.sh
  script:
  - ./scripts/ci/build-packages-dependencies.sh images/packages/debian-systemd-tests.Dockerfile
  services:
  - docker:${DOCKER_VERSION}-dind
  variables:
    DOCKER_VERSION: 24.0.7
    FLAVOUR: systemd-tests
    DEP_IMAGE: ${GCP_REGISTRY}/$CI_PROJECT_NAMESPACE/tezos/$FLAVOUR-$DISTRIBUTION-$RELEASE
    DEP_IMAGE_PROTECTED: ${GCP_PROTECTED_REGISTRY}/tezos/tezos/$FLAVOUR-$DISTRIBUTION-$RELEASE
    DISTRIBUTION: debian
  retry:
    max: 2
    when:
    - stuck_or_timeout_failure
    - runner_system_failure
  parallel:
    matrix:
    - RELEASE:
      - bookworm
      TAGS:
      - gcp_very_high_cpu

oc.docker-build-debian-dependencies:
  image: ${GCP_REGISTRY}/tezos/docker-images/ci-docker:v1.13.0
  stage: images
  tags:
  - $TAGS
  dependencies: []
  timeout: 60 minutes
  before_script:
  - . ./scripts/ci/datadog_send_job_info.sh
  - ./scripts/ci/docker_initialize.sh
  script:
  - ./scripts/ci/build-packages-dependencies.sh images/packages/debian-deps-build.Dockerfile
  services:
  - docker:${DOCKER_VERSION}-dind
  variables:
    DOCKER_VERSION: 24.0.7
    FLAVOUR: build
    DEP_IMAGE: ${GCP_REGISTRY}/$CI_PROJECT_NAMESPACE/tezos/$FLAVOUR-$DISTRIBUTION-$RELEASE
    DEP_IMAGE_PROTECTED: ${GCP_PROTECTED_REGISTRY}/tezos/tezos/$FLAVOUR-$DISTRIBUTION-$RELEASE
    DISTRIBUTION: debian
  retry:
    max: 2
    when:
    - stuck_or_timeout_failure
    - runner_system_failure
  parallel:
    matrix:
    - RELEASE:
      - bookworm
      TAGS:
      - gcp_very_high_cpu

oc.build-debian:
  image: $DEP_IMAGE:${CI_COMMIT_REF_SLUG}-${CI_COMMIT_SHORT_SHA}
  stage: build
  tags:
  - $TAGS
  needs:
  - oc.docker-build-debian-dependencies
  dependencies: []
  timeout: 60 minutes
  cache:
    key: sccache-$CI_JOB_NAME_SLUG
    paths:
    - $CI_PROJECT_DIR/_sccache
    policy: pull-push
  before_script:
  - . ./scripts/ci/datadog_send_job_info.sh
  - . ./scripts/ci/sccache-start.sh
  script:
  - export CARGO_NET_OFFLINE=false
  - ./scripts/ci/build-debian-packages.sh binaries
  after_script:
  - ./scripts/ci/sccache-stop.sh
  variables:
    FLAVOUR: build
    DEP_IMAGE: ${GCP_REGISTRY}/$CI_PROJECT_NAMESPACE/tezos/$FLAVOUR-$DISTRIBUTION-$RELEASE
    DEP_IMAGE_PROTECTED: ${GCP_PROTECTED_REGISTRY}/tezos/tezos/$FLAVOUR-$DISTRIBUTION-$RELEASE
    DISTRIBUTION: debian
    SCCACHE_DIR: $CI_PROJECT_DIR/_sccache
    SCCACHE_CACHE_SIZE: 5G
    SCCACHE_IDLE_TIMEOUT: "0"
  artifacts:
    paths:
    - packages/$DISTRIBUTION/$RELEASE
  retry:
    max: 2
    when:
    - stuck_or_timeout_failure
    - runner_system_failure
  parallel:
    matrix:
    - RELEASE:
      - bookworm
      TAGS:
      - gcp_very_high_cpu_ramfs

oc.build-data_packages:
  image: $DEP_IMAGE:${CI_COMMIT_REF_SLUG}-${CI_COMMIT_SHORT_SHA}
  stage: build
  tags:
  - $TAGS
  needs:
  - oc.docker-build-debian-dependencies
  dependencies: []
  timeout: 60 minutes
  before_script:
  - . ./scripts/ci/datadog_send_job_info.sh
  script:
  - export CARGO_NET_OFFLINE=false
  - ./scripts/ci/build-debian-packages.sh zcash
  variables:
    FLAVOUR: build
    DEP_IMAGE: ${GCP_REGISTRY}/$CI_PROJECT_NAMESPACE/tezos/$FLAVOUR-$DISTRIBUTION-$RELEASE
    DEP_IMAGE_PROTECTED: ${GCP_PROTECTED_REGISTRY}/tezos/tezos/$FLAVOUR-$DISTRIBUTION-$RELEASE
    DISTRIBUTION: debian
    RELEASE: bookworm
    TAGS: gcp
  artifacts:
    paths:
    - packages/$DISTRIBUTION/$RELEASE

apt_repo_debian:
  image: debian:bookworm
  stage: publish
  tags:
  - gcp
  needs:
  - oc.build-debian
  - oc.build-data_packages
  dependencies:
  - oc.build-debian
  - oc.build-data_packages
  timeout: 60 minutes
  before_script:
  - . ./scripts/ci/datadog_send_job_info.sh
  - . ./scripts/version.sh
  - ./scripts/ci/install-gsutil.sh
  - apt install -y apt-utils debsigs jq
  script:
  - ./scripts/ci/create_debian_repo.sh debian bookworm
  variables:
    ARCHITECTURES: amd64
    GNUPGHOME: $CI_PROJECT_DIR/.gnupg
    PREFIX: ""
  id_tokens:
    GCP_ID_TOKEN:
      aud: https://iam.googleapis.com/projects/${GCP_WORKLOAD_IDENTITY_FEDERATION_PROJECT_ID}/locations/global/workloadIdentityPools/${GCP_WORKLOAD_IDENTITY_FEDERATION_POOL_ID}/providers/${GCP_WORKLOAD_IDENTITY_FEDERATION_PROVIDER_ID}
  retry:
    max: 2
    when:
    - stuck_or_timeout_failure
    - runner_system_failure

oc.lintian_debian:
  image: debian:bookworm
  stage: publishing_tests
  tags:
  - gcp
  needs:
  - oc.build-debian
  dependencies:
  - oc.build-debian
  timeout: 60 minutes
  before_script:
  - . ./scripts/ci/datadog_send_job_info.sh
  - . ./scripts/version.sh
  - export DEBIAN_FRONTEND=noninteractive
  - apt-get update
  - apt-get install lintian parallel -y
  script:
  - ./scripts/ci/lintian_debian_packages.sh debian bookworm
  variables: {}

oc.install_bin_debian_bookworm:
  image: debian:bookworm
  stage: publishing_tests
  tags:
  - gcp
  needs:
  - apt_repo_debian
  dependencies: []
  timeout: 60 minutes
  before_script:
  - . ./scripts/ci/datadog_send_job_info.sh
  script:
  - ./docs/introduction/install-bin-deb.sh debian bookworm
  variables:
    PREFIX: ""
  retry:
    max: 2
    when:
    - stuck_or_timeout_failure
    - runner_system_failure

oc.upgrade_bin_debian_bookworm:
  image: debian:bookworm
  stage: publishing_tests
  tags:
  - gcp
  needs:
  - apt_repo_debian
  dependencies: []
  timeout: 60 minutes
  before_script:
  - . ./scripts/ci/datadog_send_job_info.sh
  script:
  - ./docs/introduction/upgrade-bin-deb.sh debian bookworm

oc.install_bin_debian_bookworm_systemd_test:
<<<<<<< HEAD
  image: ${GCP_REGISTRY}/tezos/docker-images/ci-docker:v1.12.0
=======
  image: ${GCP_REGISTRY}/tezos/docker-images/ci-docker:v1.13.0
  stage: publishing_tests
  tags:
  - gcp
  needs:
  - oc.docker-systemd_tests_debian
  - apt_repo_debian
  dependencies: []
  allow_failure: true
  timeout: 60 minutes
  before_script:
  - . ./scripts/ci/datadog_send_job_info.sh
  - ./scripts/ci/docker_initialize.sh
  script:
  - ./scripts/ci/systemd-packages-test.sh scripts/packaging/tests/deb/install-bin-deb.sh
    images/packages/debian-systemd-tests.Dockerfile
  services:
  - docker:${DOCKER_VERSION}-dind
  variables:
    DOCKER_VERSION: 24.0.7
    FLAVOUR: systemd-tests
    DEP_IMAGE: ${GCP_REGISTRY}/$CI_PROJECT_NAMESPACE/tezos/$FLAVOUR-$DISTRIBUTION-$RELEASE
    DEP_IMAGE_PROTECTED: ${GCP_PROTECTED_REGISTRY}/tezos/tezos/$FLAVOUR-$DISTRIBUTION-$RELEASE
    PREFIX: ""
    DISTRIBUTION: debian
    RELEASE: bookworm
  retry:
    max: 2
    when:
    - stuck_or_timeout_failure
    - runner_system_failure

oc.install_bin_debian_bookworm_systemd_custom_datadir:
  image: ${GCP_REGISTRY}/tezos/docker-images/ci-docker:v1.13.0
>>>>>>> 4e3e2258
  stage: publishing_tests
  tags:
  - gcp
  needs:
  - oc.docker-systemd_tests_debian
  - apt_repo_debian
  dependencies: []
  allow_failure: true
  timeout: 60 minutes
  before_script:
  - . ./scripts/ci/datadog_send_job_info.sh
  - ./scripts/ci/docker_initialize.sh
  script:
  - ./scripts/ci/systemd-packages-test.sh scripts/packaging/tests/deb/install-bin-deb.sh
    images/packages/debian-systemd-tests.Dockerfile
  services:
  - docker:${DOCKER_VERSION}-dind
  variables:
    DOCKER_VERSION: 24.0.7
    FLAVOUR: systemd-tests
    DEP_IMAGE: ${GCP_REGISTRY}/$CI_PROJECT_NAMESPACE/tezos/$FLAVOUR-$DISTRIBUTION-$RELEASE
    DEP_IMAGE_PROTECTED: ${GCP_PROTECTED_REGISTRY}/tezos/tezos/$FLAVOUR-$DISTRIBUTION-$RELEASE
    PREFIX: ""
    DISTRIBUTION: debian
    RELEASE: bookworm
<<<<<<< HEAD

oc.install_bin_debian_bookworm_systemd_custom_datadir:
  image: ${GCP_REGISTRY}/tezos/docker-images/ci-docker:v1.12.0
=======
    DATADIR: /custom/.tezos-node
  retry:
    max: 2
    when:
    - stuck_or_timeout_failure
    - runner_system_failure

oc.install_bin_debian_bookworm_systemd_agnostic_baker:
  image: ${GCP_REGISTRY}/tezos/docker-images/ci-docker:v1.13.0
>>>>>>> 4e3e2258
  stage: publishing_tests
  tags:
  - gcp
  needs:
  - oc.docker-systemd_tests_debian
  - apt_repo_debian
  dependencies: []
<<<<<<< HEAD
  timeout: 60 minutes
  before_script:
=======
  allow_failure: true
  timeout: 60 minutes
  before_script:
  - . ./scripts/ci/datadog_send_job_info.sh
>>>>>>> 4e3e2258
  - ./scripts/ci/docker_initialize.sh
  script:
  - ./scripts/ci/systemd-packages-test.sh scripts/packaging/tests/deb/install-bin-deb.sh
    images/packages/debian-systemd-tests.Dockerfile
  services:
  - docker:${DOCKER_VERSION}-dind
  variables:
    DOCKER_VERSION: 24.0.7
    FLAVOUR: systemd-tests
    DEP_IMAGE: ${GCP_REGISTRY}/$CI_PROJECT_NAMESPACE/tezos/$FLAVOUR-$DISTRIBUTION-$RELEASE
    DEP_IMAGE_PROTECTED: ${GCP_PROTECTED_REGISTRY}/tezos/tezos/$FLAVOUR-$DISTRIBUTION-$RELEASE
    PREFIX: ""
    DISTRIBUTION: debian
    RELEASE: bookworm
<<<<<<< HEAD
    DATADIR: /custom/.tezos-node

oc.upgrade_bin_debian_bookworm-systemd:
  image: ${GCP_REGISTRY}/tezos/docker-images/ci-docker:v1.12.0
=======
    AGNOSTIC_BAKER: "true"
  retry:
    max: 2
    when:
    - stuck_or_timeout_failure
    - runner_system_failure

oc.upgrade_bin_debian_bookworm-systemd:
  image: ${GCP_REGISTRY}/tezos/docker-images/ci-docker:v1.13.0
>>>>>>> 4e3e2258
  stage: publishing_tests
  tags:
  - gcp
  needs:
  - oc.docker-systemd_tests_debian
  - apt_repo_debian
<<<<<<< HEAD
  - apt_repo_debian_old
  dependencies: []
  timeout: 60 minutes
  before_script:
=======
  dependencies: []
  allow_failure: true
  timeout: 60 minutes
  before_script:
  - . ./scripts/ci/datadog_send_job_info.sh
>>>>>>> 4e3e2258
  - ./scripts/ci/docker_initialize.sh
  script:
  - ./scripts/ci/systemd-packages-test.sh scripts/packaging/tests/deb/upgrade-systemd-test.sh
    images/packages/debian-systemd-tests.Dockerfile
  services:
  - docker:${DOCKER_VERSION}-dind
  variables:
    DOCKER_VERSION: 24.0.7
    FLAVOUR: systemd-tests
    DEP_IMAGE: ${GCP_REGISTRY}/$CI_PROJECT_NAMESPACE/tezos/$FLAVOUR-$DISTRIBUTION-$RELEASE
    DEP_IMAGE_PROTECTED: ${GCP_PROTECTED_REGISTRY}/tezos/tezos/$FLAVOUR-$DISTRIBUTION-$RELEASE
    PREFIX: ""
    DISTRIBUTION: debian
<<<<<<< HEAD
    RELEASE: bookworm
=======
    RELEASE: bookworm
  retry:
    max: 2
    when:
    - stuck_or_timeout_failure
    - runner_system_failure
>>>>>>> 4e3e2258
<|MERGE_RESOLUTION|>--- conflicted
+++ resolved
@@ -29,11 +29,7 @@
     --tags mr_number:$CI_MERGE_REQUEST_IID
 
 oc.docker-systemd_tests_debian:
-<<<<<<< HEAD
-  image: ${GCP_REGISTRY}/tezos/docker-images/ci-docker:v1.12.0
-=======
-  image: ${GCP_REGISTRY}/tezos/docker-images/ci-docker:v1.13.0
->>>>>>> 4e3e2258
+  image: ${GCP_REGISTRY}/tezos/docker-images/ci-docker:v1.13.0
   stage: images
   tags:
   - $TAGS
@@ -254,9 +250,6 @@
   - ./docs/introduction/upgrade-bin-deb.sh debian bookworm
 
 oc.install_bin_debian_bookworm_systemd_test:
-<<<<<<< HEAD
-  image: ${GCP_REGISTRY}/tezos/docker-images/ci-docker:v1.12.0
-=======
   image: ${GCP_REGISTRY}/tezos/docker-images/ci-docker:v1.13.0
   stage: publishing_tests
   tags:
@@ -291,7 +284,6 @@
 
 oc.install_bin_debian_bookworm_systemd_custom_datadir:
   image: ${GCP_REGISTRY}/tezos/docker-images/ci-docker:v1.13.0
->>>>>>> 4e3e2258
   stage: publishing_tests
   tags:
   - gcp
@@ -317,11 +309,6 @@
     PREFIX: ""
     DISTRIBUTION: debian
     RELEASE: bookworm
-<<<<<<< HEAD
-
-oc.install_bin_debian_bookworm_systemd_custom_datadir:
-  image: ${GCP_REGISTRY}/tezos/docker-images/ci-docker:v1.12.0
-=======
     DATADIR: /custom/.tezos-node
   retry:
     max: 2
@@ -331,7 +318,6 @@
 
 oc.install_bin_debian_bookworm_systemd_agnostic_baker:
   image: ${GCP_REGISTRY}/tezos/docker-images/ci-docker:v1.13.0
->>>>>>> 4e3e2258
   stage: publishing_tests
   tags:
   - gcp
@@ -339,15 +325,10 @@
   - oc.docker-systemd_tests_debian
   - apt_repo_debian
   dependencies: []
-<<<<<<< HEAD
-  timeout: 60 minutes
-  before_script:
-=======
-  allow_failure: true
-  timeout: 60 minutes
-  before_script:
-  - . ./scripts/ci/datadog_send_job_info.sh
->>>>>>> 4e3e2258
+  allow_failure: true
+  timeout: 60 minutes
+  before_script:
+  - . ./scripts/ci/datadog_send_job_info.sh
   - ./scripts/ci/docker_initialize.sh
   script:
   - ./scripts/ci/systemd-packages-test.sh scripts/packaging/tests/deb/install-bin-deb.sh
@@ -362,40 +343,26 @@
     PREFIX: ""
     DISTRIBUTION: debian
     RELEASE: bookworm
-<<<<<<< HEAD
-    DATADIR: /custom/.tezos-node
+    AGNOSTIC_BAKER: "true"
+  retry:
+    max: 2
+    when:
+    - stuck_or_timeout_failure
+    - runner_system_failure
 
 oc.upgrade_bin_debian_bookworm-systemd:
-  image: ${GCP_REGISTRY}/tezos/docker-images/ci-docker:v1.12.0
-=======
-    AGNOSTIC_BAKER: "true"
-  retry:
-    max: 2
-    when:
-    - stuck_or_timeout_failure
-    - runner_system_failure
-
-oc.upgrade_bin_debian_bookworm-systemd:
-  image: ${GCP_REGISTRY}/tezos/docker-images/ci-docker:v1.13.0
->>>>>>> 4e3e2258
+  image: ${GCP_REGISTRY}/tezos/docker-images/ci-docker:v1.13.0
   stage: publishing_tests
   tags:
   - gcp
   needs:
   - oc.docker-systemd_tests_debian
   - apt_repo_debian
-<<<<<<< HEAD
-  - apt_repo_debian_old
-  dependencies: []
-  timeout: 60 minutes
-  before_script:
-=======
-  dependencies: []
-  allow_failure: true
-  timeout: 60 minutes
-  before_script:
-  - . ./scripts/ci/datadog_send_job_info.sh
->>>>>>> 4e3e2258
+  dependencies: []
+  allow_failure: true
+  timeout: 60 minutes
+  before_script:
+  - . ./scripts/ci/datadog_send_job_info.sh
   - ./scripts/ci/docker_initialize.sh
   script:
   - ./scripts/ci/systemd-packages-test.sh scripts/packaging/tests/deb/upgrade-systemd-test.sh
@@ -409,13 +376,9 @@
     DEP_IMAGE_PROTECTED: ${GCP_PROTECTED_REGISTRY}/tezos/tezos/$FLAVOUR-$DISTRIBUTION-$RELEASE
     PREFIX: ""
     DISTRIBUTION: debian
-<<<<<<< HEAD
-    RELEASE: bookworm
-=======
-    RELEASE: bookworm
-  retry:
-    max: 2
-    when:
-    - stuck_or_timeout_failure
-    - runner_system_failure
->>>>>>> 4e3e2258
+    RELEASE: bookworm
+  retry:
+    max: 2
+    when:
+    - stuck_or_timeout_failure
+    - runner_system_failure