--- conflicted
+++ resolved
@@ -171,23 +171,18 @@
     DOCKER_BUILD_TARGET: without-evm-artifacts
     IMAGE_ARCH_PREFIX: arm64_
     EXECUTABLE_FILES: script-inputs/released-executables
-<<<<<<< HEAD
-    rust_toolchain_image_tag: is-never-pulled
-
-oc.build:dpkg:amd64:
+
+oc.build:rpm:amd64:
   image: $DISTRIBUTION
   stage: build
   tags:
   - gcp
   needs: []
   dependencies: []
+  timeout: 75 minutes
   before_script:
   - . ./scripts/version.sh
-  - export DEBIAN_FRONTEND=noninteractive
-  - apt update
-  - apt-get install -y rsync git m4 build-essential patch unzip wget opam jq bc autoconf
-    cmake libev-dev libffi-dev libgmp-dev libhidapi-dev pkg-config zlib1g-dev libprotobuf-dev
-    protobuf-compiler libsqlite3-dev jq
+  - ./scripts/ci/bin_packages_rpm_dependencies.sh
   script:
   - wget https://sh.rustup.rs/rustup-init.sh
   - chmod +x rustup-init.sh
@@ -198,57 +193,7 @@
   - opam init --bare --disable-sandboxing
   - make build-deps
   - eval $(opam env)
-  - make $TARGET
-  - DISTRO=$(echo "$DISTRIBUTION" | cut -d':' -f1)
-  - RELEASE=$(echo "$DISTRIBUTION" | cut -d':' -f2)
-  - mkdir -p packages/$DISTRO/$RELEASE
-  - mv octez-*.* packages/$DISTRO/$RELEASE/
-  variables:
-    TARGET: dpkg
-    OCTEZ_PKGMAINTAINER: nomadic-labs
-    BLST_PORTABLE: "yes"
-    ARCH: amd64
-  artifacts:
-    name: ${TARGET}-$ARCH-$CI_COMMIT_REF_SLUG
-    expire_in: 1 day
-    paths:
-    - packages/
-    when: on_success
-  parallel:
-    matrix:
-    - DISTRIBUTION:
-      - debian:bookworm
-      - ubuntu:focal
-      - ubuntu:jammy
-=======
->>>>>>> a15b5170
-
-oc.build:rpm:amd64:
-  image: $DISTRIBUTION
-  stage: build
-  tags:
-  - gcp
-  needs: []
-  dependencies: []
-  timeout: 75 minutes
-  before_script:
-  - . ./scripts/version.sh
-  - ./scripts/ci/bin_packages_rpm_dependencies.sh
-  script:
-  - wget https://sh.rustup.rs/rustup-init.sh
-  - chmod +x rustup-init.sh
-  - ./rustup-init.sh --profile minimal --default-toolchain  $recommended_rust_version
-    -y
-  - . $HOME/.cargo/env
-  - export OPAMYES="true"
-  - opam init --bare --disable-sandboxing
-  - make build-deps
-  - eval $(opam env)
-<<<<<<< HEAD
-  - make $TARGET
-=======
   - make $TARGET-$GROUP
->>>>>>> a15b5170
   - DISTRO=$(echo "$DISTRIBUTION" | cut -d':' -f1)
   - RELEASE=$(echo "$DISTRIBUTION" | cut -d':' -f2)
   - mkdir -p packages/$DISTRO/$RELEASE
