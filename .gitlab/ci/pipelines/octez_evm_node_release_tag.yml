# This file was automatically generated, do not edit.
# Edit file ci/bin/main.ml instead.

stages:
- start
- images
- build
- publish

oc.docker:ci:amd64:
  image: ${GCP_REGISTRY}/tezos/docker-images/ci-docker:v1.13.0
  stage: images
  tags:
  - gcp
  dependencies: []
  timeout: 90 minutes
  before_script:
  - . ./scripts/ci/datadog_send_job_info.sh
  script:
  - ./images/ci_create_ci_images.sh
  services:
  - docker:${DOCKER_VERSION}-dind
  variables:
    DOCKER_VERSION: 24.0.7
    CI_DOCKER_HUB: "false"
    ARCH: amd64
  artifacts:
    reports:
      dotenv: ci_image_tag.env

oc.docker:ci:arm64:
  image: ${GCP_REGISTRY}/tezos/docker-images/ci-docker:v1.13.0
  stage: images
  tags:
  - gcp_arm64
  dependencies: []
  timeout: 90 minutes
  before_script:
  - . ./scripts/ci/datadog_send_job_info.sh
  script:
  - ./images/ci_create_ci_images.sh
  services:
  - docker:${DOCKER_VERSION}-dind
  variables:
    DOCKER_VERSION: 24.0.7
    CI_DOCKER_HUB: "false"
    ARCH: arm64
  artifacts:
    reports:
      dotenv: ci_image_tag.env
  retry:
    max: 1
    when:
    - runner_system_failure

datadog_pipeline_trace:
  image: datadog/ci:v2.44.0
  stage: start
  tags:
  - gcp
  dependencies: []
  allow_failure: true
  timeout: 60 minutes
  before_script:
  - . ./scripts/ci/datadog_send_job_info.sh
  script:
  - CI_MERGE_REQUEST_IID=${CI_MERGE_REQUEST_IID:-none}
  - DATADOG_SITE=datadoghq.eu datadog-ci tag --level pipeline --tags pipeline_type:$PIPELINE_TYPE
    --tags mr_number:$CI_MERGE_REQUEST_IID

oc.build:static-arm64-linux-binaries:
  image: ${ci_image_name}/build:${ci_image_tag}
  stage: build
  tags:
  - gcp_arm64
  dependencies:
  - oc.docker:ci:arm64
  timeout: 60 minutes
  cache:
  - key: cargo-$CI_JOB_NAME_SLUG
    paths:
    - $CI_PROJECT_DIR/.cargo/registry/cache
    policy: pull-push
  - key: sccache-$CI_JOB_NAME_SLUG
    paths:
    - $CI_PROJECT_DIR/_sccache
    policy: pull-push
  - key: rust-targets-$CI_JOB_NAME_SLUG
    paths:
    - $CI_PROJECT_DIR/_target
    policy: pull-push
  before_script:
  - . ./scripts/ci/datadog_send_job_info.sh
  - ./scripts/ci/take_ownership.sh
  - eval $(opam env)
  - . ./scripts/ci/sccache-start.sh
  script:
  - ./scripts/ci/build_static_binaries.sh
  after_script:
  - ./scripts/ci/sccache-stop.sh
  variables:
    ARCH: arm64
    EXECUTABLE_FILES: script-inputs/octez-evm-node-executable
    VERSION_EXECUTABLE: octez-evm-node
    CARGO_NET_OFFLINE: "false"
    SCCACHE_DIR: $CI_PROJECT_DIR/_sccache
    SCCACHE_CACHE_SIZE: 2G
    OCTEZ_RUST_DEPS_TARGET_DIR: $CI_PROJECT_DIR/_target/rust_deps
    OCTEZ_RUSTZCASH_DEPS_TARGET_DIR: $CI_PROJECT_DIR/_target/rustzcash_deps
    OCTEZ_ETHERLINK_WASM_RUNTIME_TARGET_DIR: $CI_PROJECT_DIR/_target/etherlink_wasm_runtime
  artifacts:
    expire_in: 90 days
    paths:
    - octez-binaries/$ARCH/*

oc.build:static-x86_64-linux-binaries:
  image: ${ci_image_name}/build:${ci_image_tag}
  stage: build
  tags:
<<<<<<< HEAD
  - gcp_very_high_cpu
=======
  - gcp_very_high_cpu_ramfs
>>>>>>> 4e3e2258
  dependencies:
  - oc.docker:ci:amd64
  timeout: 60 minutes
  cache:
  - key: cargo-$CI_JOB_NAME_SLUG
    paths:
    - $CI_PROJECT_DIR/.cargo/registry/cache
    policy: pull-push
  - key: sccache-$CI_JOB_NAME_SLUG
    paths:
    - $CI_PROJECT_DIR/_sccache
    policy: pull-push
  - key: rust-targets-$CI_JOB_NAME_SLUG
    paths:
    - $CI_PROJECT_DIR/_target
    policy: pull-push
  before_script:
  - . ./scripts/ci/datadog_send_job_info.sh
  - ./scripts/ci/take_ownership.sh
  - eval $(opam env)
  - . ./scripts/ci/sccache-start.sh
  script:
  - ./scripts/ci/build_static_binaries.sh
  after_script:
  - ./scripts/ci/sccache-stop.sh
  variables:
    ARCH: x86_64
    EXECUTABLE_FILES: script-inputs/octez-evm-node-executable
    VERSION_EXECUTABLE: octez-evm-node
    CARGO_NET_OFFLINE: "false"
    SCCACHE_DIR: $CI_PROJECT_DIR/_sccache
    SCCACHE_CACHE_SIZE: 2G
    OCTEZ_RUST_DEPS_TARGET_DIR: $CI_PROJECT_DIR/_target/rust_deps
    OCTEZ_RUSTZCASH_DEPS_TARGET_DIR: $CI_PROJECT_DIR/_target/rustzcash_deps
    OCTEZ_ETHERLINK_WASM_RUNTIME_TARGET_DIR: $CI_PROJECT_DIR/_target/etherlink_wasm_runtime
  artifacts:
    expire_in: 90 days
    paths:
    - octez-binaries/$ARCH/*
  retry:
    max: 2
    when:
    - stuck_or_timeout_failure
    - runner_system_failure

oc.docker:amd64:
  image: ${GCP_REGISTRY}/tezos/docker-images/ci-docker:v1.13.0
  stage: build
  tags:
  - gcp
  dependencies:
  - oc.docker:ci:amd64
  timeout: 60 minutes
  before_script:
  - . ./scripts/ci/datadog_send_job_info.sh
  - ./scripts/ci/docker_initialize.sh
  script:
  - ./scripts/ci/docker_release.sh
  services:
  - docker:${DOCKER_VERSION}-dind
  variables:
    DOCKER_VERSION: 24.0.7
    CI_DOCKER_HUB: "true"
    DOCKER_BUILD_TARGET: without-evm-artifacts
    IMAGE_ARCH_PREFIX: amd64_
    EXECUTABLE_FILES: script-inputs/octez-evm-node-executable

oc.docker:arm64:
  image: ${GCP_REGISTRY}/tezos/docker-images/ci-docker:v1.13.0
  stage: build
  tags:
  - gcp_arm64
  dependencies:
  - oc.docker:ci:arm64
  timeout: 60 minutes
  before_script:
  - . ./scripts/ci/datadog_send_job_info.sh
  - ./scripts/ci/docker_initialize.sh
  script:
  - ./scripts/ci/docker_release.sh
  services:
  - docker:${DOCKER_VERSION}-dind
  variables:
    DOCKER_VERSION: 24.0.7
    CI_DOCKER_HUB: "true"
    DOCKER_BUILD_TARGET: without-evm-artifacts
    IMAGE_ARCH_PREFIX: arm64_
    EXECUTABLE_FILES: script-inputs/octez-evm-node-executable

docker:merge_manifests:
  image: ${GCP_REGISTRY}/tezos/docker-images/ci-docker:v1.13.0
  stage: publish
  tags:
  - gcp
  needs:
  - oc.docker:amd64
  - oc.docker:arm64
  dependencies: []
  timeout: 60 minutes
  before_script:
  - . ./scripts/ci/datadog_send_job_info.sh
  - ./scripts/ci/docker_initialize.sh
  script:
  - ./scripts/ci/docker_merge_manifests.sh
  services:
  - docker:${DOCKER_VERSION}-dind
  variables:
    DOCKER_VERSION: 24.0.7
    CI_DOCKER_HUB: "true"

gitlab:octez-evm-node-release:
  image: ${GCP_REGISTRY}/tezos/docker-images/ci-release:v1.8.0
  stage: publish
  tags:
  - gcp
  needs:
  - oc.build:static-x86_64-linux-binaries
  - oc.build:static-arm64-linux-binaries
  dependencies:
  - oc.build:static-x86_64-linux-binaries
  - oc.build:static-arm64-linux-binaries
  timeout: 60 minutes
  interruptible: false
  before_script:
  - . ./scripts/ci/datadog_send_job_info.sh
  script:
  - ./scripts/ci/create_gitlab_octez_evm_node_release.sh

docker:promote_to_latest:
  image: ${GCP_REGISTRY}/tezos/docker-images/ci-docker:v1.13.0
  stage: publish
  tags:
  - gcp
  needs:
  - docker:merge_manifests
  dependencies: []
  timeout: 60 minutes
  before_script:
  - . ./scripts/ci/datadog_send_job_info.sh
  - ./scripts/ci/docker_initialize.sh
  script:
  - ./scripts/ci/docker_promote_to_latest.sh octez-evm-node-latest ./scripts/ci/octez-evm-node-release.sh
  services:
  - docker:${DOCKER_VERSION}-dind
  variables:
    DOCKER_VERSION: 24.0.7
    CI_DOCKER_HUB: "true"<|MERGE_RESOLUTION|>--- conflicted
+++ resolved
@@ -117,11 +117,7 @@
   image: ${ci_image_name}/build:${ci_image_tag}
   stage: build
   tags:
-<<<<<<< HEAD
-  - gcp_very_high_cpu
-=======
   - gcp_very_high_cpu_ramfs
->>>>>>> 4e3e2258
   dependencies:
   - oc.docker:ci:amd64
   timeout: 60 minutes
