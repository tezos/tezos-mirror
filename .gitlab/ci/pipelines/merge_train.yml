--- conflicted
+++ resolved
@@ -516,11 +516,7 @@
   image: ${ci_image_name}/build:${ci_image_tag}
   stage: build
   tags:
-<<<<<<< HEAD
-  - gcp_very_high_cpu
-=======
   - gcp_very_high_cpu_ramfs
->>>>>>> 4e3e2258
   rules:
   - changes:
     - .gitlab-ci.yml
@@ -1262,13 +1258,8 @@
   script:
   - make teztale
   after_script:
-<<<<<<< HEAD
-  - mkdir -p ./teztale-binaries/x86_64
-  - mv octez-teztale-* ./teztale-binaries/x86_64/
-=======
   - mkdir -p ./teztale-binaries/arm64
   - mv octez-teztale-* ./teztale-binaries/arm64/
->>>>>>> 4e3e2258
   - ./scripts/ci/sccache-stop.sh
   variables:
     PROFILE: static
@@ -1279,21 +1270,6 @@
     name: teztale-binaries
     expire_in: 1 day
     paths:
-<<<<<<< HEAD
-    - teztale-binaries/x86_64/octez-teztale-*
-    when: on_success
-
-teztale.build:static-arm64:
-  image: ${ci_image_name}/build:${ci_image_tag}
-  stage: build
-  tags:
-  - gcp_arm64
-  rules:
-  - changes:
-    - teztale/**/*
-    when: on_success
-  - when: manual
-=======
     - teztale-binaries/arm64/octez-teztale-*
     when: on_success
 
@@ -1371,7 +1347,6 @@
     - sdk/rust/**/*
     - src/kernel_sdk/**/*
     when: manual
->>>>>>> 4e3e2258
     allow_failure: true
   dependencies:
   - oc.docker:ci:arm64
@@ -1385,38 +1360,17 @@
     paths:
     - $CI_PROJECT_DIR/_sccache
     policy: pull-push
-<<<<<<< HEAD
-  before_script:
-=======
   - key: rust-targets-$CI_JOB_NAME_SLUG
     paths:
     - $CI_PROJECT_DIR/_target
     policy: pull-push
   before_script:
   - . ./scripts/ci/datadog_send_job_info.sh
->>>>>>> 4e3e2258
   - ./scripts/ci/take_ownership.sh
   - . ./scripts/version.sh
   - eval $(opam env)
   - . ./scripts/ci/sccache-start.sh
   script:
-<<<<<<< HEAD
-  - make teztale
-  after_script:
-  - mkdir -p ./teztale-binaries/arm64
-  - mv octez-teztale-* ./teztale-binaries/arm64/
-  - ./scripts/ci/sccache-stop.sh
-  variables:
-    PROFILE: static
-    CARGO_NET_OFFLINE: "false"
-    SCCACHE_DIR: $CI_PROJECT_DIR/_sccache
-    SCCACHE_CACHE_SIZE: 5G
-  artifacts:
-    name: teztale-binaries
-    expire_in: 1 day
-    paths:
-    - teztale-binaries/arm64/octez-teztale-*
-=======
   - make evm-node-static
   after_script:
   - ./scripts/ci/sccache-stop.sh
@@ -1432,7 +1386,6 @@
     paths:
     - octez-evm-*
     - etherlink-*
->>>>>>> 4e3e2258
     when: on_success
 
 build-layer1-profiling:
@@ -1440,8 +1393,6 @@
   stage: build
   tags:
   - gcp_very_high_cpu
-<<<<<<< HEAD
-=======
   rules:
   - changes:
     - .gitlab-ci.yml
@@ -1469,7 +1420,6 @@
     - tezt/**/*
     - tzt_reference_test_suite/**/*
     when: on_success
->>>>>>> 4e3e2258
   dependencies:
   - oc.docker:ci:amd64
   timeout: 60 minutes
@@ -3876,10 +3826,7 @@
   script:
   - export OPAMFETCH='wget'
   - opam remote add default https://opam.ocaml.org/
-<<<<<<< HEAD
-=======
   - opam repo add archive git+https://github.com/ocaml/opam-repository-archive
->>>>>>> 4e3e2258
   - opam update
   - opam install --yes odoc.2.4.4
   - make -C docs odoc-lite
