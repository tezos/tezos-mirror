variables:
  ## Please update `scripts/version.sh` accordingly
  build_deps_image_version: a0ce95cd2089a4d5e8ec9771a15b88a11a44f8ed
  build_deps_image_name: registry.gitlab.com/tezos/opam-repository
  public_docker_image_name: docker.io/${CI_PROJECT_PATH}

stages:
  - doc
  - build
  - unittest
  - integration
  - documentation
  - packaging
  - publish


############################################################
## Stage: build (only MR)                                 ##
############################################################

.build_template: &build_definition
  image: ${build_deps_image_name}:${build_deps_image_version}
  stage: build
  except:
    - master
    - alphanet
    - zeronet
    - mainnet
    - alphanet-staging
    - zeronet-staging
    - mainnet-staging
    - zeronet-snapshots
    - mainnet-snapshots
  before_script:
    - opam list
    - . ./scripts/version.sh
  tags:
    - gitlab-org

check_opam_deps:
  <<: *build_definition
  script:
    - if [ "${build_deps_image_version}" != "${opam_repository_tag}" ] ; then
        echo "Inconsistent dependencies hash between 'scripts/version.sh' and '.gitlab-ci.yml'." ;
        exit 1 ;
      fi
    - ./scripts/opam-check.sh
    - ./scripts/check_opam_test.sh

check_opam_lint:
  <<: *build_definition
  script:
    - find . ! -path "./_opam/*" -name "*.opam" -exec opam lint {} +;

check_indentation:
  <<: *build_definition
  script:
    - dune build @runtest_indent

build:
  <<: *build_definition
  script:
    - dune build @runtest_dune_template
    - make all
  artifacts:
    paths:
    - _build
    expire_in: 1 day


############################################################
## Stage: test (only MR)                                  ##
############################################################

.test_template: &test_definition
  <<: *build_definition
  stage: unittest
  dependencies:
    - build

test:stdlib:
  <<: *test_definition
  script:
    - dune build @src/lib_stdlib/runtest

test:stdlib_unix:
  <<: *test_definition
  script:
    - dune build @src/lib_stdlib_unix/runtest

test:data_encoding:
  <<: *test_definition
  script:
    - dune build @src/lib_data_encoding/runtest

test:storage:
  <<: *test_definition
  script:
    - dune build @src/lib_storage/runtest

test:crypto:
  <<: *test_definition
  script:
    - dune build @src/lib_crypto/runtest

test:shell:
  <<: *test_definition
  script:
    - dune build @src/lib_shell/runtest

test:p2p:io-scheduler:
  <<: *test_definition
  script:
    - dune build @src/lib_p2p/runtest_p2p_io_scheduler_ipv4

test:p2p:socket:
  <<: *test_definition
  script:
    - dune build @src/lib_p2p/runtest_p2p_socket_ipv4

test:p2p:pool:
  <<: *test_definition
  script:
    - dune build @src/lib_p2p/runtest_p2p_pool_ipv4

test:proto_alpha:lib_protocol:
  <<: *test_definition
  script:
    - dune build @src/proto_004_Pt24m4xi/lib_protocol/runtest

test:proto_alpha:lib_client:
  <<: *test_definition
  script:
    - dune build @src/proto_004_Pt24m4xi/lib_client/test/runtest

test:p2p:peerset:
  <<: *test_definition
  script:
    - dune build @src/lib_p2p/runtest_p2p_peerset

test:p2p:ipv6set:
  <<: *test_definition
  script:
    - dune build @src/lib_p2p/runtest_p2p_ipv6set

test:p2p:banned_peers:
  <<: *test_definition
  script:
    - dune build @src/lib_p2p/runtest_p2p_banned_peers

test:client_alpha:vote:
  <<: *test_definition
  script:
    - dune build @src/proto_004_Pt24m4xi/lib_delegate/runtest_vote

test:validation:
  <<: *test_definition
  script:
    - dune build @src/lib_validation/runtest

test:micheline:
  <<: *test_definition
  script:
    - dune build @src/lib_micheline/runtest

############################################################
## Stage: run shell integration tests                     ##
############################################################

# definition for the environment to run all integration tests
.integration_template: &integration_definition
  <<: *build_definition
  stage: integration
  dependencies:
    - build
  before_script:
    - sudo apk add py-pip python3 python3-dev
    - sudo pip install --upgrade pip
    - sudo pip3 install -r tests_python/requirements.txt
    - make all
  tags:
    - gitlab-org

test:basic.sh:
  <<: *integration_definition
  script:
    - dune build @src/bin_client/runtest_basic.sh

test:contracts.sh:
  <<: *integration_definition
  script:
    - dune build @src/bin_client/runtest_contracts.sh

test:contracts_opcode.sh:
  <<: *integration_definition
  script:
    - dune build @src/bin_client/runtest_contracts_opcode.sh

test:contracts_macros.sh:
  <<: *integration_definition
  script:
    - dune build @src/bin_client/runtest_contracts_macros.sh

test:contracts_mini_scenarios.sh:
  <<: *integration_definition
  script:
    - dune build @src/bin_client/runtest_contracts_mini_scenarios.sh

test:multinode.sh:
  <<: *integration_definition
  script:
    - dune build @src/bin_client/runtest_multinode.sh

test:inject.sh:
  <<: *integration_definition
  script:
    - dune build @src/bin_client/runtest_injection.sh

test:voting.sh:
  <<: *integration_definition
  script:
    - dune build @src/bin_client/runtest_voting.sh

test:proto:sandbox:
  <<: *integration_definition
  script:
    - dune build @runtest_sandbox

############################################################
## Stage: run OCaml integration tests                     ##
############################################################

test:sandboxes:voting:
  <<: *integration_definition
  script:
    - ROOT_PATH=$PWD/flextesa-voting-demo dune build @src/bin_flextesa/runtest_sandbox_voting_demo
  artifacts:
    paths:
    - flextesa-voting-demo
    expire_in: 1 day
    when: on_failure
  allow_failure: true # This test uses too much resources for GitLab's workers

test:sandboxes:acc-baking:
  <<: *integration_definition
  script:
    - ROOT_PATH=$PWD/flextesa-acc-sdb dune build @src/bin_flextesa/runtest_sandbox_accusations_simple_double_baking
  artifacts:
    paths:
    - flextesa-acc-sdb
    expire_in: 1 day
    when: on_failure

test:sandboxes:acc-endorsement:
  <<: *integration_definition
  script:
    - ROOT_PATH=$PWD/flextesa-acc-sde dune build @src/bin_flextesa/runtest_sandbox_accusations_simple_double_endorsing
  artifacts:
    paths:
    - flextesa-acc-sde
    expire_in: 1 day
    when: on_failure

############################################################
## Stage: run python integration tests                    ##
############################################################

integration:linter_python:
  <<: *integration_definition
  script:
    - make -C tests_python lint_all

##BEGIN_INTEGRATION_PYTHON##
integration:baker_endorser:
  <<: *integration_definition
  script:
    - pytest tests_python/tests/test_baker_endorser.py

integration:basic:
  <<: *integration_definition
  script:
    - pytest tests_python/tests/test_basic.py

integration:contract:
  <<: *integration_definition
  script:
    - pytest tests_python/tests/test_contract.py

integration:contract_baker:
  <<: *integration_definition
  script:
    - pytest tests_python/tests/test_contract_baker.py

integration:injection:
  <<: *integration_definition
  script:
    - pytest tests_python/tests/test_injection.py

integration:many_bakers:
  <<: *integration_definition
  script:
    - pytest tests_python/tests/test_many_bakers.py

integration:many_nodes:
  <<: *integration_definition
  script:
    - pytest tests_python/tests/test_many_nodes.py

integration:mempool:
  <<: *integration_definition
  script:
    - pytest tests_python/tests/test_mempool.py

integration:multinode:
  <<: *integration_definition
  script:
    - pytest tests_python/tests/test_multinode.py

integration:rpc:
  <<: *integration_definition
  script:
    - pytest tests_python/tests/test_rpc.py

integration:voting:
  <<: *integration_definition
  script:
    - pytest tests_python/tests/test_voting.py

integration:tls:
  <<: *integration_definition
  script:
    - pytest tests_python/tests/test_tls.py

integration:cors:
  <<: *integration_definition
  script:
    - pytest tests_python/tests/test_cors.py

##END_INTEGRATION_PYTHON##

############################################################
## Stage: run doc integration tests                       ##
############################################################

test:documentation:
  <<: *test_definition
  stage: documentation
  script:
    - sudo apk add --no-cache py3-sphinx py3-sphinx_rtd_theme
    - sudo pip3 uninstall 'idna' --yes ## Fix up dependencies in alpine:3.8
    - sudo pip3 install 'idna<2.7'
    - sudo ln -s /usr/bin/sphinx-build-3 /usr/bin/sphinx-build
    - make doc-html

test:linkcheck:
  <<: *test_definition
  stage: documentation
  script:
    - sudo apk add --no-cache py3-sphinx py3-sphinx_rtd_theme
    - sudo pip3 uninstall 'idna' --yes ## Fix up dependencies in alpine:3.8
    - sudo pip3 install 'idna<2.7'
    - sudo ln -s /usr/bin/sphinx-build-3 /usr/bin/sphinx-build
    - make doc-html-and-linkcheck
  allow_failure: true

############################################################
## Stage: building opam packages (only master and *opam*) ##
############################################################

.opam_template: &opam_definition
  image: ${build_deps_image_name}:opam--${build_deps_image_version}
  stage: packaging
  dependencies: []
  only:
    - master
    - /^.*opam.*$/
  script:
    - ./scripts/opam-pin.sh
    - opam depext --yes ${package}
    - opam install --yes ${package}
    - opam reinstall --yes --with-test ${package}
  tags:
    - gitlab-org

##BEGIN_OPAM##
opam:00:ocplib-json-typed:
  <<: *opam_definition
  variables:
    package: ocplib-json-typed

opam:01:ocplib-json-typed-bson:
  <<: *opam_definition
  variables:
    package: ocplib-json-typed-bson

opam:02:tezos-stdlib:
  <<: *opam_definition
  variables:
    package: tezos-stdlib

opam:03:tezos-data-encoding:
  <<: *opam_definition
  variables:
    package: tezos-data-encoding

opam:04:ocplib-resto:
  <<: *opam_definition
  variables:
    package: ocplib-resto

opam:05:tezos-error-monad:
  <<: *opam_definition
  variables:
    package: tezos-error-monad

opam:06:ocplib-resto-directory:
  <<: *opam_definition
  variables:
    package: ocplib-resto-directory

opam:07:blake2:
  <<: *opam_definition
  variables:
    package: blake2

opam:08:hacl:
  <<: *opam_definition
  variables:
    package: hacl

opam:09:secp256k1:
  <<: *opam_definition
  variables:
    package: secp256k1

opam:10:tezos-clic:
  <<: *opam_definition
  variables:
    package: tezos-clic

opam:11:tezos-rpc:
  <<: *opam_definition
  variables:
    package: tezos-rpc

opam:12:uecc:
  <<: *opam_definition
  variables:
    package: uecc

opam:13:tezos-crypto:
  <<: *opam_definition
  variables:
    package: tezos-crypto

opam:14:tezos-event-logging:
  <<: *opam_definition
  variables:
    package: tezos-event-logging

opam:15:tezos-micheline:
  <<: *opam_definition
  variables:
    package: tezos-micheline

opam:16:lmdb:
  <<: *opam_definition
  variables:
    package: lmdb

opam:17:tezos-base:
  <<: *opam_definition
  variables:
    package: tezos-base

opam:18:pbkdf:
  <<: *opam_definition
  variables:
    package: pbkdf

opam:19:ocplib-resto-cohttp:
  <<: *opam_definition
  variables:
    package: ocplib-resto-cohttp

opam:20:irmin-lmdb:
  <<: *opam_definition
  variables:
    package: irmin-lmdb

opam:21:tezos-shell-services:
  <<: *opam_definition
  variables:
    package: tezos-shell-services

opam:22:tezos-stdlib-unix:
  <<: *opam_definition
  variables:
    package: tezos-stdlib-unix

opam:23:bip39:
  <<: *opam_definition
  variables:
    package: bip39

opam:24:tezos-rpc-http:
  <<: *opam_definition
  variables:
    package: tezos-rpc-http

opam:25:tezos-storage:
  <<: *opam_definition
  variables:
    package: tezos-storage

opam:26:ledgerwallet:
  <<: *opam_definition
  variables:
    package: ledgerwallet

opam:27:tezos-client-base:
  <<: *opam_definition
  variables:
    package: tezos-client-base

opam:28:ledgerwallet-tezos:
  <<: *opam_definition
  variables:
    package: ledgerwallet-tezos

opam:29:tezos-signer-services:
  <<: *opam_definition
  variables:
    package: tezos-signer-services

opam:30:tezos-protocol-environment-sigs:
  <<: *opam_definition
  variables:
    package: tezos-protocol-environment-sigs

opam:31:tezos-signer-backends:
  <<: *opam_definition
  variables:
    package: tezos-signer-backends

opam:32:tezos-protocol-environment:
  <<: *opam_definition
  variables:
    package: tezos-protocol-environment

opam:33:tezos-client-commands:
  <<: *opam_definition
  variables:
    package: tezos-client-commands

opam:34:tezos-protocol-compiler:
  <<: *opam_definition
  variables:
    package: tezos-protocol-compiler

opam:35:tezos-protocol-environment-shell:
  <<: *opam_definition
  variables:
    package: tezos-protocol-environment-shell

opam:36:tezos-client-base-unix:
  <<: *opam_definition
  variables:
    package: tezos-client-base-unix

opam:37:tezos-protocol-003-PsddFKi3:
  <<: *opam_definition
  variables:
    package: tezos-protocol-003-PsddFKi3

opam:38:tezos-protocol-004-Pt24m4xi:
  <<: *opam_definition
  variables:
    package: tezos-protocol-004-Pt24m4xi

opam:39:tezos-protocol-updater:
  <<: *opam_definition
  variables:
    package: tezos-protocol-updater

opam:40:tezos-client-003-PsddFKi3:
<<<<<<< HEAD
=======
  <<: *opam_definition
  variables:
    package: tezos-client-003-PsddFKi3

opam:41:tezos-client-004-Pt24m4xi:
>>>>>>> 20ce5a62
  <<: *opam_definition
  variables:
    package: tezos-client-004-Pt24m4xi

<<<<<<< HEAD
opam:41:tezos-client-004-Pt24m4xi:
=======
opam:42:tezos-p2p:
>>>>>>> 20ce5a62
  <<: *opam_definition
  variables:
    package: tezos-p2p

opam:43:tezos-validation:
  <<: *opam_definition
  variables:
    package: tezos-validation

<<<<<<< HEAD
opam:42:tezos-p2p:
=======
opam:44:tezos-protocol-001-PtCJ7pwo:
  <<: *opam_definition
  variables:
    package: tezos-protocol-001-PtCJ7pwo

opam:45:tezos-protocol-002-PsYLVpVv:
>>>>>>> 20ce5a62
  <<: *opam_definition
  variables:
    package: tezos-protocol-002-PsYLVpVv

<<<<<<< HEAD
opam:43:tezos-validation:
=======
opam:46:tezos-baking-004-Pt24m4xi:
>>>>>>> 20ce5a62
  <<: *opam_definition
  variables:
    package: tezos-baking-004-Pt24m4xi

<<<<<<< HEAD
opam:44:tezos-baking-003-PsddFKi3:
=======
opam:47:tezos-embedded-protocol-004-Pt24m4xi:
>>>>>>> 20ce5a62
  <<: *opam_definition
  variables:
    package: tezos-embedded-protocol-004-Pt24m4xi

<<<<<<< HEAD
opam:45:tezos-baking-004-Pt24m4xi:
=======
opam:48:tezos-shell:
>>>>>>> 20ce5a62
  <<: *opam_definition
  variables:
    package: tezos-shell

opam:46:tezos-protocol-demo:
  <<: *opam_definition
  variables:
    package: tezos-protocol-demo

<<<<<<< HEAD
opam:47:tezos-protocol-genesis:
=======
opam:51:tezos-client-002-PsYLVpVv:
  <<: *opam_definition
  variables:
    package: tezos-client-002-PsYLVpVv

opam:52:tezos-protocol-demo:
>>>>>>> 20ce5a62
  <<: *opam_definition
  variables:
    package: tezos-protocol-genesis

<<<<<<< HEAD
opam:48:ocplib-resto-json:
=======
opam:53:ocplib-resto-json:
>>>>>>> 20ce5a62
  <<: *opam_definition
  variables:
    package: ocplib-resto-json

<<<<<<< HEAD
opam:49:tezos-embedded-protocol-003-PsddFKi3:
  <<: *opam_definition
  variables:
    package: tezos-embedded-protocol-003-PsddFKi3

opam:50:tezos-shell:
=======
opam:54:tezos-baking-004-Pt24m4xi-commands:
  <<: *opam_definition
  variables:
    package: tezos-baking-004-Pt24m4xi-commands

opam:55:tezos-embedded-protocol-000-Ps9mPmXa:
>>>>>>> 20ce5a62
  <<: *opam_definition
  variables:
    package: tezos-embedded-protocol-000-Ps9mPmXa

<<<<<<< HEAD
opam:51:tezos-embedded-protocol-004-Pt24m4xi:
=======
opam:56:tezos-embedded-protocol-001-PtCJ7pwo:
  <<: *opam_definition
  variables:
    package: tezos-embedded-protocol-001-PtCJ7pwo

opam:57:tezos-embedded-protocol-002-PsYLVpVv:
>>>>>>> 20ce5a62
  <<: *opam_definition
  variables:
    package: tezos-embedded-protocol-002-PsYLVpVv

<<<<<<< HEAD
opam:52:tezos-baking-003-PsddFKi3-commands:
=======
opam:58:tezos-embedded-protocol-003-PsddFKi3:
>>>>>>> 20ce5a62
  <<: *opam_definition
  variables:
    package: tezos-embedded-protocol-003-PsddFKi3

<<<<<<< HEAD
opam:53:tezos-baking-004-Pt24m4xi-commands:
=======
opam:59:tezos-embedded-protocol-demo:
>>>>>>> 20ce5a62
  <<: *opam_definition
  variables:
    package: tezos-embedded-protocol-demo

opam:60:tezos-mempool-004-Pt24m4xi:
  <<: *opam_definition
  variables:
    package: tezos-mempool-004-Pt24m4xi

<<<<<<< HEAD
opam:54:tezos-client-003-PsddFKi3-commands:
=======
opam:61:tezos-client-000-Ps9mPmXa:
  <<: *opam_definition
  variables:
    package: tezos-client-000-Ps9mPmXa

opam:62:tezos-client-001-PtCJ7pwo-commands:
  <<: *opam_definition
  variables:
    package: tezos-client-001-PtCJ7pwo-commands

opam:63:tezos-client-002-PsYLVpVv-commands:
  <<: *opam_definition
  variables:
    package: tezos-client-002-PsYLVpVv-commands

opam:64:tezos-client-003-PsddFKi3-commands:
>>>>>>> 20ce5a62
  <<: *opam_definition
  variables:
    package: tezos-client-003-PsddFKi3-commands

<<<<<<< HEAD
opam:55:tezos-client-004-Pt24m4xi-commands:
=======
opam:65:tezos-client-004-Pt24m4xi-commands:
>>>>>>> 20ce5a62
  <<: *opam_definition
  variables:
    package: tezos-client-004-Pt24m4xi-commands

<<<<<<< HEAD
opam:56:tezos-client-demo:
=======
opam:66:tezos-client-demo:
>>>>>>> 20ce5a62
  <<: *opam_definition
  variables:
    package: tezos-client-demo

<<<<<<< HEAD
opam:57:tezos-client-genesis:
  <<: *opam_definition
  variables:
    package: tezos-client-genesis

opam:58:ocplib-ezresto:
  <<: *opam_definition
  variables:
    package: ocplib-ezresto

opam:59:tezos-network-sandbox:
  <<: *opam_definition
  variables:
    package: tezos-network-sandbox

opam:60:tezos-embedded-protocol-demo:
  <<: *opam_definition
  variables:
    package: tezos-embedded-protocol-demo

opam:61:tezos-embedded-protocol-genesis:
  <<: *opam_definition
  variables:
    package: tezos-embedded-protocol-genesis

opam:62:tezos-mempool-003-PsddFKi3:
=======
opam:67:ocplib-ezresto:
  <<: *opam_definition
  variables:
    package: ocplib-ezresto

opam:68:tezos-accuser-004-Pt24m4xi:
  <<: *opam_definition
  variables:
    package: tezos-accuser-004-Pt24m4xi

opam:69:tezos-baker-004-Pt24m4xi:
  <<: *opam_definition
  variables:
    package: tezos-baker-004-Pt24m4xi

opam:70:ocplib-json-typed-browser:
>>>>>>> 20ce5a62
  <<: *opam_definition
  variables:
    package: ocplib-json-typed-browser

<<<<<<< HEAD
opam:63:tezos-mempool-004-Pt24m4xi:
=======
opam:71:tezos-node:
>>>>>>> 20ce5a62
  <<: *opam_definition
  variables:
    package: tezos-node

<<<<<<< HEAD
opam:64:tezos-baker-004-Pt24m4xi-commands:
=======
opam:72:tezos-signer:
>>>>>>> 20ce5a62
  <<: *opam_definition
  variables:
    package: tezos-signer

<<<<<<< HEAD
opam:65:tezos-endorser-003-PsddFKi3-commands:
=======
opam:73:tezos-accuser-004-Pt24m4xi-commands:
>>>>>>> 20ce5a62
  <<: *opam_definition
  variables:
    package: tezos-accuser-004-Pt24m4xi-commands

<<<<<<< HEAD
opam:66:tezos-client:
=======
opam:74:tezos-client:
>>>>>>> 20ce5a62
  <<: *opam_definition
  variables:
    package: tezos-client

<<<<<<< HEAD
opam:67:ocplib-ezresto-directory:
=======
opam:75:ocplib-ezresto-directory:
>>>>>>> 20ce5a62
  <<: *opam_definition
  variables:
    package: ocplib-ezresto-directory

<<<<<<< HEAD
opam:68:tezos-baker-003-PsddFKi3-commands:
  <<: *opam_definition
  variables:
    package: tezos-baker-003-PsddFKi3-commands

opam:69:tezos-accuser-004-Pt24m4xi:
  <<: *opam_definition
  variables:
    package: tezos-accuser-004-Pt24m4xi

opam:70:tezos-endorser-004-Pt24m4xi:
  <<: *opam_definition
  variables:
    package: tezos-endorser-004-Pt24m4xi

opam:71:tezos-accuser-004-Pt24m4xi-commands:
  <<: *opam_definition
  variables:
    package: tezos-accuser-004-Pt24m4xi-commands

opam:72:tezos-accuser-003-PsddFKi3-commands:
  <<: *opam_definition
  variables:
    package: tezos-accuser-003-PsddFKi3-commands

opam:73:tezos-baker-004-Pt24m4xi:
  <<: *opam_definition
  variables:
    package: tezos-baker-004-Pt24m4xi

opam:74:tezos-accuser-003-PsddFKi3:
  <<: *opam_definition
  variables:
    package: tezos-accuser-003-PsddFKi3

opam:75:tezos-endorser-004-Pt24m4xi-commands:
=======
opam:76:tezos-baker-004-Pt24m4xi-commands:
  <<: *opam_definition
  variables:
    package: tezos-baker-004-Pt24m4xi-commands

opam:77:tezos-endorser-004-Pt24m4xi-commands:
>>>>>>> 20ce5a62
  <<: *opam_definition
  variables:
    package: tezos-endorser-004-Pt24m4xi-commands

<<<<<<< HEAD
opam:76:tezos-signer:
  <<: *opam_definition
  variables:
    package: tezos-signer

opam:77:tezos-baker-003-PsddFKi3:
  <<: *opam_definition
  variables:
    package: tezos-baker-003-PsddFKi3

opam:78:tezos-node:
  <<: *opam_definition
  variables:
    package: tezos-node

opam:79:ocplib-json-typed-browser:
=======
opam:78:tezos-endorser-004-Pt24m4xi:
  <<: *opam_definition
  variables:
    package: tezos-endorser-004-Pt24m4xi

opam:79:tezos-network-sandbox:
>>>>>>> 20ce5a62
  <<: *opam_definition
  variables:
    package: tezos-network-sandbox

<<<<<<< HEAD
opam:80:tezos-endorser-003-PsddFKi3:
  <<: *opam_definition
  variables:
    package: tezos-endorser-003-PsddFKi3
=======
>>>>>>> 20ce5a62

##END_OPAM##



############################################################
## Stage: publish                                         ##
############################################################

publish:docker:
  image: docker:latest
  services:
    - docker:dind
  variables:
    DOCKER_DRIVER: overlay2
  stage: publish
  only:
    - master@tezos/tezos
    - alphanet@tezos/tezos
    - zeronet@tezos/tezos
    - mainnet@tezos/tezos
    - alphanet-staging@tezos/tezos
    - zeronet-staging@tezos/tezos
    - mainnet-staging@tezos/tezos
    - zeronet-snapshots@tezos/tezos
    - mainnet-snapshots@tezos/tezos
  before_script:
    - apk add git
    - mkdir ~/.docker || true
    - echo "${CI_DOCKER_AUTH}" > ~/.docker/config.json
  script:
    - LAST_COMMIT_DATE_TIME=$(git log --pretty=format:"%cd" -1 --date="format:%Y%m%d%H%M%S" 2>&1)
    - ./scripts/create_docker_image.sh
        "${public_docker_image_name}" "${CI_COMMIT_REF_NAME}"
    - docker push "${public_docker_image_name}:${CI_COMMIT_REF_NAME}"
    - docker tag "${public_docker_image_name}:${CI_COMMIT_REF_NAME}" "${public_docker_image_name}:${CI_COMMIT_REF_NAME}_${CI_COMMIT_SHORT_SHA}_${LAST_COMMIT_DATE_TIME}"
    - docker push "${public_docker_image_name}:${CI_COMMIT_REF_NAME}_${CI_COMMIT_SHORT_SHA}_${LAST_COMMIT_DATE_TIME}"
  tags:
    - safe_docker

publish:doc:
  image: ${build_deps_image_name}:${build_deps_image_version}
  stage: doc
  only:
    - master@tezos/tezos
    - alphanet@tezos/tezos
    - zeronet@tezos/tezos
    - mainnet@tezos/tezos
  before_script:
    - sudo apk add --no-cache py3-sphinx py3-sphinx_rtd_theme openssh-client rsync
    - sudo pip3 uninstall 'idna' --yes ## Fix up dependencies in alpine:3.8
    - sudo pip3 install 'idna<2.7'
    - sudo ln -s /usr/bin/sphinx-build-3 /usr/bin/sphinx-build
    - echo "${CI_PK_GITLAB_DOC}" > ~/.ssh/id_ed25519
    - echo "${CI_KH}" > ~/.ssh/known_hosts
    - chmod 400 ~/.ssh/id_ed25519
  script:
    - make doc-html
    - git clone git@gitlab.com:${CI_PROJECT_NAMESPACE}/${CI_PROJECT_NAMESPACE}.gitlab.io gitlab.io
    - rsync --recursive --links --perms --delete --verbose
        --exclude=.doctrees
        docs/_build/ gitlab.io/public/"${CI_COMMIT_REF_NAME}"
    - cd gitlab.io
    - if [ -z "$(git status -s)" ] ; then
        echo "Nothing to commit!" ;
      else
        git add public/"${CI_COMMIT_REF_NAME}" ;
        git commit -m "Import doc for ${CI_COMMIT_REF_NAME} (${CI_COMMIT_SHA})" ;
        git push origin master ;
      fi
  tags:
    - gitlab-org<|MERGE_RESOLUTION|>--- conflicted
+++ resolved
@@ -584,23 +584,16 @@
     package: tezos-protocol-updater
 
 opam:40:tezos-client-003-PsddFKi3:
-<<<<<<< HEAD
-=======
   <<: *opam_definition
   variables:
     package: tezos-client-003-PsddFKi3
 
 opam:41:tezos-client-004-Pt24m4xi:
->>>>>>> 20ce5a62
   <<: *opam_definition
   variables:
     package: tezos-client-004-Pt24m4xi
 
-<<<<<<< HEAD
-opam:41:tezos-client-004-Pt24m4xi:
-=======
 opam:42:tezos-p2p:
->>>>>>> 20ce5a62
   <<: *opam_definition
   variables:
     package: tezos-p2p
@@ -610,352 +603,146 @@
   variables:
     package: tezos-validation
 
-<<<<<<< HEAD
-opam:42:tezos-p2p:
-=======
-opam:44:tezos-protocol-001-PtCJ7pwo:
-  <<: *opam_definition
-  variables:
-    package: tezos-protocol-001-PtCJ7pwo
-
-opam:45:tezos-protocol-002-PsYLVpVv:
->>>>>>> 20ce5a62
-  <<: *opam_definition
-  variables:
-    package: tezos-protocol-002-PsYLVpVv
-
-<<<<<<< HEAD
-opam:43:tezos-validation:
-=======
-opam:46:tezos-baking-004-Pt24m4xi:
->>>>>>> 20ce5a62
+opam:44:tezos-baking-004-Pt24m4xi:
   <<: *opam_definition
   variables:
     package: tezos-baking-004-Pt24m4xi
 
-<<<<<<< HEAD
-opam:44:tezos-baking-003-PsddFKi3:
-=======
-opam:47:tezos-embedded-protocol-004-Pt24m4xi:
->>>>>>> 20ce5a62
+opam:45:tezos-protocol-demo:
+  <<: *opam_definition
+  variables:
+    package: tezos-protocol-demo
+
+opam:46:tezos-protocol-genesis:
+  <<: *opam_definition
+  variables:
+    package: tezos-protocol-genesis
+
+opam:47:ocplib-resto-json:
+  <<: *opam_definition
+  variables:
+    package: ocplib-resto-json
+
+opam:48:tezos-embedded-protocol-004-Pt24m4xi:
   <<: *opam_definition
   variables:
     package: tezos-embedded-protocol-004-Pt24m4xi
 
-<<<<<<< HEAD
-opam:45:tezos-baking-004-Pt24m4xi:
-=======
-opam:48:tezos-shell:
->>>>>>> 20ce5a62
+opam:49:tezos-shell:
   <<: *opam_definition
   variables:
     package: tezos-shell
 
-opam:46:tezos-protocol-demo:
-  <<: *opam_definition
-  variables:
-    package: tezos-protocol-demo
-
-<<<<<<< HEAD
-opam:47:tezos-protocol-genesis:
-=======
-opam:51:tezos-client-002-PsYLVpVv:
-  <<: *opam_definition
-  variables:
-    package: tezos-client-002-PsYLVpVv
-
-opam:52:tezos-protocol-demo:
->>>>>>> 20ce5a62
-  <<: *opam_definition
-  variables:
-    package: tezos-protocol-genesis
-
-<<<<<<< HEAD
-opam:48:ocplib-resto-json:
-=======
-opam:53:ocplib-resto-json:
->>>>>>> 20ce5a62
-  <<: *opam_definition
-  variables:
-    package: ocplib-resto-json
-
-<<<<<<< HEAD
-opam:49:tezos-embedded-protocol-003-PsddFKi3:
+opam:50:tezos-baking-004-Pt24m4xi-commands:
+  <<: *opam_definition
+  variables:
+    package: tezos-baking-004-Pt24m4xi-commands
+
+opam:51:tezos-client-003-PsddFKi3-commands:
+  <<: *opam_definition
+  variables:
+    package: tezos-client-003-PsddFKi3-commands
+
+opam:52:tezos-client-004-Pt24m4xi-commands:
+  <<: *opam_definition
+  variables:
+    package: tezos-client-004-Pt24m4xi-commands
+
+opam:53:tezos-client-demo:
+  <<: *opam_definition
+  variables:
+    package: tezos-client-demo
+
+opam:54:tezos-client-genesis:
+  <<: *opam_definition
+  variables:
+    package: tezos-client-genesis
+
+opam:55:ocplib-ezresto:
+  <<: *opam_definition
+  variables:
+    package: ocplib-ezresto
+
+opam:56:tezos-embedded-protocol-003-PsddFKi3:
   <<: *opam_definition
   variables:
     package: tezos-embedded-protocol-003-PsddFKi3
 
-opam:50:tezos-shell:
-=======
-opam:54:tezos-baking-004-Pt24m4xi-commands:
-  <<: *opam_definition
-  variables:
-    package: tezos-baking-004-Pt24m4xi-commands
-
-opam:55:tezos-embedded-protocol-000-Ps9mPmXa:
->>>>>>> 20ce5a62
-  <<: *opam_definition
-  variables:
-    package: tezos-embedded-protocol-000-Ps9mPmXa
-
-<<<<<<< HEAD
-opam:51:tezos-embedded-protocol-004-Pt24m4xi:
-=======
-opam:56:tezos-embedded-protocol-001-PtCJ7pwo:
-  <<: *opam_definition
-  variables:
-    package: tezos-embedded-protocol-001-PtCJ7pwo
-
-opam:57:tezos-embedded-protocol-002-PsYLVpVv:
->>>>>>> 20ce5a62
-  <<: *opam_definition
-  variables:
-    package: tezos-embedded-protocol-002-PsYLVpVv
-
-<<<<<<< HEAD
-opam:52:tezos-baking-003-PsddFKi3-commands:
-=======
-opam:58:tezos-embedded-protocol-003-PsddFKi3:
->>>>>>> 20ce5a62
-  <<: *opam_definition
-  variables:
-    package: tezos-embedded-protocol-003-PsddFKi3
-
-<<<<<<< HEAD
-opam:53:tezos-baking-004-Pt24m4xi-commands:
-=======
-opam:59:tezos-embedded-protocol-demo:
->>>>>>> 20ce5a62
+opam:57:tezos-embedded-protocol-demo:
   <<: *opam_definition
   variables:
     package: tezos-embedded-protocol-demo
 
-opam:60:tezos-mempool-004-Pt24m4xi:
+opam:58:tezos-embedded-protocol-genesis:
+  <<: *opam_definition
+  variables:
+    package: tezos-embedded-protocol-genesis
+
+opam:59:tezos-mempool-004-Pt24m4xi:
   <<: *opam_definition
   variables:
     package: tezos-mempool-004-Pt24m4xi
 
-<<<<<<< HEAD
-opam:54:tezos-client-003-PsddFKi3-commands:
-=======
-opam:61:tezos-client-000-Ps9mPmXa:
-  <<: *opam_definition
-  variables:
-    package: tezos-client-000-Ps9mPmXa
-
-opam:62:tezos-client-001-PtCJ7pwo-commands:
-  <<: *opam_definition
-  variables:
-    package: tezos-client-001-PtCJ7pwo-commands
-
-opam:63:tezos-client-002-PsYLVpVv-commands:
-  <<: *opam_definition
-  variables:
-    package: tezos-client-002-PsYLVpVv-commands
-
-opam:64:tezos-client-003-PsddFKi3-commands:
->>>>>>> 20ce5a62
-  <<: *opam_definition
-  variables:
-    package: tezos-client-003-PsddFKi3-commands
-
-<<<<<<< HEAD
-opam:55:tezos-client-004-Pt24m4xi-commands:
-=======
-opam:65:tezos-client-004-Pt24m4xi-commands:
->>>>>>> 20ce5a62
-  <<: *opam_definition
-  variables:
-    package: tezos-client-004-Pt24m4xi-commands
-
-<<<<<<< HEAD
-opam:56:tezos-client-demo:
-=======
-opam:66:tezos-client-demo:
->>>>>>> 20ce5a62
-  <<: *opam_definition
-  variables:
-    package: tezos-client-demo
-
-<<<<<<< HEAD
-opam:57:tezos-client-genesis:
-  <<: *opam_definition
-  variables:
-    package: tezos-client-genesis
-
-opam:58:ocplib-ezresto:
-  <<: *opam_definition
-  variables:
-    package: ocplib-ezresto
-
-opam:59:tezos-network-sandbox:
+opam:60:tezos-baker-004-Pt24m4xi-commands:
+  <<: *opam_definition
+  variables:
+    package: tezos-baker-004-Pt24m4xi-commands
+
+opam:61:tezos-client:
+  <<: *opam_definition
+  variables:
+    package: tezos-client
+
+opam:62:ocplib-ezresto-directory:
+  <<: *opam_definition
+  variables:
+    package: ocplib-ezresto-directory
+
+opam:63:tezos-accuser-004-Pt24m4xi:
+  <<: *opam_definition
+  variables:
+    package: tezos-accuser-004-Pt24m4xi
+
+opam:64:tezos-endorser-004-Pt24m4xi:
+  <<: *opam_definition
+  variables:
+    package: tezos-endorser-004-Pt24m4xi
+
+opam:65:tezos-accuser-004-Pt24m4xi-commands:
+  <<: *opam_definition
+  variables:
+    package: tezos-accuser-004-Pt24m4xi-commands
+
+opam:66:tezos-baker-004-Pt24m4xi:
+  <<: *opam_definition
+  variables:
+    package: tezos-baker-004-Pt24m4xi
+
+opam:67:tezos-endorser-004-Pt24m4xi-commands:
+  <<: *opam_definition
+  variables:
+    package: tezos-endorser-004-Pt24m4xi-commands
+
+opam:68:tezos-network-sandbox:
   <<: *opam_definition
   variables:
     package: tezos-network-sandbox
 
-opam:60:tezos-embedded-protocol-demo:
-  <<: *opam_definition
-  variables:
-    package: tezos-embedded-protocol-demo
-
-opam:61:tezos-embedded-protocol-genesis:
-  <<: *opam_definition
-  variables:
-    package: tezos-embedded-protocol-genesis
-
-opam:62:tezos-mempool-003-PsddFKi3:
-=======
-opam:67:ocplib-ezresto:
-  <<: *opam_definition
-  variables:
-    package: ocplib-ezresto
-
-opam:68:tezos-accuser-004-Pt24m4xi:
-  <<: *opam_definition
-  variables:
-    package: tezos-accuser-004-Pt24m4xi
-
-opam:69:tezos-baker-004-Pt24m4xi:
-  <<: *opam_definition
-  variables:
-    package: tezos-baker-004-Pt24m4xi
-
-opam:70:ocplib-json-typed-browser:
->>>>>>> 20ce5a62
+opam:69:tezos-signer:
+  <<: *opam_definition
+  variables:
+    package: tezos-signer
+
+opam:70:tezos-node:
+  <<: *opam_definition
+  variables:
+    package: tezos-node
+
+opam:71:ocplib-json-typed-browser:
   <<: *opam_definition
   variables:
     package: ocplib-json-typed-browser
 
-<<<<<<< HEAD
-opam:63:tezos-mempool-004-Pt24m4xi:
-=======
-opam:71:tezos-node:
->>>>>>> 20ce5a62
-  <<: *opam_definition
-  variables:
-    package: tezos-node
-
-<<<<<<< HEAD
-opam:64:tezos-baker-004-Pt24m4xi-commands:
-=======
-opam:72:tezos-signer:
->>>>>>> 20ce5a62
-  <<: *opam_definition
-  variables:
-    package: tezos-signer
-
-<<<<<<< HEAD
-opam:65:tezos-endorser-003-PsddFKi3-commands:
-=======
-opam:73:tezos-accuser-004-Pt24m4xi-commands:
->>>>>>> 20ce5a62
-  <<: *opam_definition
-  variables:
-    package: tezos-accuser-004-Pt24m4xi-commands
-
-<<<<<<< HEAD
-opam:66:tezos-client:
-=======
-opam:74:tezos-client:
->>>>>>> 20ce5a62
-  <<: *opam_definition
-  variables:
-    package: tezos-client
-
-<<<<<<< HEAD
-opam:67:ocplib-ezresto-directory:
-=======
-opam:75:ocplib-ezresto-directory:
->>>>>>> 20ce5a62
-  <<: *opam_definition
-  variables:
-    package: ocplib-ezresto-directory
-
-<<<<<<< HEAD
-opam:68:tezos-baker-003-PsddFKi3-commands:
-  <<: *opam_definition
-  variables:
-    package: tezos-baker-003-PsddFKi3-commands
-
-opam:69:tezos-accuser-004-Pt24m4xi:
-  <<: *opam_definition
-  variables:
-    package: tezos-accuser-004-Pt24m4xi
-
-opam:70:tezos-endorser-004-Pt24m4xi:
-  <<: *opam_definition
-  variables:
-    package: tezos-endorser-004-Pt24m4xi
-
-opam:71:tezos-accuser-004-Pt24m4xi-commands:
-  <<: *opam_definition
-  variables:
-    package: tezos-accuser-004-Pt24m4xi-commands
-
-opam:72:tezos-accuser-003-PsddFKi3-commands:
-  <<: *opam_definition
-  variables:
-    package: tezos-accuser-003-PsddFKi3-commands
-
-opam:73:tezos-baker-004-Pt24m4xi:
-  <<: *opam_definition
-  variables:
-    package: tezos-baker-004-Pt24m4xi
-
-opam:74:tezos-accuser-003-PsddFKi3:
-  <<: *opam_definition
-  variables:
-    package: tezos-accuser-003-PsddFKi3
-
-opam:75:tezos-endorser-004-Pt24m4xi-commands:
-=======
-opam:76:tezos-baker-004-Pt24m4xi-commands:
-  <<: *opam_definition
-  variables:
-    package: tezos-baker-004-Pt24m4xi-commands
-
-opam:77:tezos-endorser-004-Pt24m4xi-commands:
->>>>>>> 20ce5a62
-  <<: *opam_definition
-  variables:
-    package: tezos-endorser-004-Pt24m4xi-commands
-
-<<<<<<< HEAD
-opam:76:tezos-signer:
-  <<: *opam_definition
-  variables:
-    package: tezos-signer
-
-opam:77:tezos-baker-003-PsddFKi3:
-  <<: *opam_definition
-  variables:
-    package: tezos-baker-003-PsddFKi3
-
-opam:78:tezos-node:
-  <<: *opam_definition
-  variables:
-    package: tezos-node
-
-opam:79:ocplib-json-typed-browser:
-=======
-opam:78:tezos-endorser-004-Pt24m4xi:
-  <<: *opam_definition
-  variables:
-    package: tezos-endorser-004-Pt24m4xi
-
-opam:79:tezos-network-sandbox:
->>>>>>> 20ce5a62
-  <<: *opam_definition
-  variables:
-    package: tezos-network-sandbox
-
-<<<<<<< HEAD
-opam:80:tezos-endorser-003-PsddFKi3:
-  <<: *opam_definition
-  variables:
-    package: tezos-endorser-003-PsddFKi3
-=======
->>>>>>> 20ce5a62
 
 ##END_OPAM##
 
