--- conflicted
+++ resolved
@@ -1,10 +1,6 @@
 variables:
   ## Please update `scripts/version.sh` accordingly
-<<<<<<< HEAD
-  build_deps_image_version: 09853d4ae678917990a532ff06e67466d9e50dd3
-=======
   build_deps_image_version: f42f3d8042d5ad53605fc4907b19140c01bc678b
->>>>>>> 3551e61f
   build_deps_image_name: registry.gitlab.com/tezos/opam-repository
   public_docker_image_name: docker.io/${CI_PROJECT_PATH}
   GIT_STRATEGY: fetch
@@ -96,136 +92,125 @@
 
 # this section is updated using the script scripts/update_unit_test.sh
 ##BEGIN_UNITEST##
+unit:shell:
+  <<: *test_definition
+  script:
+    - dune build @src/lib_shell/runtest
+
 unit:error_monad:
   <<: *test_definition
   script:
     - dune build @src/lib_error_monad/runtest
 
-unit:shell:
-  <<: *test_definition
-  script:
-    - dune build @src/lib_shell/runtest
+unit:data_encoding:
+  <<: *test_definition
+  script:
+    - dune build @src/lib_data_encoding/runtest
+
+unit:crypto:
+  <<: *test_definition
+  script:
+    - dune build @src/lib_crypto/runtest
+
+unit:src/proto_005_PsBABY5H/lib_client:
+  <<: *test_definition
+  script:
+    - dune build @src/proto_005_PsBABY5H/lib_client/runtest
+
+unit:src/proto_005_PsBABY5H/lib_protocol:
+  <<: *test_definition
+  script:
+    - dune build @src/proto_005_PsBABY5H/lib_protocol/runtest
+
+unit:stdlib:
+  <<: *test_definition
+  script:
+    - dune build @src/lib_stdlib/runtest
+
+unit:storage:
+  <<: *test_definition
+  script:
+    - dune build @src/lib_storage/runtest
+
+unit:p2p:
+  <<: *test_definition
+  script:
+    - dune build @src/lib_p2p/runtest
+
+unit:micheline:
+  <<: *test_definition
+  script:
+    - dune build @src/lib_micheline/runtest
+
+unit:protocol_environment:
+  <<: *test_definition
+  script:
+    - dune build @src/lib_protocol_environment/runtest
+
+unit:signer_backends/unix:
+  <<: *test_definition
+  script:
+    - dune build @src/lib_signer_backends/unix/runtest
+
+unit:signer_backends:
+  <<: *test_definition
+  script:
+    - dune build @src/lib_signer_backends/runtest
 
 unit:src/bin_client:
   <<: *test_definition
   script:
     - dune build @src/bin_client/runtest
 
-unit:storage:
-  <<: *test_definition
-  script:
-    - dune build @src/lib_storage/runtest
-
-unit:signer_backends/unix:
-  <<: *test_definition
-  script:
-    - dune build @src/lib_signer_backends/unix/runtest
-
-unit:signer_backends:
-  <<: *test_definition
-  script:
-    - dune build @src/lib_signer_backends/runtest
-
-unit:crypto:
-  <<: *test_definition
-  script:
-    - dune build @src/lib_crypto/runtest
-
-unit:micheline:
-  <<: *test_definition
-  script:
-    - dune build @src/lib_micheline/runtest
-
-unit:protocol_environment:
-  <<: *test_definition
-  script:
-    - dune build @src/lib_protocol_environment/runtest
-
-unit:data_encoding:
-  <<: *test_definition
-  script:
-    - dune build @src/lib_data_encoding/runtest
-
-unit:stdlib:
-  <<: *test_definition
-  script:
-    - dune build @src/lib_stdlib/runtest
-
-unit:p2p:
-  <<: *test_definition
-  script:
-    - dune build @src/lib_p2p/runtest
-
-unit:src/proto_alpha/lib_client:
-  <<: *test_definition
-  script:
-    - dune build @src/proto_alpha/lib_client/runtest
-
-<<<<<<< HEAD
-unit:proto_005_PsBABY5H:lib_protocol:
-=======
-unit:src/proto_alpha/lib_protocol:
->>>>>>> 3551e61f
-  <<: *test_definition
-  script:
-    - dune build @src/proto_005_PsBABY5H/lib_protocol/runtest
-
-<<<<<<< HEAD
-unit:proto_005_PsBABY5H:lib_client:
-  <<: *test_definition
-  script:
-    - dune build @src/proto_005_PsBABY5H/lib_client/test/runtest
-=======
+unit:ocaml-pbkdf:
+  <<: *test_definition
+  script:
+    - dune build @vendors/ocaml-pbkdf/runtest
+
+unit:ocaml-bip39:
+  <<: *test_definition
+  script:
+    - dune build @vendors/ocaml-bip39/runtest
+
+unit:ocaml-uecc:
+  <<: *test_definition
+  script:
+    - dune build @vendors/ocaml-uecc/runtest
+
+unit:ocaml-hacl:
+  <<: *test_definition
+  script:
+    - dune build @vendors/ocaml-hacl/runtest
+
+unit:ocaml-ledger-wallet:
+  <<: *test_definition
+  script:
+    - dune build @vendors/ocaml-ledger-wallet/runtest
+
+unit:ocaml-secp256k1:
+  <<: *test_definition
+  script:
+    - dune build @vendors/ocaml-secp256k1/runtest
+
+unit:ocaml-lmdb:
+  <<: *test_definition
+  script:
+    - dune build @vendors/ocaml-lmdb/runtest
+
+unit:ocplib-resto/lib_ezresto-directory:
+  <<: *test_definition
+  script:
+    - dune build @vendors/ocplib-resto/lib_ezresto-directory/runtest
+
 unit:ocplib-resto/lib_resto-directory:
   <<: *test_definition
   script:
     - dune build @vendors/ocplib-resto/lib_resto-directory/runtest
->>>>>>> 3551e61f
-
-unit:ocplib-resto/lib_ezresto-directory:
-  <<: *test_definition
-  script:
-    - dune build @vendors/ocplib-resto/lib_ezresto-directory/runtest
-
-unit:ocaml-ledger-wallet:
-  <<: *test_definition
-  script:
-    - dune build @vendors/ocaml-ledger-wallet/runtest
 
 unit:ocaml-blake2:
   <<: *test_definition
   script:
     - dune build @vendors/ocaml-blake2/runtest
-
-unit:ocaml-bip39:
-  <<: *test_definition
-  script:
-    - dune build @vendors/ocaml-bip39/runtest
-
-unit:ocaml-hacl:
-  <<: *test_definition
-  script:
-    - dune build @vendors/ocaml-hacl/runtest
-
-unit:ocaml-pbkdf:
-  <<: *test_definition
-  script:
-    - dune build @vendors/ocaml-pbkdf/runtest
-
-unit:ocaml-lmdb:
-  <<: *test_definition
-  script:
-    - dune build @vendors/ocaml-lmdb/runtest
-
-unit:ocaml-uecc:
-  <<: *test_definition
-  script:
-    - dune build @vendors/ocaml-uecc/runtest
-
-unit:ocaml-secp256k1:
-  <<: *test_definition
-  script:
-    - dune build @vendors/ocaml-secp256k1/runtest
 
 
 ##END_UNITEST##
@@ -334,18 +319,18 @@
     - pytest tests_python/tests/test_contract_baker.py
   stage: test
 
+integration:contract_onchain_opcodes:
+  <<: *integration_definition
+  script:
+    - pytest tests_python/tests/test_contract_onchain_opcodes.py
+  stage: test
+
 integration:contract_opcodes:
   <<: *integration_definition
   script:
     - pytest tests_python/tests/test_contract_opcodes.py
   stage: test
 
-integration:contract_onchain_opcodes:
-  <<: *integration_definition
-  script:
-    - pytest tests_python/tests/test_contract_onchain_opcodes.py
-  stage: test
-
 integration:cors:
   <<: *integration_definition
   script:
@@ -356,6 +341,12 @@
   <<: *integration_definition
   script:
     - pytest tests_python/tests/test_double_endorsement.py
+  stage: test
+
+integration:fork:
+  <<: *integration_definition
+  script:
+    - pytest tests_python/tests/test_fork.py
   stage: test
 
 integration:injection:
@@ -692,187 +683,180 @@
   variables:
     package: tezos-client-commands
 
-<<<<<<< HEAD
-opam:45:tezos-validation:
+opam:45:tezos-version:
+  <<: *opam_definition
+  variables:
+    package: tezos-version
+
+opam:46:tezos-validation:
   <<: *opam_definition
   variables:
     package: tezos-validation
-=======
-opam:45:tezos-version:
-  <<: *opam_definition
-  variables:
-    package: tezos-version
->>>>>>> 3551e61f
-
-opam:46:tezos-client-alpha:
-  <<: *opam_definition
-  variables:
-    package: tezos-client-alpha
 
 opam:47:tezos-baking-005-PsBABY5H:
   <<: *opam_definition
   variables:
     package: tezos-baking-005-PsBABY5H
 
-opam:48:tezos-client-base-unix:
+opam:48:tezos-protocol-demo-noops:
+  <<: *opam_definition
+  variables:
+    package: tezos-protocol-demo-noops
+
+opam:49:tezos-protocol-genesis:
+  <<: *opam_definition
+  variables:
+    package: tezos-protocol-genesis
+
+opam:50:ocplib-resto-cohttp-server:
+  <<: *opam_definition
+  variables:
+    package: ocplib-resto-cohttp-server
+
+opam:51:tezos-shell:
+  <<: *opam_definition
+  variables:
+    package: tezos-shell
+
+opam:52:tezos-client-base-unix:
   <<: *opam_definition
   variables:
     package: tezos-client-base-unix
 
-opam:49:tezos-protocol-genesis:
-  <<: *opam_definition
-  variables:
-    package: tezos-protocol-genesis
-
-opam:50:ocplib-resto-json:
+opam:53:ocplib-resto-json:
   <<: *opam_definition
   variables:
     package: ocplib-resto-json
 
-opam:51:ocplib-resto-cohttp-server:
-  <<: *opam_definition
-  variables:
-    package: ocplib-resto-cohttp-server
-
-opam:52:tezos-protocol-demo-noops:
-  <<: *opam_definition
-  variables:
-    package: tezos-protocol-demo-noops
-
-opam:53:tezos-shell:
-  <<: *opam_definition
-  variables:
-    package: tezos-shell
-
 opam:54:tezos-baking-005-PsBABY5H-commands:
   <<: *opam_definition
   variables:
     package: tezos-baking-005-PsBABY5H-commands
 
-opam:55:tezos-client-005-PsBABY5H-commands:
+opam:55:tezos-embedded-protocol-005-PsBABY5H:
+  <<: *opam_definition
+  variables:
+    package: tezos-embedded-protocol-005-PsBABY5H
+
+opam:56:tezos-embedded-protocol-demo-noops:
+  <<: *opam_definition
+  variables:
+    package: tezos-embedded-protocol-demo-noops
+
+opam:57:tezos-embedded-protocol-genesis:
+  <<: *opam_definition
+  variables:
+    package: tezos-embedded-protocol-genesis
+
+opam:58:tezos-rpc-http-server:
+  <<: *opam_definition
+  variables:
+    package: tezos-rpc-http-server
+
+opam:59:tezos-validator:
+  <<: *opam_definition
+  variables:
+    package: tezos-validator
+
+opam:60:tezos-client-005-PsBABY5H-commands:
   <<: *opam_definition
   variables:
     package: tezos-client-005-PsBABY5H-commands
 
-opam:56:tezos-client-genesis:
+opam:61:tezos-client-genesis:
   <<: *opam_definition
   variables:
     package: tezos-client-genesis
 
-opam:57:tezos-protocol-005-PsBABY5H-parameters:
+opam:62:tezos-protocol-005-PsBABY5H-parameters:
   <<: *opam_definition
   variables:
     package: tezos-protocol-005-PsBABY5H-parameters
 
-opam:58:ocplib-ezresto:
+opam:63:ocplib-ezresto:
   <<: *opam_definition
   variables:
     package: ocplib-ezresto
 
-opam:59:tezos-embedded-protocol-005-PsBABY5H:
-  <<: *opam_definition
-  variables:
-    package: tezos-embedded-protocol-005-PsBABY5H
-
-opam:60:tezos-rpc-http-server:
-  <<: *opam_definition
-  variables:
-    package: tezos-rpc-http-server
-
-opam:61:tezos-embedded-protocol-demo-noops:
-  <<: *opam_definition
-  variables:
-    package: tezos-embedded-protocol-demo-noops
-
-opam:62:tezos-embedded-protocol-genesis:
-  <<: *opam_definition
-  variables:
-    package: tezos-embedded-protocol-genesis
-
-opam:63:tezos-validator:
-  <<: *opam_definition
-  variables:
-    package: tezos-validator
-
-opam:64:tezos-client:
+opam:64:tezos-endorser-005-PsBABY5H:
+  <<: *opam_definition
+  variables:
+    package: tezos-endorser-005-PsBABY5H
+
+opam:65:ocplib-json-typed-browser:
+  <<: *opam_definition
+  variables:
+    package: ocplib-json-typed-browser
+
+opam:66:tezos-node:
+  <<: *opam_definition
+  variables:
+    package: tezos-node
+
+opam:67:tezos-signer:
+  <<: *opam_definition
+  variables:
+    package: tezos-signer
+
+opam:68:tezos-tooling:
+  <<: *opam_definition
+  variables:
+    package: tezos-tooling
+
+opam:69:tezos-endorser-005-PsBABY5H-commands:
+  <<: *opam_definition
+  variables:
+    package: tezos-endorser-005-PsBABY5H-commands
+
+opam:70:tezos-client:
   <<: *opam_definition
   variables:
     package: tezos-client
 
-opam:65:tezos-005-PsBABY5H-test-helpers:
+opam:71:tezos-protocol-005-PsBABY5H-tests:
+  <<: *opam_definition
+  variables:
+    package: tezos-protocol-005-PsBABY5H-tests
+
+opam:72:flextesa:
+  <<: *opam_definition
+  variables:
+    package: flextesa
+
+opam:73:tezos-accuser-005-PsBABY5H-commands:
+  <<: *opam_definition
+  variables:
+    package: tezos-accuser-005-PsBABY5H-commands
+
+opam:74:tezos-005-PsBABY5H-test-helpers:
   <<: *opam_definition
   variables:
     package: tezos-005-PsBABY5H-test-helpers
 
-opam:66:ocplib-ezresto-directory:
+opam:75:tezos-mempool-005-PsBABY5H:
+  <<: *opam_definition
+  variables:
+    package: tezos-mempool-005-PsBABY5H
+
+opam:76:tezos-accuser-005-PsBABY5H:
+  <<: *opam_definition
+  variables:
+    package: tezos-accuser-005-PsBABY5H
+
+opam:77:ocplib-ezresto-directory:
   <<: *opam_definition
   variables:
     package: ocplib-ezresto-directory
 
-opam:67:tezos-accuser-005-PsBABY5H-commands:
-  <<: *opam_definition
-  variables:
-    package: tezos-accuser-005-PsBABY5H-commands
-
-opam:68:tezos-protocol-005-PsBABY5H-tests:
-  <<: *opam_definition
-  variables:
-    package: tezos-protocol-005-PsBABY5H-tests
-
-opam:69:tezos-codec:
+opam:78:tezos-codec:
   <<: *opam_definition
   variables:
     package: tezos-codec
 
-opam:70:ocplib-json-typed-browser:
-  <<: *opam_definition
-  variables:
-    package: ocplib-json-typed-browser
-
-opam:71:tezos-tooling:
-  <<: *opam_definition
-  variables:
-    package: tezos-tooling
-
-opam:72:tezos-endorser-005-PsBABY5H-commands:
-  <<: *opam_definition
-  variables:
-    package: tezos-endorser-005-PsBABY5H-commands
-
-opam:73:flextesa:
-  <<: *opam_definition
-  variables:
-    package: flextesa
-
-opam:74:tezos-accuser-005-PsBABY5H:
-  <<: *opam_definition
-  variables:
-    package: tezos-accuser-005-PsBABY5H
-
-opam:75:tezos-endorser-005-PsBABY5H:
-  <<: *opam_definition
-  variables:
-    package: tezos-endorser-005-PsBABY5H
-
-opam:76:tezos-mempool-005-PsBABY5H:
-  <<: *opam_definition
-  variables:
-    package: tezos-mempool-005-PsBABY5H
-
-opam:77:tezos-baker-005-PsBABY5H:
+opam:79:tezos-baker-005-PsBABY5H:
   <<: *opam_definition
   variables:
     package: tezos-baker-005-PsBABY5H
-
-opam:78:tezos-signer:
-  <<: *opam_definition
-  variables:
-    package: tezos-signer
-
-opam:79:tezos-node:
-  <<: *opam_definition
-  variables:
-    package: tezos-node
 
 
 ##END_OPAM##
@@ -935,11 +919,7 @@
     - make doc-html
     - git clone --depth 5 git@gitlab.com:${CI_PROJECT_NAMESPACE}/${CI_PROJECT_NAMESPACE}.gitlab.io gitlab.io
     - rsync --recursive --links --perms --delete --verbose
-<<<<<<< HEAD
-        --exclude=.doctrees
-=======
         --exclude=.doctrees --exclude={{main,alpha,zero}net,master}/index.html
->>>>>>> 3551e61f
         docs/_build/ gitlab.io/public/
     - cd gitlab.io
     - if [ -z "$(git status -s)" ] ; then
