--- conflicted
+++ resolved
@@ -194,162 +194,91 @@
 
 ##BEGIN_OPAM##
 opam:00:ocplib-json-typed:
-<<<<<<< HEAD
   <<: *opam_definition
   variables:
     package: ocplib-json-typed
 
-opam:01:tezos-stdlib:
-=======
->>>>>>> 00b80698
-  <<: *opam_definition
-  variables:
-    package: ocplib-json-typed
-
-<<<<<<< HEAD
-opam:02:tezos-data-encoding:
-=======
 opam:01:ocplib-json-typed-bson:
->>>>>>> 00b80698
   <<: *opam_definition
   variables:
     package: ocplib-json-typed-bson
 
-<<<<<<< HEAD
-opam:03:ocplib-resto:
-=======
 opam:02:tezos-stdlib:
->>>>>>> 00b80698
   <<: *opam_definition
   variables:
     package: tezos-stdlib
 
-<<<<<<< HEAD
-opam:04:tezos-error-monad:
+opam:03:tezos-data-encoding:
+  <<: *opam_definition
+  variables:
+    package: tezos-data-encoding
+
+opam:04:ocplib-resto:
+  <<: *opam_definition
+  variables:
+    package: ocplib-resto
+
+opam:05:tezos-error-monad:
   <<: *opam_definition
   variables:
     package: tezos-error-monad
 
-opam:05:ocplib-resto-directory:
+opam:06:ocplib-resto-directory:
   <<: *opam_definition
   variables:
     package: ocplib-resto-directory
-=======
-opam:03:tezos-data-encoding:
-  <<: *opam_definition
-  variables:
-    package: tezos-data-encoding
-
-opam:04:ocplib-resto:
-  <<: *opam_definition
-  variables:
-    package: ocplib-resto
->>>>>>> 00b80698
-
-opam:06:blake2:
+
+opam:07:blake2:
   <<: *opam_definition
   variables:
     package: blake2
 
-opam:07:tezos-clic:
+opam:08:hacl:
+  <<: *opam_definition
+  variables:
+    package: hacl
+
+opam:09:secp256k1:
+  <<: *opam_definition
+  variables:
+    package: secp256k1
+
+opam:10:tezos-clic:
   <<: *opam_definition
   variables:
     package: tezos-clic
 
-<<<<<<< HEAD
-opam:08:tezos-rpc:
+opam:11:tezos-rpc:
   <<: *opam_definition
   variables:
     package: tezos-rpc
 
-opam:09:tweetnacl:
-  <<: *opam_definition
-  variables:
-    package: tweetnacl
-
-opam:10:tezos-crypto:
-=======
-opam:07:blake2:
-  <<: *opam_definition
-  variables:
-    package: blake2
-
-opam:08:hacl:
-  <<: *opam_definition
-  variables:
-    package: hacl
-
-opam:09:secp256k1:
-  <<: *opam_definition
-  variables:
-    package: secp256k1
-
-opam:10:tezos-clic:
-  <<: *opam_definition
-  variables:
-    package: tezos-clic
-
-opam:11:tezos-rpc:
->>>>>>> 00b80698
+opam:12:uecc:
+  <<: *opam_definition
+  variables:
+    package: uecc
+
+opam:13:tezos-crypto:
   <<: *opam_definition
   variables:
     package: tezos-crypto
 
-opam:11:tezos-micheline:
+opam:14:tezos-micheline:
   <<: *opam_definition
   variables:
     package: tezos-micheline
 
-<<<<<<< HEAD
-opam:12:tezos-base:
-=======
-opam:12:uecc:
->>>>>>> 00b80698
-  <<: *opam_definition
-  variables:
-    package: uecc
-
-<<<<<<< HEAD
-opam:13:pbkdf:
-=======
-opam:13:tezos-crypto:
->>>>>>> 00b80698
-  <<: *opam_definition
-  variables:
-    package: tezos-crypto
-
-<<<<<<< HEAD
-opam:14:ocplib-resto-cohttp:
-=======
-opam:14:tezos-micheline:
->>>>>>> 00b80698
-  <<: *opam_definition
-  variables:
-    package: tezos-micheline
-
-<<<<<<< HEAD
-opam:15:irmin-leveldb:
-=======
 opam:15:lmdb:
->>>>>>> 00b80698
   <<: *opam_definition
   variables:
     package: lmdb
 
-<<<<<<< HEAD
-opam:16:tezos-protocol-environment-sigs:
-=======
 opam:16:pbkdf:
->>>>>>> 00b80698
   <<: *opam_definition
   variables:
     package: pbkdf
 
-<<<<<<< HEAD
-opam:17:tezos-stdlib-unix:
-=======
 opam:17:ocplib-resto-cohttp:
->>>>>>> 00b80698
   <<: *opam_definition
   variables:
     package: ocplib-resto-cohttp
@@ -359,57 +288,37 @@
   variables:
     package: tezos-base
 
-<<<<<<< HEAD
-opam:18:bip39:
-=======
 opam:19:irmin-lmdb:
   <<: *opam_definition
   variables:
     package: irmin-lmdb
 
 opam:20:bip39:
->>>>>>> 00b80698
   <<: *opam_definition
   variables:
     package: bip39
 
-<<<<<<< HEAD
-opam:19:tezos-rpc-http:
-=======
 opam:21:tezos-rpc-http:
->>>>>>> 00b80698
   <<: *opam_definition
   variables:
     package: tezos-rpc-http
 
-<<<<<<< HEAD
-opam:20:tezos-shell-services:
-=======
 opam:22:tezos-shell-services:
->>>>>>> 00b80698
   <<: *opam_definition
   variables:
     package: tezos-shell-services
 
-<<<<<<< HEAD
-opam:21:tezos-storage:
-=======
 opam:23:tezos-stdlib-unix:
   <<: *opam_definition
   variables:
     package: tezos-stdlib-unix
 
 opam:24:tezos-storage:
->>>>>>> 00b80698
   <<: *opam_definition
   variables:
     package: tezos-storage
 
-<<<<<<< HEAD
-opam:22:tezos-protocol-compiler:
-=======
 opam:25:tezos-protocol-environment-sigs:
->>>>>>> 00b80698
   <<: *opam_definition
   variables:
     package: tezos-protocol-environment-sigs
@@ -419,18 +328,11 @@
   variables:
     package: ledgerwallet
 
-<<<<<<< HEAD
-opam:23:tezos-client-base:
-=======
 opam:27:tezos-client-base:
->>>>>>> 00b80698
   <<: *opam_definition
   variables:
     package: tezos-client-base
 
-<<<<<<< HEAD
-opam:24:tezos-protocol-alpha:
-=======
 opam:28:tezos-protocol-compiler:
   <<: *opam_definition
   variables:
@@ -447,214 +349,120 @@
     package: tezos-signer-services
 
 opam:31:tezos-protocol-alpha:
->>>>>>> 00b80698
   <<: *opam_definition
   variables:
     package: tezos-protocol-alpha
 
-<<<<<<< HEAD
-opam:25:tezos-protocol-environment:
-=======
 opam:32:tezos-protocol-environment:
->>>>>>> 00b80698
   <<: *opam_definition
   variables:
     package: tezos-protocol-environment
 
-<<<<<<< HEAD
-opam:26:tezos-client-alpha:
-=======
 opam:33:tezos-signer-backends:
   <<: *opam_definition
   variables:
     package: tezos-signer-backends
 
 opam:34:tezos-client-alpha:
->>>>>>> 00b80698
   <<: *opam_definition
   variables:
     package: tezos-client-alpha
 
-<<<<<<< HEAD
-opam:27:tezos-client-commands:
-=======
 opam:35:tezos-client-commands:
->>>>>>> 00b80698
   <<: *opam_definition
   variables:
     package: tezos-client-commands
 
-<<<<<<< HEAD
-opam:28:tezos-protocol-environment-shell:
-=======
 opam:36:tezos-protocol-environment-shell:
->>>>>>> 00b80698
   <<: *opam_definition
   variables:
     package: tezos-protocol-environment-shell
 
-<<<<<<< HEAD
-opam:29:tezos-baking-alpha:
-=======
 opam:37:tezos-baking-alpha:
->>>>>>> 00b80698
   <<: *opam_definition
   variables:
     package: tezos-baking-alpha
 
-<<<<<<< HEAD
-opam:30:tezos-protocol-genesis:
-=======
 opam:38:tezos-protocol-genesis:
->>>>>>> 00b80698
   <<: *opam_definition
   variables:
     package: tezos-protocol-genesis
 
-<<<<<<< HEAD
-opam:31:ocplib-resto-json:
-=======
 opam:39:ocplib-resto-json:
->>>>>>> 00b80698
   <<: *opam_definition
   variables:
     package: ocplib-resto-json
 
-<<<<<<< HEAD
-opam:32:tezos-protocol-updater:
-=======
 opam:40:tezos-protocol-updater:
->>>>>>> 00b80698
   <<: *opam_definition
   variables:
     package: tezos-protocol-updater
 
-<<<<<<< HEAD
-opam:33:tezos-p2p:
-=======
 opam:41:tezos-p2p:
->>>>>>> 00b80698
   <<: *opam_definition
   variables:
     package: tezos-p2p
 
-<<<<<<< HEAD
-opam:34:tezos-baking-alpha-commands:
-=======
 opam:42:tezos-baking-alpha-commands:
->>>>>>> 00b80698
   <<: *opam_definition
   variables:
     package: tezos-baking-alpha-commands
 
-<<<<<<< HEAD
-opam:35:tezos-client-alpha-commands:
-=======
 opam:43:tezos-client-alpha-commands:
->>>>>>> 00b80698
   <<: *opam_definition
   variables:
     package: tezos-client-alpha-commands
 
-<<<<<<< HEAD
-opam:36:tezos-client-base-unix:
-=======
 opam:44:tezos-client-base-unix:
->>>>>>> 00b80698
   <<: *opam_definition
   variables:
     package: tezos-client-base-unix
 
-<<<<<<< HEAD
-opam:37:tezos-client-genesis:
-=======
 opam:45:tezos-client-genesis:
->>>>>>> 00b80698
   <<: *opam_definition
   variables:
     package: tezos-client-genesis
 
-<<<<<<< HEAD
-opam:38:ocplib-ezresto:
-=======
 opam:46:ocplib-ezresto:
->>>>>>> 00b80698
   <<: *opam_definition
   variables:
     package: ocplib-ezresto
 
-<<<<<<< HEAD
-opam:39:secp256k1:
-  <<: *opam_definition
-  variables:
-    package: secp256k1
-
-opam:40:tezos-embedded-protocol-alpha:
-=======
 opam:47:tezos-embedded-protocol-alpha:
->>>>>>> 00b80698
   <<: *opam_definition
   variables:
     package: tezos-embedded-protocol-alpha
 
-<<<<<<< HEAD
-opam:41:tezos-embedded-protocol-demo:
-=======
 opam:48:tezos-embedded-protocol-demo:
->>>>>>> 00b80698
   <<: *opam_definition
   variables:
     package: tezos-embedded-protocol-demo
 
-<<<<<<< HEAD
-opam:42:tezos-embedded-protocol-genesis:
-=======
 opam:49:tezos-embedded-protocol-genesis:
->>>>>>> 00b80698
   <<: *opam_definition
   variables:
     package: tezos-embedded-protocol-genesis
 
-<<<<<<< HEAD
-opam:43:tezos-shell:
-=======
 opam:50:tezos-shell:
->>>>>>> 00b80698
   <<: *opam_definition
   variables:
     package: tezos-shell
 
-<<<<<<< HEAD
-opam:44:tezos-client:
-=======
 opam:51:tezos-endorser-alpha-commands:
   <<: *opam_definition
   variables:
     package: tezos-endorser-alpha-commands
 
 opam:52:tezos-client:
->>>>>>> 00b80698
   <<: *opam_definition
   variables:
     package: tezos-client
 
-<<<<<<< HEAD
-opam:45:ocplib-json-typed-bson:
-=======
 opam:53:ocplib-ezresto-directory:
->>>>>>> 00b80698
-  <<: *opam_definition
-  variables:
-    package: ocplib-json-typed-bson
-
-<<<<<<< HEAD
-opam:46:ocplib-ezresto-directory:
   <<: *opam_definition
   variables:
     package: ocplib-ezresto-directory
 
-opam:47:tezos-baker-alpha:
-=======
 opam:54:tezos-accuser-alpha:
   <<: *opam_definition
   variables:
@@ -671,51 +479,35 @@
     package: tezos-accuser-alpha-commands
 
 opam:57:tezos-baker-alpha:
->>>>>>> 00b80698
   <<: *opam_definition
   variables:
     package: tezos-baker-alpha
 
-<<<<<<< HEAD
-opam:48:tezos-protocol-demo:
-=======
 opam:58:tezos-protocol-demo:
->>>>>>> 00b80698
   <<: *opam_definition
   variables:
     package: tezos-protocol-demo
 
-<<<<<<< HEAD
-opam:49:tezos-node:
-=======
 opam:59:tezos-signer:
   <<: *opam_definition
   variables:
     package: tezos-signer
 
 opam:60:tezos-node:
->>>>>>> 00b80698
   <<: *opam_definition
   variables:
     package: tezos-node
 
-<<<<<<< HEAD
-opam:50:ocplib-json-typed-browser:
-=======
 opam:61:ocplib-json-typed-browser:
->>>>>>> 00b80698
   <<: *opam_definition
   variables:
     package: ocplib-json-typed-browser
 
-<<<<<<< HEAD
-=======
 opam:62:tezos-baker-alpha-commands:
   <<: *opam_definition
   variables:
     package: tezos-baker-alpha-commands
 
->>>>>>> 00b80698
 
 ##END_OPAM##
 
