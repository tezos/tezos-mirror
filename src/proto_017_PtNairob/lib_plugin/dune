--- conflicted
+++ resolved
@@ -24,17 +24,10 @@
  (public_name octez-protocol-017-PtNairob-libs.plugin-registerer)
  (instrumentation (backend bisect_ppx))
  (libraries
-<<<<<<< HEAD
-  tezos-base
-  tezos-embedded-protocol-017-PtNairob
-  tezos-protocol-plugin-017-PtNairob
-  tezos-validation)
-=======
   octez-libs.base
   tezos-protocol-017-PtNairob.embedded-protocol
   octez-protocol-017-PtNairob-libs.plugin
   octez-shell-libs.validation)
->>>>>>> 222330dc
  (flags
   (:standard)
   -open Tezos_base.TzPervasives
