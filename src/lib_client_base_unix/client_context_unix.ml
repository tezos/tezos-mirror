(*****************************************************************************)
(*                                                                           *)
(* Open Source License                                                       *)
(* Copyright (c) 2018 Dynamic Ledger Solutions, Inc. <contact@tezos.com>     *)
(* Copyright (c) 2018 Nomadic Labs, <contact@nomadic-labs.com>               *)
(*                                                                           *)
(* Permission is hereby granted, free of charge, to any person obtaining a   *)
(* copy of this software and associated documentation files (the "Software"),*)
(* to deal in the Software without restriction, including without limitation *)
(* the rights to use, copy, modify, merge, publish, distribute, sublicense,  *)
(* and/or sell copies of the Software, and to permit persons to whom the     *)
(* Software is furnished to do so, subject to the following conditions:      *)
(*                                                                           *)
(* The above copyright notice and this permission notice shall be included   *)
(* in all copies or substantial portions of the Software.                    *)
(*                                                                           *)
(* THE SOFTWARE IS PROVIDED "AS IS", WITHOUT WARRANTY OF ANY KIND, EXPRESS OR*)
(* IMPLIED, INCLUDING BUT NOT LIMITED TO THE WARRANTIES OF MERCHANTABILITY,  *)
(* FITNESS FOR A PARTICULAR PURPOSE AND NONINFRINGEMENT. IN NO EVENT SHALL   *)
(* THE AUTHORS OR COPYRIGHT HOLDERS BE LIABLE FOR ANY CLAIM, DAMAGES OR OTHER*)
(* LIABILITY, WHETHER IN AN ACTION OF CONTRACT, TORT OR OTHERWISE, ARISING   *)
(* FROM, OUT OF OR IN CONNECTION WITH THE SOFTWARE OR THE USE OR OTHER       *)
(* DEALINGS IN THE SOFTWARE.                                                 *)
(*                                                                           *)
(*****************************************************************************)

include Internal_event.Legacy_logging.Make_semantic (struct
  let name = "client.context.unix"
end)

class unix_wallet ~base_dir ~password_filename : Client_context.wallet =
  object (self)
    method load_passwords =
      match password_filename with
      | None ->
          None
      | Some filename ->
          if Sys.file_exists filename then Some (Lwt_io.lines_of_file filename)
          else None

    method read_file path =
      Lwt.catch
        (fun () ->
          Lwt_io.(with_file ~mode:Input path read)
          >>= fun content -> return content)
        (fun exn -> failwith "cannot read file (%s)" (Printexc.to_string exn))

    method private filename alias_name =
      Filename.concat
        base_dir
        (Str.(global_replace (regexp_string " ") "_" alias_name) ^ "s")

    method with_lock : type a. (unit -> a Lwt.t) -> a Lwt.t =
      fun f ->
        let unlock fd =
          let fd = Lwt_unix.unix_file_descr fd in
          Unix.lockf fd Unix.F_ULOCK 0 ;
          Unix.close fd
        in
        let lock () =
          Lwt_unix.openfile
            (Filename.concat base_dir "wallet_lock")
            Lwt_unix.[O_CREAT; O_WRONLY]
            0o644
          >>= fun fd ->
          Lwt_unix.lockf fd Unix.F_LOCK 0
          >>= fun () ->
<<<<<<< HEAD
          Lwt.return
            ( fd,
              Lwt_unix.on_signal Sys.sigint (fun _s ->
                  unlock fd ; exit 0 (* exit code? *)) )
=======
          let sighandler =
            Lwt_unix.on_signal Sys.sigint (fun _s -> unlock fd)
          in
          Lwt.return (fd, sighandler)
>>>>>>> fc8990b1
        in
        lock ()
        >>= fun (fd, sh) ->
        (* catch might be useless if f always uses the error monad *)
        Lwt.catch f (function e -> Lwt.return (unlock fd ; raise e))
        >>= fun res ->
        Lwt.return (unlock fd)
        >>= fun () ->
        Lwt_unix.disable_signal_handler sh ;
        Lwt.return res

    method load : type a.
        string -> default:a -> a Data_encoding.encoding -> a tzresult Lwt.t =
      fun alias_name ~default encoding ->
        let filename = self#filename alias_name in
        if not (Sys.file_exists filename) then return default
        else
          Lwt_utils_unix.Json.read_file filename
          |> generic_trace "could not read the %s alias file" alias_name
          >>=? fun json ->
          match Data_encoding.Json.destruct encoding json with
          | exception e ->
              failwith
                "did not understand the %s alias file %s : %s"
                alias_name
                filename
                (Printexc.to_string e)
          | data ->
              return data

    method write : type a.
        string -> a -> a Data_encoding.encoding -> unit tzresult Lwt.t =
      fun alias_name list encoding ->
        Lwt.catch
          (fun () ->
            Lwt_utils_unix.create_dir base_dir
            >>= fun () ->
            let filename = self#filename alias_name in
            let json = Data_encoding.Json.construct encoding list in
            Lwt_utils_unix.Json.write_file filename json)
          (fun exn -> Lwt.return (error_exn exn))
        |> generic_trace "could not write the %s alias file." alias_name
  end

class unix_prompter : Client_context.prompter =
  object
    method prompt : type a. (a, string tzresult) Client_context.lwt_format -> a
        =
      Format.kasprintf (fun msg ->
          print_string msg ;
          let line = read_line () in
          return line)

    method prompt_password : type a.
<<<<<<< HEAD
        (a, MBytes.t tzresult) Client_context.lwt_format -> a =
      Format.kasprintf (fun msg ->
          print_string msg ;
          let line = Lwt_utils_unix.getpass () in
          return (MBytes.of_string line))
=======
        (a, Bigstring.t tzresult) Client_context.lwt_format -> a =
      Format.kasprintf (fun msg ->
          print_string msg ;
          let line = Lwt_utils_unix.getpass () in
          return (Bigstring.of_string line))
>>>>>>> fc8990b1
  end

class unix_logger ~base_dir : Client_context.printer =
  let startup = Format.asprintf "%a" Time.System.pp_hum (Systime_os.now ()) in
  let log channel msg =
    match channel with
    | "stdout" ->
        print_endline msg ; Lwt.return_unit
    | "stderr" ->
        prerr_endline msg ; Lwt.return_unit
    | log ->
        let ( // ) = Filename.concat in
        Lwt_utils_unix.create_dir (base_dir // "logs" // log)
        >>= fun () ->
        Lwt_io.with_file
          ~flags:Unix.[O_APPEND; O_CREAT; O_WRONLY]
          ~mode:Lwt_io.Output
          (base_dir // "logs" // log // startup)
          (fun chan -> Lwt_io.write chan msg)
  in
  object
    inherit Client_context.simple_printer log
  end

class unix_ui : Client_context.ui =
  object
    method sleep f = Lwt_unix.sleep f

    method now = Tezos_stdlib_unix.Systime_os.now
  end

class unix_full ~base_dir ~chain ~block ~confirmations ~password_filename
  ~rpc_config : Client_context.full =
  object
    inherit unix_logger ~base_dir

    inherit unix_prompter

    inherit unix_wallet ~base_dir ~password_filename

    inherit RPC_client_unix.http_ctxt rpc_config Media_type.all_media_types

    inherit unix_ui

    method chain = chain

    method block = block

    method confirmations = confirmations
  end<|MERGE_RESOLUTION|>--- conflicted
+++ resolved
@@ -65,17 +65,10 @@
           >>= fun fd ->
           Lwt_unix.lockf fd Unix.F_LOCK 0
           >>= fun () ->
-<<<<<<< HEAD
-          Lwt.return
-            ( fd,
-              Lwt_unix.on_signal Sys.sigint (fun _s ->
-                  unlock fd ; exit 0 (* exit code? *)) )
-=======
           let sighandler =
             Lwt_unix.on_signal Sys.sigint (fun _s -> unlock fd)
           in
           Lwt.return (fd, sighandler)
->>>>>>> fc8990b1
         in
         lock ()
         >>= fun (fd, sh) ->
@@ -130,19 +123,11 @@
           return line)
 
     method prompt_password : type a.
-<<<<<<< HEAD
-        (a, MBytes.t tzresult) Client_context.lwt_format -> a =
-      Format.kasprintf (fun msg ->
-          print_string msg ;
-          let line = Lwt_utils_unix.getpass () in
-          return (MBytes.of_string line))
-=======
         (a, Bigstring.t tzresult) Client_context.lwt_format -> a =
       Format.kasprintf (fun msg ->
           print_string msg ;
           let line = Lwt_utils_unix.getpass () in
           return (Bigstring.of_string line))
->>>>>>> fc8990b1
   end
 
 class unix_logger ~base_dir : Client_context.printer =
