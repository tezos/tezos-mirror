(*****************************************************************************)
(*                                                                           *)
(* Open Source License                                                       *)
(* Copyright (c) 2018 Dynamic Ledger Solutions, Inc. <contact@tezos.com>     *)
(*                                                                           *)
(* Permission is hereby granted, free of charge, to any person obtaining a   *)
(* copy of this software and associated documentation files (the "Software"),*)
(* to deal in the Software without restriction, including without limitation *)
(* the rights to use, copy, modify, merge, publish, distribute, sublicense,  *)
(* and/or sell copies of the Software, and to permit persons to whom the     *)
(* Software is furnished to do so, subject to the following conditions:      *)
(*                                                                           *)
(* The above copyright notice and this permission notice shall be included   *)
(* in all copies or substantial portions of the Software.                    *)
(*                                                                           *)
(* THE SOFTWARE IS PROVIDED "AS IS", WITHOUT WARRANTY OF ANY KIND, EXPRESS OR*)
(* IMPLIED, INCLUDING BUT NOT LIMITED TO THE WARRANTIES OF MERCHANTABILITY,  *)
(* FITNESS FOR A PARTICULAR PURPOSE AND NONINFRINGEMENT. IN NO EVENT SHALL   *)
(* THE AUTHORS OR COPYRIGHT HOLDERS BE LIABLE FOR ANY CLAIM, DAMAGES OR OTHER*)
(* LIABILITY, WHETHER IN AN ACTION OF CONTRACT, TORT OR OTHERWISE, ARISING   *)
(* FROM, OUT OF OR IN CONNECTION WITH THE SOFTWARE OR THE USE OR OTHER       *)
(* DEALINGS IN THE SOFTWARE.                                                 *)
(*                                                                           *)
(*****************************************************************************)

(* logging facility to monitor sockets *)

module Events = P2p_events.P2p_fd

(* This error is not declared in P2p_errors module of lib_p2p_services because
   Unix.error_encoding is part of lib_stdlib_unix that cannot be added easily
   as a dependency of lib_p2p_services. *)
type listening_socket_open_failure = {
  reason : Unix.error;
  address : P2p_addr.t;
  port : int;
}

type error += Failed_to_open_listening_socket of listening_socket_open_failure

let () =
  register_error_kind
    `Permanent
    ~id:"p2p.welcome.failed_to_open_listening_socket"
    ~title:"Failed to open listening socket"
    ~description:"The p2p listening socket could not be opened."
    ~pp:(fun ppf (reason, address, port) ->
      let tips ppf () =
        match reason with
        | Unix.EADDRINUSE ->
            Format.fprintf
              ppf
              "Another tezos node is probably running on this address.@;\
               Please choose another P2P port using --net-addr."
        | _ -> Format.fprintf ppf ""
      in
      Format.fprintf
        ppf
        "@[<v 2>An error occured while initializing P2P server on this \
         address: %a:%d.@;\
         Reason: %s.@;\
         %a@]"
        P2p_addr.pp
        address
        port
        (Unix.error_message reason)
        tips
        ())
    Data_encoding.(
      obj3
        (req "reason" Unix_error.encoding)
        (req "address" P2p_addr.encoding)
        (req "port" uint16))
    (function
      | Failed_to_open_listening_socket {reason; address; port} ->
          Some (reason, address, port)
      | _ -> None)
    (fun (reason, address, port) ->
      Failed_to_open_listening_socket {reason; address; port})

let is_not_windows = Sys.os_type <> "Win32"

let () =
  (* Otherwise some writes trigger a SIGPIPE instead of raising an
     Lwt_unit exception. In the node, this is already done by
     Cohttp, so this is only useful when using the P2P layer as a
     stand alone library. *)
  if is_not_windows then Sys.(set_signal sigpipe Signal_ignore)

type unexpected_error = [`Unexpected_error of exn]

type read_write_error =
  [ `Connection_closed_by_peer
  | `Connection_lost of exn
  | `Connection_locally_closed
  | unexpected_error ]

type connect_error =
  [ `Connection_refused
  | `Connection_unreachable
  | `Network_unreachable
  | `Connection_canceled
  | unexpected_error ]

type accept_error =
  [`System_error of exn | `Socket_error of exn | unexpected_error]

type t = {
  fd : Lwt_unix.file_descr;
  id : int;
  mutable point : P2p_point.Id.t option;
  mutable peer_id : P2p_peer.Id.t option;
  mutable nread : int;
  mutable nwrit : int;
  mutable closing_reasons : P2p_disconnection_reason.t list;
}

let set_point ~point t = t.point <- Some point

let set_peer_id ~peer_id t = t.peer_id <- Some peer_id

let add_closing_reason ~reason t =
  t.closing_reasons <- reason :: t.closing_reasons

let pp_read_write_error fmt = function
  | `Connection_closed_by_peer -> Format.fprintf fmt "connection closed by peer"
  | `Connection_lost ex ->
      Format.fprintf
        fmt
        "connection to peer was lost with exception %s"
        (Printexc.to_string ex)
  | `Connection_locally_closed -> Format.fprintf fmt "connection closed by us"
  | `Unexpected_error ex ->
      Format.fprintf
        fmt
        "connection closed because of an unexpected error %s"
        (Printexc.to_string ex)

let create =
  let counter = ref 0 in
  fun fd ->
    let open Lwt_syntax in
    incr counter ;
    let t =
      {
        fd;
        id = !counter;
        point = None;
        peer_id = None;
        nread = 0;
        nwrit = 0;
        closing_reasons = [];
      }
    in
    let* () = Events.(emit create_fd) t.id in
    return t

let string_of_sockaddr addr =
  match addr with
  | Lwt_unix.ADDR_INET (ip, port) ->
      Printf.sprintf "%s:%d" (Unix.string_of_inet_addr ip) port
  | Lwt_unix.ADDR_UNIX file -> Printf.sprintf "@%s" file

let id t = t.id

<<<<<<< HEAD
let raw_socket () =
  let open Lwt_syntax in
  let sock = Lwt_unix.socket ~cloexec:true PF_INET6 SOCK_STREAM 0 in
  (* By setting [SO_KEEPALIVE] to [true], the socket is configured to send
     periodic keep-alive probes to verify that the connection is still
     active.

     It reset (send TCP RST message and close) if the peer is
     unresponsive. *)
  Lwt_unix.(setsockopt sock SO_KEEPALIVE true) ;
=======
let socket_setopt_user_timeout sock =
  let open Lwt_syntax in
>>>>>>> 51f9139c
  (* By setting [TCP_USER_TIMEOUT], we ensure that a dead connection is reported
     after at most [ms] milliseconds. This option allows the connection timeout
     to be much shorter than the default behavior—which can last several minutes
     (typically between 5 and 15 minutes) due to TCP retransmission timeouts (RTO).

<<<<<<< HEAD
     Below, we set this value to 15 seconds. This value should not be
     too low otherwise we may drop valid connection that were
     temporarily busy. The higher it is, the longer it is to detect a
     dead connection. We believe 15 seconds is reasonable in practice
     (especially this acknowledgement is done at the OS level and so
     is quite independent of the Lwt scheduler). *)
  let ms_opt =
    let default = 15000 (* 15s *) in
=======
     Below, we set this value to 45 seconds. This value should not be
     too low otherwise we may drop valid connection that were
     temporarily busy. The higher it is, the longer it is to detect a
     dead connection. We believe 45 seconds is reasonable in practice
     (especially this acknowledgement is done at the OS level and so
     is quite independent of the Lwt scheduler).

     This value is intimatly linked to the keepalive value (see below).
     Following Cloudflare article recommendation,
      https://blog.cloudflare.com/when-tcp-sockets-refuse-to-die/
     We set the value to 45s, ie "should be set to a value slightly lower than
         TCP_KEEPIDLE + TCP_KEEPINTVL * TCP_KEEPCNT." *)
  let ms_opt =
    let default = 45000 (* 45s *) in
>>>>>>> 51f9139c
    try
      match Sys.getenv_opt "OCTEZ_P2P_TCP_USER_TIMEOUT" with
      | None -> Some default
      | Some "0" -> None
      | Some value -> Some (int_of_string value)
    with _ -> Some default
  in
  match ms_opt with
  | None -> (* The user opt-out from the socket option *) Lwt.return sock
  | Some ms -> (
      match Socket.set_tcp_user_timeout (Lwt_unix.unix_file_descr sock) ~ms with
      | Ok () | Error `Unsupported -> Lwt.return sock
      | Error (`Unix_error exn) ->
          (* Socket option [TCP_USER_TIMEOUT] is not mandatory, this is why we only emit an
             event at [Info] level. *)
          let* () =
            Events.(emit set_socket_option_tcp_user_timeout_failed)
              [Error_monad.error_of_exn exn]
          in
          Lwt.return sock)
<<<<<<< HEAD
=======

let socket_setopt_keepalive sock =
  let open Lwt_syntax in
  (* By setting [TCP_KEEPALIVE], we ensure that the connection stays alive
     for NAT or firewalls between the node and the other peer. If no TCP
     packet is sent after [ms] milliseconds, an empty TCP message will be
     sent.

     If not acknowledged before intv, some retries will be made (number
     depending on OS, default 9 for linux) after [intv] seconds. The connection
     will be dropped if no ACK is received.

     See also the comment of the [socket_setopt_user_timeout] about the cloudflare
     article, to understand the rationale for the 10s and 5s interval default
     value, in conjunction with the user_timeout value. *)
  let keepalive_opts =
    let default =
      (* after 10s of inactivity, and every 5s if no ACK *)
      (10000, 5000)
    in
    match Sys.getenv_opt "OCTEZ_P2P_TCP_KEEPALIVE" with
    | Some "0" -> None
    | None ->
        (* Sends a keepalive starting at 10 seconds of inactivity and every 5
           seconds interval *)
        Some default
    | Some value -> (
        match String.split ',' value with
        | [ms] -> Some (int_of_string ms, snd default)
        | [ms; intv] -> Some (int_of_string ms, int_of_string intv)
        | _ -> None)
  in
  match keepalive_opts with
  | None -> Lwt.return sock
  | Some (ms, intv) -> (
      match
        Socket.set_tcp_keepalive (Lwt_unix.unix_file_descr sock) ~ms ~intv
      with
      | Ok () | Error `Unsupported -> Lwt.return sock
      | Error (`Unix_error exn) ->
          (* Socket option [TCP_KEEPALIVE] is not mandatory, this is why we
             only emit an event at [Info] level. *)
          let* () =
            Events.(emit set_socket_option_tcp_keepalive_failed)
              [Error_monad.error_of_exn exn]
          in
          Lwt.return sock)

let raw_socket () =
  let open Lwt_syntax in
  let sock = Lwt_unix.socket ~cloexec:true PF_INET6 SOCK_STREAM 0 in
  let* sock = socket_setopt_user_timeout sock in
  socket_setopt_keepalive sock
>>>>>>> 51f9139c

let socket () =
  let open Lwt_syntax in
  let* socket = raw_socket () in
  create socket

let create_listening_socket ?(reuse_port = false) ~backlog
    ?(addr = Ipaddr.V6.unspecified) port =
  let open Lwt_result_syntax in
  Lwt.catch
    (fun () ->
      let*! sock = raw_socket () in
      (if reuse_port then Lwt_unix.(setsockopt sock SO_REUSEPORT true)) ;
      Lwt_unix.(setsockopt sock SO_REUSEADDR true) ;
      let*! () =
        Lwt_unix.bind
          sock
          Unix.(ADDR_INET (Ipaddr_unix.V6.to_inet_addr addr, port))
      in
      Lwt_unix.listen sock backlog ;
      return sock)
    (function
      | Unix.Unix_error (err, _, _) ->
          tzfail
            (Failed_to_open_listening_socket
               {reason = err; address = addr; port})
      | exn -> Lwt.reraise exn)

(* Taken from [Lwt_io] but is not exported. *)
let close_socket fd =
  Lwt.finalize
    (fun () ->
      (Lwt.catch
         (fun () ->
           Lwt_unix.shutdown fd Unix.SHUTDOWN_ALL ;
           Lwt.return_unit)
         (function
           (* Occurs if the peer closes the connection first. *)
           | Unix.Unix_error (Unix.ENOTCONN, _, _) -> Lwt.return_unit
           | exn -> Lwt.reraise exn) [@ocaml.warning "-4"]))
    (fun () -> Lwt_unix.close fd)

let close ?reason t =
  let open Lwt_syntax in
  Option.iter (fun reason -> add_closing_reason ~reason t) reason ;
  let* () =
    Events.(emit close_fd) (t.id, t.closing_reasons, t.nread, t.nwrit)
  in
  let* () =
    match t.closing_reasons with
    | [] -> Events.(emit close_fd_unknown_reason) (t.point, t.peer_id)
    | _ -> Events.(emit close_fd_reason) (t.point, t.peer_id, t.closing_reasons)
  in
  Lwt.catch
    (fun () ->
      (* Guarantee idempotency. *)
      if Lwt_unix.state t.fd = Closed then return_unit else close_socket t.fd)
    (function
      (* From [man 2 close] [close] can fail with [EBADF, EINTR, EIO, ENOSPC,
         EDQUOT] Unix errors.

         Retrying the [Unix.close] after a failure return is the wrong thing to
         do.

         [EDQUOT] is not defined in [Unix.error] type.*)
      | ( Unix.Unix_error ((EBADF | EIO | ENOSPC), _, _)
        (* [EINTR] error is a somewhat special case. [Unix.close] should or
           should not be called again, depending on the system.
           - Retrying [Unix.close] could lead to close a file descriptor that has
             been reused and may lead to unpredictable consequences.
           - Not retrying [Unix.close] in some Unix implementation (not Linux),
             could lead to leak the file descriptor.
             Therefore, not retrying [Unix.close] may be safer. *)
        (* TODO: https://gitlab.com/tezos/tezos/-/issues/5633
           Handle the [EINTR] case by system. *)
        | Unix.Unix_error (EINTR, _, _) ) as err ->
          let* () =
            Events.(emit close_fd_error) (t.id, Printexc.to_string err)
          in
          return_unit
      (* Other possible exceptions can come from [Lwt] lifecycle. These exceptions
         are rather meant to be fatal, so we let them raise to top level. *)
      | ex -> raise ex)

let read_write_error_handler ~rw t =
  let open Lwt_syntax in
  function
  (* from Lwt_unix *)
  | Unix.Unix_error (EBADF, _, _) when Lwt_unix.state t.fd = Closed ->
      Lwt.return_error `Connection_locally_closed
  (* from [man 7 tcp], [man 3 read], [man 3 write] *)
  | (Unix.Unix_error (ETIMEDOUT, _, _) | End_of_file) as e ->
      let* () = close ~reason:(Connection_lost rw) t in
      Lwt.return_error (`Connection_lost e)
  | Unix.Unix_error ((ECONNRESET | EPIPE), _, _) ->
      let* () = close ~reason:(Connection_closed_by_peer rw) t in
      Lwt.return_error `Connection_closed_by_peer
  | ex ->
      let* () =
        close
          ~reason:
            (Connection_closed_by_unexpected_error (rw, Printexc.to_string ex))
          t
      in
      Lwt.return_error (`Unexpected_error ex)

let read t buf pos len =
  let open Lwt_result_syntax in
  let*! () = Events.(emit try_read) (t.id, len) in
  let* nread =
    Lwt.catch
      (fun () ->
        if Lwt_unix.state t.fd = Closed then
          Lwt.return_error `Connection_locally_closed
        else
          let*! nread = Lwt_unix.read t.fd buf pos len in
          return nread)
      (read_write_error_handler ~rw:Read t)
  in
  t.nread <- t.nread + nread ;
  let*! () = Events.(emit read_fd) (t.id, nread, Int64.of_int t.nread) in
  if nread = 0 then Lwt.return_error `Connection_closed_by_peer
  else return nread

let write t buf =
  let open Lwt_result_syntax in
  let len = Bytes.length buf in
  let*! () = Events.(emit try_write) (t.id, len) in
  let* () =
    Lwt.catch
      (fun () ->
        if Lwt_unix.state t.fd = Closed then
          Lwt.return_error `Connection_locally_closed
        else
          let*! () = Lwt_utils_unix.write_bytes t.fd buf in
          return_unit)
      (read_write_error_handler ~rw:Write t)
  in
  t.nwrit <- t.nwrit + len ;
  let*! () = Events.(emit written_fd) (t.id, len, Int64.of_int t.nwrit) in
  return_unit

let connect t saddr =
  let open Lwt_result_syntax in
  let*! () = Events.(emit connect_fd) (t.id, string_of_sockaddr saddr) in
  Lwt.catch
    (fun () -> Lwt_unix.connect t.fd saddr |> Lwt.map Result.ok)
    (function
      | Unix.Unix_error (Unix.ECONNREFUSED, _, _) ->
          let*! () = close ~reason:TCP_connection_refused t in
          Lwt.return_error `Connection_refused
      | Unix.Unix_error (Unix.EHOSTUNREACH, _, _) ->
          let*! () = close ~reason:TCP_connection_unreachable t in
          Lwt.return_error `Connection_unreachable
      | Lwt.Canceled ->
          let*! () = close ~reason:TCP_connection_canceled t in
          Lwt.return_error `Connection_canceled
      | Unix.Unix_error (ENETUNREACH, _, _) ->
          let*! () = close ~reason:TCP_network_unreachable t in
          Lwt.return_error `Network_unreachable
      | ex ->
          let*! () =
            close
              ~reason:
                (TCP_connection_failed_unexpected_error (Printexc.to_string ex))
              t
          in
          Lwt.return_error (`Unexpected_error ex))

let accept listening_socket =
  let open Lwt_result_syntax in
  let* fd, saddr =
    Lwt.catch
      (fun () ->
        Lwt_unix.accept ~cloexec:true listening_socket |> Lwt.map Result.ok)
      (function
        (* Unix errors related to the failure to create one connection,
           No reason to abort just now, but we want to stress out that we
           have a problem preventing us from accepting new connections. *)
        | Unix.Unix_error
            ( ( EMFILE (* Too many open files by the process *)
              | ENFILE (* Too many open files in the system *)
              | ENETDOWN (* Network is down *) ),
              _,
              _ ) as e ->
            Lwt.return_error @@ `System_error e
        (* These are socket-specific errors. Ignoring. *)
        | Unix.Unix_error
            ( ( EAGAIN (* Resource temporarily unavailable; try again *)
              | EWOULDBLOCK (* Operation would block *)
              | ENOPROTOOPT (* Protocol not available *)
              | EOPNOTSUPP (* Operation not supported on socket *)
              | ENETUNREACH (* Network is unreachable *)
              | ECONNABORTED (* Software caused connection abort *)
              | ECONNRESET (* Connection reset by peer *)
              | ETIMEDOUT (* Connection timed out *)
              | EHOSTDOWN (* Host is down *)
              | EHOSTUNREACH (* No route to host *)
              (* Ugly hack to catch EPROTO and ENONET, Protocol error, which
                 are not defined in the Unix module (which is 20 years late on
                 the POSIX standard). A better solution is to use the package
                 ocaml-unix-errno or redo the work *)
              | EUNKNOWNERR (71 | 64)
              (* On Linux EPROTO is 71, ENONET is 64 On BSD systems, accept
                 cannot raise EPROTO.  71 is EREMOTE   for openBSD, NetBSD,
                 Darwin, which is irrelevant here 64 is EHOSTDOWN for openBSD,
                 NetBSD, Darwin, which is already caught *) ),
              _,
              _ ) as e ->
            Lwt.return_error @@ `Socket_error e
        | ex -> Lwt.return_error @@ `Unexpected_error ex)
  in
  let*! t = create fd in
  let*! () = Events.(emit accept_fd) (t.id, string_of_sockaddr saddr) in
  return (t, saddr)

module Table = Hashtbl.Make (struct
  type nonrec t = t

  let equal {id = x; _} {id = y; _} = x = y

  let hash {id; _} = Hashtbl.hash id
end)<|MERGE_RESOLUTION|>--- conflicted
+++ resolved
@@ -163,36 +163,13 @@
 
 let id t = t.id
 
-<<<<<<< HEAD
-let raw_socket () =
-  let open Lwt_syntax in
-  let sock = Lwt_unix.socket ~cloexec:true PF_INET6 SOCK_STREAM 0 in
-  (* By setting [SO_KEEPALIVE] to [true], the socket is configured to send
-     periodic keep-alive probes to verify that the connection is still
-     active.
-
-     It reset (send TCP RST message and close) if the peer is
-     unresponsive. *)
-  Lwt_unix.(setsockopt sock SO_KEEPALIVE true) ;
-=======
 let socket_setopt_user_timeout sock =
   let open Lwt_syntax in
->>>>>>> 51f9139c
   (* By setting [TCP_USER_TIMEOUT], we ensure that a dead connection is reported
      after at most [ms] milliseconds. This option allows the connection timeout
      to be much shorter than the default behavior—which can last several minutes
      (typically between 5 and 15 minutes) due to TCP retransmission timeouts (RTO).
 
-<<<<<<< HEAD
-     Below, we set this value to 15 seconds. This value should not be
-     too low otherwise we may drop valid connection that were
-     temporarily busy. The higher it is, the longer it is to detect a
-     dead connection. We believe 15 seconds is reasonable in practice
-     (especially this acknowledgement is done at the OS level and so
-     is quite independent of the Lwt scheduler). *)
-  let ms_opt =
-    let default = 15000 (* 15s *) in
-=======
      Below, we set this value to 45 seconds. This value should not be
      too low otherwise we may drop valid connection that were
      temporarily busy. The higher it is, the longer it is to detect a
@@ -207,7 +184,6 @@
          TCP_KEEPIDLE + TCP_KEEPINTVL * TCP_KEEPCNT." *)
   let ms_opt =
     let default = 45000 (* 45s *) in
->>>>>>> 51f9139c
     try
       match Sys.getenv_opt "OCTEZ_P2P_TCP_USER_TIMEOUT" with
       | None -> Some default
@@ -228,8 +204,6 @@
               [Error_monad.error_of_exn exn]
           in
           Lwt.return sock)
-<<<<<<< HEAD
-=======
 
 let socket_setopt_keepalive sock =
   let open Lwt_syntax in
@@ -283,7 +257,6 @@
   let sock = Lwt_unix.socket ~cloexec:true PF_INET6 SOCK_STREAM 0 in
   let* sock = socket_setopt_user_timeout sock in
   socket_setopt_keepalive sock
->>>>>>> 51f9139c
 
 let socket () =
   let open Lwt_syntax in
