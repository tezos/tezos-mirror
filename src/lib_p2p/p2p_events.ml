--- conflicted
+++ resolved
@@ -551,8 +551,6 @@
       ("connection_id", Data_encoding.int31)
       ("socket", Data_encoding.string)
 
-<<<<<<< HEAD
-=======
   let set_socket_option_tcp_keepalive_failed =
     declare_1
       ~section
@@ -562,7 +560,6 @@
       ~pp1:Error_monad.pp_print_trace
       ("error", Error_monad.trace_encoding)
 
->>>>>>> 51f9139c
   let set_socket_option_tcp_user_timeout_failed =
     declare_1
       ~section
