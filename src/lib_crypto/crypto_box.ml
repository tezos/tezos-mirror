(*****************************************************************************)
(*                                                                           *)
(* Open Source License                                                       *)
(* Copyright (c) 2018 Dynamic Ledger Solutions, Inc. <contact@tezos.com>     *)
(*                                                                           *)
(* Permission is hereby granted, free of charge, to any person obtaining a   *)
(* copy of this software and associated documentation files (the "Software"),*)
(* to deal in the Software without restriction, including without limitation *)
(* the rights to use, copy, modify, merge, publish, distribute, sublicense,  *)
(* and/or sell copies of the Software, and to permit persons to whom the     *)
(* Software is furnished to do so, subject to the following conditions:      *)
(*                                                                           *)
(* The above copyright notice and this permission notice shall be included   *)
(* in all copies or substantial portions of the Software.                    *)
(*                                                                           *)
(* THE SOFTWARE IS PROVIDED "AS IS", WITHOUT WARRANTY OF ANY KIND, EXPRESS OR*)
(* IMPLIED, INCLUDING BUT NOT LIMITED TO THE WARRANTIES OF MERCHANTABILITY,  *)
(* FITNESS FOR A PARTICULAR PURPOSE AND NONINFRINGEMENT. IN NO EVENT SHALL   *)
(* THE AUTHORS OR COPYRIGHT HOLDERS BE LIABLE FOR ANY CLAIM, DAMAGES OR OTHER*)
(* LIABILITY, WHETHER IN AN ACTION OF CONTRACT, TORT OR OTHERWISE, ARISING   *)
(* FROM, OUT OF OR IN CONNECTION WITH THE SOFTWARE OR THE USE OR OTHER       *)
(* DEALINGS IN THE SOFTWARE.                                                 *)
(*                                                                           *)
(*****************************************************************************)

(** Tezos - X25519/XSalsa20-Poly1305 cryptography *)

open Hacl

type secret_key = secret Box.key

type public_key = public Box.key

type channel_key = Box.combined Box.key

type nonce = Bigstring.t

type target = Z.t

module Secretbox = struct
  include Secretbox

  let box_noalloc key nonce msg = box ~key ~nonce ~msg ~cmsg:msg

  let box_open_noalloc key nonce cmsg = box_open ~key ~nonce ~cmsg ~msg:cmsg

  let box key msg nonce =
    let msglen = Bytes.length msg in
    let cmsg = Bigstring.make (msglen + zerobytes) '\x00' in
    Bigstring.blit_of_bytes msg 0 cmsg zerobytes msglen ;
    box ~key ~nonce ~msg:cmsg ~cmsg ;
    Bigstring.sub cmsg boxzerobytes (msglen + zerobytes - boxzerobytes)

  let box_open key cmsg nonce =
    let cmsglen = Bigstring.length cmsg in
    let msg = Bigstring.make (cmsglen + boxzerobytes) '\x00' in
    Bigstring.blit cmsg 0 msg boxzerobytes cmsglen ;
    match box_open ~key ~nonce ~cmsg:msg ~msg with
    | false ->
        None
    | true ->
<<<<<<< HEAD
        Some (MBytes.sub msg zerobytes (cmsglen - boxzerobytes))
=======
        Some (Bigstring.sub_bytes msg zerobytes (cmsglen - boxzerobytes))
>>>>>>> fc8990b1
end

module Public_key_hash =
  Blake2B.Make
    (Base58)
    (struct
      let name = "Crypto_box.Public_key_hash"

      let title = "A Cryptobox public key ID"

      let b58check_prefix = Base58.Prefix.cryptobox_public_key_hash
<<<<<<< HEAD

      let size = Some 16
    end)

let () = Base58.check_encoded_prefix Public_key_hash.b58check_encoding "id" 30

let hash pk = Public_key_hash.hash_bytes [Box.unsafe_to_bytes pk]
=======

      let size = Some 16
    end)

let () = Base58.check_encoded_prefix Public_key_hash.b58check_encoding "id" 30

let hash pk =
  Public_key_hash.hash_bytes [Bigstring.to_bytes (Box.unsafe_to_bytes pk)]
>>>>>>> fc8990b1

let zerobytes = Box.zerobytes

let boxzerobytes = Box.boxzerobytes

let random_keypair () =
  let (pk, sk) = Box.keypair () in
  (sk, pk, hash pk)
<<<<<<< HEAD

let zero_nonce = MBytes.make Nonce.bytes '\x00'

let random_nonce = Nonce.gen

let increment_nonce = Nonce.increment

let generate_nonce mbytes =
  let hash = Blake2B.hash_bytes mbytes in
  Nonce.of_bytes_exn @@ Bigstring.sub (Blake2B.to_bytes hash) 0 Nonce.bytes

let init_to_resp_seed = MBytes.of_string "Init -> Resp"

let resp_to_init_seed = MBytes.of_string "Resp -> Init"
=======

let zero_nonce = Bigstring.make Nonce.bytes '\x00'

let random_nonce = Nonce.gen

let increment_nonce = Nonce.increment

let generate_nonce bytes_list =
  let hash = Blake2B.hash_bytes bytes_list in
  let s = Bigstring.of_bytes (Blake2B.to_bytes hash) in
  Nonce.of_bytes_exn @@ Bigstring.sub s 0 Nonce.bytes

let init_to_resp_seed = Bytes.of_string "Init -> Resp"

let resp_to_init_seed = Bytes.of_string "Resp -> Init"
>>>>>>> fc8990b1

let generate_nonces ~incoming ~sent_msg ~recv_msg =
  let ((init_msg, resp_msg, false) | (resp_msg, init_msg, true)) =
    (sent_msg, recv_msg, incoming)
  in
  let nonce_init_to_resp =
    generate_nonce [init_msg; resp_msg; init_to_resp_seed]
  in
  let nonce_resp_to_init =
    generate_nonce [init_msg; resp_msg; resp_to_init_seed]
  in
  if incoming then (nonce_init_to_resp, nonce_resp_to_init)
  else (nonce_resp_to_init, nonce_init_to_resp)

let precompute sk pk = Box.dh pk sk

<<<<<<< HEAD
let fast_box_noalloc k nonce msg = Box.box ~k ~nonce ~msg ~cmsg:msg

let fast_box_open_noalloc k nonce cmsg = Box.box_open ~k ~nonce ~cmsg ~msg:cmsg
=======
let fast_box_noalloc k nonce bmsg =
  let msg = Bigstring.of_bytes bmsg in
  Box.box ~k ~nonce ~msg ~cmsg:msg ;
  Bigstring.blit_to_bytes msg 0 bmsg 0 (Bytes.length bmsg)

let fast_box_open_noalloc k nonce bcmsg =
  let cmsg = Bigstring.of_bytes bcmsg in
  if Box.box_open ~k ~nonce ~cmsg ~msg:cmsg then (
    Bigstring.blit_to_bytes cmsg 0 bcmsg 0 (Bytes.length bcmsg) ;
    true )
  else false
>>>>>>> fc8990b1

let fast_box k msg nonce =
  let msglen = Bigstring.length msg in
  let cmsg = Bigstring.make (msglen + zerobytes) '\x00' in
  Bigstring.blit msg 0 cmsg zerobytes msglen ;
  Box.box ~k ~nonce ~msg:cmsg ~cmsg ;
  cmsg

let fast_box_open k cmsg nonce =
  let cmsglen = Bigstring.length cmsg in
  let msg = Bigstring.make cmsglen '\x00' in
  match Box.box_open ~k ~nonce ~cmsg ~msg with
  | false ->
      None
  | true ->
<<<<<<< HEAD
      Some (MBytes.sub msg zerobytes (cmsglen - zerobytes))
=======
      Some (Bigstring.sub msg zerobytes (cmsglen - zerobytes))
>>>>>>> fc8990b1

let compare_target hash target =
  let hash = Z.of_bits (Blake2B.to_string hash) in
  Z.compare hash target <= 0

let make_target f =
  if f < 0. || 256. < f then invalid_arg "Cryptobox.target_of_float" ;
  let (frac, shift) = modf f in
  let shift = int_of_float shift in
  let m =
    Z.of_int64
    @@
    if frac = 0. then Int64.(pred (shift_left 1L 54))
    else Int64.of_float (2. ** (54. -. frac))
  in
  if shift < 202 then
    Z.logor
      (Z.shift_left m (202 - shift))
      (Z.pred @@ Z.shift_left Z.one (202 - shift))
  else Z.shift_right m (shift - 202)

let default_target = make_target 24.

let check_proof_of_work pk nonce target =
<<<<<<< HEAD
  let hash = Blake2B.hash_bytes [Box.unsafe_to_bytes pk; nonce] in
=======
  let hash =
    Blake2B.hash_bytes
      [Bigstring.to_bytes (Box.unsafe_to_bytes pk); Bigstring.to_bytes nonce]
  in
>>>>>>> fc8990b1
  compare_target hash target

let generate_proof_of_work ?max pk target =
  let may_interupt =
    match max with
    | None ->
        fun _ -> ()
    | Some max ->
        fun cpt -> if max < cpt then raise Not_found
  in
  let rec loop nonce cpt =
    may_interupt cpt ;
    if check_proof_of_work pk nonce target then nonce
    else loop (Nonce.increment nonce) (cpt + 1)
  in
  loop (random_nonce ()) 0

<<<<<<< HEAD
let public_key_to_bigarray pk =
  let buf = MBytes.create Box.pkbytes in
  Box.blit_to_bytes pk buf ; buf
=======
let public_key_to_bytes pk = Bigstring.to_bytes (Box.unsafe_to_bytes pk)
>>>>>>> fc8990b1

let public_key_of_bytes buf = Box.unsafe_pk_of_bytes (Bigstring.of_bytes buf)

let public_key_size = Box.pkbytes

<<<<<<< HEAD
let secret_key_to_bigarray sk =
  let buf = MBytes.create Box.skbytes in
  Box.blit_to_bytes sk buf ; buf
=======
let secret_key_to_bytes sk = Bigstring.to_bytes (Box.unsafe_to_bytes sk)
>>>>>>> fc8990b1

let secret_key_of_bytes buf = Box.unsafe_sk_of_bytes (Bigstring.of_bytes buf)

let secret_key_size = Box.skbytes

let nonce_size = Nonce.bytes

let public_key_encoding =
  let open Data_encoding in
  conv public_key_to_bytes public_key_of_bytes (Fixed.bytes public_key_size)

let secret_key_encoding =
  let open Data_encoding in
  conv secret_key_to_bytes secret_key_of_bytes (Fixed.bytes secret_key_size)

<<<<<<< HEAD
let nonce_encoding = Data_encoding.Fixed.bytes nonce_size
=======
let nonce_encoding =
  let open Data_encoding in
  conv Bigstring.to_bytes Bigstring.of_bytes (Fixed.bytes nonce_size)
>>>>>>> fc8990b1

let neuterize : secret_key -> public_key = Box.neuterize

let equal : public_key -> public_key -> bool = Box.equal

<<<<<<< HEAD
let pp_pk ppf pk = MBytes.pp_hex ppf (public_key_to_bigarray pk)
=======
let pp_pk ppf pk = Hex.pp ppf (Hex.of_bytes (public_key_to_bytes pk))
>>>>>>> fc8990b1
<|MERGE_RESOLUTION|>--- conflicted
+++ resolved
@@ -59,11 +59,7 @@
     | false ->
         None
     | true ->
-<<<<<<< HEAD
-        Some (MBytes.sub msg zerobytes (cmsglen - boxzerobytes))
-=======
         Some (Bigstring.sub_bytes msg zerobytes (cmsglen - boxzerobytes))
->>>>>>> fc8990b1
 end
 
 module Public_key_hash =
@@ -75,24 +71,14 @@
       let title = "A Cryptobox public key ID"
 
       let b58check_prefix = Base58.Prefix.cryptobox_public_key_hash
-<<<<<<< HEAD
 
       let size = Some 16
     end)
 
 let () = Base58.check_encoded_prefix Public_key_hash.b58check_encoding "id" 30
 
-let hash pk = Public_key_hash.hash_bytes [Box.unsafe_to_bytes pk]
-=======
-
-      let size = Some 16
-    end)
-
-let () = Base58.check_encoded_prefix Public_key_hash.b58check_encoding "id" 30
-
 let hash pk =
   Public_key_hash.hash_bytes [Bigstring.to_bytes (Box.unsafe_to_bytes pk)]
->>>>>>> fc8990b1
 
 let zerobytes = Box.zerobytes
 
@@ -101,22 +87,6 @@
 let random_keypair () =
   let (pk, sk) = Box.keypair () in
   (sk, pk, hash pk)
-<<<<<<< HEAD
-
-let zero_nonce = MBytes.make Nonce.bytes '\x00'
-
-let random_nonce = Nonce.gen
-
-let increment_nonce = Nonce.increment
-
-let generate_nonce mbytes =
-  let hash = Blake2B.hash_bytes mbytes in
-  Nonce.of_bytes_exn @@ Bigstring.sub (Blake2B.to_bytes hash) 0 Nonce.bytes
-
-let init_to_resp_seed = MBytes.of_string "Init -> Resp"
-
-let resp_to_init_seed = MBytes.of_string "Resp -> Init"
-=======
 
 let zero_nonce = Bigstring.make Nonce.bytes '\x00'
 
@@ -132,7 +102,6 @@
 let init_to_resp_seed = Bytes.of_string "Init -> Resp"
 
 let resp_to_init_seed = Bytes.of_string "Resp -> Init"
->>>>>>> fc8990b1
 
 let generate_nonces ~incoming ~sent_msg ~recv_msg =
   let ((init_msg, resp_msg, false) | (resp_msg, init_msg, true)) =
@@ -149,11 +118,6 @@
 
 let precompute sk pk = Box.dh pk sk
 
-<<<<<<< HEAD
-let fast_box_noalloc k nonce msg = Box.box ~k ~nonce ~msg ~cmsg:msg
-
-let fast_box_open_noalloc k nonce cmsg = Box.box_open ~k ~nonce ~cmsg ~msg:cmsg
-=======
 let fast_box_noalloc k nonce bmsg =
   let msg = Bigstring.of_bytes bmsg in
   Box.box ~k ~nonce ~msg ~cmsg:msg ;
@@ -165,7 +129,6 @@
     Bigstring.blit_to_bytes cmsg 0 bcmsg 0 (Bytes.length bcmsg) ;
     true )
   else false
->>>>>>> fc8990b1
 
 let fast_box k msg nonce =
   let msglen = Bigstring.length msg in
@@ -181,11 +144,7 @@
   | false ->
       None
   | true ->
-<<<<<<< HEAD
-      Some (MBytes.sub msg zerobytes (cmsglen - zerobytes))
-=======
       Some (Bigstring.sub msg zerobytes (cmsglen - zerobytes))
->>>>>>> fc8990b1
 
 let compare_target hash target =
   let hash = Z.of_bits (Blake2B.to_string hash) in
@@ -210,14 +169,10 @@
 let default_target = make_target 24.
 
 let check_proof_of_work pk nonce target =
-<<<<<<< HEAD
-  let hash = Blake2B.hash_bytes [Box.unsafe_to_bytes pk; nonce] in
-=======
   let hash =
     Blake2B.hash_bytes
       [Bigstring.to_bytes (Box.unsafe_to_bytes pk); Bigstring.to_bytes nonce]
   in
->>>>>>> fc8990b1
   compare_target hash target
 
 let generate_proof_of_work ?max pk target =
@@ -235,25 +190,13 @@
   in
   loop (random_nonce ()) 0
 
-<<<<<<< HEAD
-let public_key_to_bigarray pk =
-  let buf = MBytes.create Box.pkbytes in
-  Box.blit_to_bytes pk buf ; buf
-=======
 let public_key_to_bytes pk = Bigstring.to_bytes (Box.unsafe_to_bytes pk)
->>>>>>> fc8990b1
 
 let public_key_of_bytes buf = Box.unsafe_pk_of_bytes (Bigstring.of_bytes buf)
 
 let public_key_size = Box.pkbytes
 
-<<<<<<< HEAD
-let secret_key_to_bigarray sk =
-  let buf = MBytes.create Box.skbytes in
-  Box.blit_to_bytes sk buf ; buf
-=======
 let secret_key_to_bytes sk = Bigstring.to_bytes (Box.unsafe_to_bytes sk)
->>>>>>> fc8990b1
 
 let secret_key_of_bytes buf = Box.unsafe_sk_of_bytes (Bigstring.of_bytes buf)
 
@@ -269,20 +212,12 @@
   let open Data_encoding in
   conv secret_key_to_bytes secret_key_of_bytes (Fixed.bytes secret_key_size)
 
-<<<<<<< HEAD
-let nonce_encoding = Data_encoding.Fixed.bytes nonce_size
-=======
 let nonce_encoding =
   let open Data_encoding in
   conv Bigstring.to_bytes Bigstring.of_bytes (Fixed.bytes nonce_size)
->>>>>>> fc8990b1
 
 let neuterize : secret_key -> public_key = Box.neuterize
 
 let equal : public_key -> public_key -> bool = Box.equal
 
-<<<<<<< HEAD
-let pp_pk ppf pk = MBytes.pp_hex ppf (public_key_to_bigarray pk)
-=======
-let pp_pk ppf pk = Hex.pp ppf (Hex.of_bytes (public_key_to_bytes pk))
->>>>>>> fc8990b1
+let pp_pk ppf pk = Hex.pp ppf (Hex.of_bytes (public_key_to_bytes pk))