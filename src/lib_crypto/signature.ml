(*****************************************************************************)
(*                                                                           *)
(* Open Source License                                                       *)
(* Copyright (c) 2018 Dynamic Ledger Solutions, Inc. <contact@tezos.com>     *)
(*                                                                           *)
(* Permission is hereby granted, free of charge, to any person obtaining a   *)
(* copy of this software and associated documentation files (the "Software"),*)
(* to deal in the Software without restriction, including without limitation *)
(* the rights to use, copy, modify, merge, publish, distribute, sublicense,  *)
(* and/or sell copies of the Software, and to permit persons to whom the     *)
(* Software is furnished to do so, subject to the following conditions:      *)
(*                                                                           *)
(* The above copyright notice and this permission notice shall be included   *)
(* in all copies or substantial portions of the Software.                    *)
(*                                                                           *)
(* THE SOFTWARE IS PROVIDED "AS IS", WITHOUT WARRANTY OF ANY KIND, EXPRESS OR*)
(* IMPLIED, INCLUDING BUT NOT LIMITED TO THE WARRANTIES OF MERCHANTABILITY,  *)
(* FITNESS FOR A PARTICULAR PURPOSE AND NONINFRINGEMENT. IN NO EVENT SHALL   *)
(* THE AUTHORS OR COPYRIGHT HOLDERS BE LIABLE FOR ANY CLAIM, DAMAGES OR OTHER*)
(* LIABILITY, WHETHER IN AN ACTION OF CONTRACT, TORT OR OTHERWISE, ARISING   *)
(* FROM, OUT OF OR IN CONNECTION WITH THE SOFTWARE OR THE USE OR OTHER       *)
(* DEALINGS IN THE SOFTWARE.                                                 *)
(*                                                                           *)
(*****************************************************************************)

open Error_monad

type public_key_hash =
  | Ed25519 of Ed25519.Public_key_hash.t
  | Secp256k1 of Secp256k1.Public_key_hash.t
  | P256 of P256.Public_key_hash.t

type public_key =
  | Ed25519 of Ed25519.Public_key.t
  | Secp256k1 of Secp256k1.Public_key.t
  | P256 of P256.Public_key.t

type secret_key =
  | Ed25519 of Ed25519.Secret_key.t
  | Secp256k1 of Secp256k1.Secret_key.t
  | P256 of P256.Secret_key.t

type watermark =
  | Block_header of Chain_id.t
  | Endorsement of Chain_id.t
  | Generic_operation
  | Custom of MBytes.t

module Public_key_hash = struct

  type t = public_key_hash =
    | Ed25519 of Ed25519.Public_key_hash.t
    | Secp256k1 of Secp256k1.Public_key_hash.t
    | P256 of P256.Public_key_hash.t

  let name = "Signature.Public_key_hash"
  let title = "A Ed25519, Secp256k1, or P256 public key hash"

  type Base58.data += Data of t (* unused *)
  let b58check_encoding = (* unused *)
    Base58.register_encoding
      ~prefix: "\255\255"
      ~length: 2
      ~to_raw: (fun _ -> assert false)
      ~of_raw: (fun _ -> assert false)
      ~wrap: (fun x -> Data x)

  let raw_encoding =
    let open Data_encoding in
    def "public_key_hash" ~description:title @@
    union [
      case (Tag 0) Ed25519.Public_key_hash.encoding
        ~title:"Ed25519"
        (function Ed25519 x -> Some x | _ -> None)
        (function x -> Ed25519 x);
      case (Tag 1) Secp256k1.Public_key_hash.encoding
        ~title:"Secp256k1"
        (function Secp256k1 x -> Some x | _ -> None)
        (function x -> Secp256k1 x) ;
      case (Tag 2)
        ~title:"P256" P256.Public_key_hash.encoding
        (function P256 x -> Some x | _ -> None)
        (function x -> P256 x)
    ]

  let to_bytes s =
    Data_encoding.Binary.to_bytes_exn raw_encoding s
  let of_bytes_opt s =
    Data_encoding.Binary.of_bytes raw_encoding s
  let to_string s = MBytes.to_string (to_bytes s)
  let of_string_opt s = of_bytes_opt (MBytes.of_string s)

  let size = 1 + Ed25519.size

  let zero = Ed25519 Ed25519.Public_key_hash.zero

  include Helpers.MakeRaw(struct
      type nonrec t = t
      let name = name
      let of_bytes_opt = of_bytes_opt
      let of_string_opt = of_string_opt
      let to_string = to_string
    end)

  let of_b58check_opt s =
    match Base58.decode s with
    | Some Ed25519.Public_key_hash.Data pkh -> Some (Ed25519 pkh)
    | Some Secp256k1.Public_key_hash.Data pkh -> Some (Secp256k1 pkh)
    | Some P256.Public_key_hash.Data pkh -> Some (P256 pkh)
    | _ -> None

  let of_b58check_exn s =
    match of_b58check_opt s with
    | Some x -> x
    | None -> Format.kasprintf Pervasives.failwith "Unexpected data (%s)" name
  let of_b58check s =
    match of_b58check_opt s with
    | Some x -> Ok x
    | None ->
        generic_error
          "Failed to read a b58check_encoding data (%s): %S"
          name s

  let to_b58check = function
    | Ed25519 pkh -> Ed25519.Public_key_hash.to_b58check pkh
    | Secp256k1 pkh -> Secp256k1.Public_key_hash.to_b58check pkh
    | P256 pkh -> P256.Public_key_hash.to_b58check pkh

  let to_short_b58check = function
    | Ed25519 pkh -> Ed25519.Public_key_hash.to_short_b58check pkh
    | Secp256k1 pkh -> Secp256k1.Public_key_hash.to_short_b58check pkh
    | P256 pkh -> P256.Public_key_hash.to_short_b58check pkh

  let to_path key l = match key with
    | Ed25519 h -> "ed25519" :: Ed25519.Public_key_hash.to_path h l
    | Secp256k1 h -> "secp256k1" :: Secp256k1.Public_key_hash.to_path h l
    | P256 h -> "p256" :: P256.Public_key_hash.to_path h l

  let of_path = function
    | "ed25519" :: q ->  begin
        match Ed25519.Public_key_hash.of_path q with
        | Some pkh -> Some (Ed25519 pkh)
        | None -> None
      end
    | "secp256k1" :: q -> begin
        match Secp256k1.Public_key_hash.of_path q with
        | Some pkh -> Some (Secp256k1 pkh)
        | None -> None
      end
    | "p256" :: q -> begin
        match P256.Public_key_hash.of_path q with
        | Some pkh -> Some (P256 pkh)
        | None -> None
      end
    | _ -> assert false (* FIXME classification des erreurs *)

  let of_path_exn = function
    | "ed25519" :: q -> Ed25519 (Ed25519.Public_key_hash.of_path_exn q)
    | "secp256k1" :: q -> Secp256k1 (Secp256k1.Public_key_hash.of_path_exn q)
    | "p256" :: q -> P256 (P256.Public_key_hash.of_path_exn q)
    | _ -> assert false (* FIXME classification des erreurs *)

  let path_length =
    let l1 = Ed25519.Public_key_hash.path_length
    and l2 = Secp256k1.Public_key_hash.path_length in
    assert Compare.Int.(l1 = l2) ;
    1 + l1

  let prefix_path _ = assert false (* unused *)

  let hash = Hashtbl.hash

  include Compare.Make(struct
      type nonrec t = t
      let compare a b =
        match (a, b) with
        | Ed25519 x, Ed25519 y ->
            Ed25519.Public_key_hash.compare x y
        | Secp256k1 x, Secp256k1 y ->
            Secp256k1.Public_key_hash.compare x y
        | P256 x, P256 y ->
            P256.Public_key_hash.compare x y
        | _ -> Pervasives.compare a b
    end)

  include Helpers.MakeEncoder(struct
      type nonrec t = t
      let name = name
      let title = title
      let raw_encoding = raw_encoding
      let of_b58check = of_b58check
      let of_b58check_opt = of_b58check_opt
      let of_b58check_exn = of_b58check_exn
      let to_b58check = to_b58check
      let to_short_b58check = to_short_b58check
    end)

  include Helpers.MakeIterator(struct
      type nonrec t = t
      let hash = hash
      let compare = compare
      let equal = equal
      let encoding = encoding
    end)

  let rpc_arg =
    RPC_arg.like
      rpc_arg
      ~descr:"A Secp256k1 of a Ed25519 public key hash (Base58Check-encoded)"
      "pkh"

  module Logging = struct
    let tag = Tag.def ~doc:title name pp
  end
end

module Public_key = struct

  type t = public_key =
    | Ed25519 of Ed25519.Public_key.t
    | Secp256k1 of Secp256k1.Public_key.t
    | P256 of P256.Public_key.t

  let name = "Signature.Public_key"
  let title = "A Ed25519, Secp256k1, or P256 public key"

  let hash pk =
    match pk with
    | Ed25519 pk -> Public_key_hash.Ed25519 (Ed25519.Public_key.hash pk)
    | Secp256k1 pk -> Public_key_hash.Secp256k1 (Secp256k1.Public_key.hash pk)
    | P256 pk -> Public_key_hash.P256 (P256.Public_key.hash pk)

  include Compare.Make(struct
      type nonrec t = t
      let compare a b = match (a, b) with
        | Ed25519 x, Ed25519 y -> Ed25519.Public_key.compare x y
        | Secp256k1 x, Secp256k1 y -> Secp256k1.Public_key.compare x y
        | P256 x, P256 y -> P256.Public_key.compare x y
        | _ -> Pervasives.compare a b
    end)

  type Base58.data += Data of t (* unused *)
  let b58check_encoding = (* unused *)
    Base58.register_encoding
      ~prefix: "\255\255"
      ~length: 2
      ~to_raw: (fun _ -> assert false)
      ~of_raw: (fun _ -> assert false)
      ~wrap: (fun x -> Data x)

  let of_b58check_opt s =
    match Base58.decode s with
    | Some (Ed25519.Public_key.Data public_key) -> Some (Ed25519 public_key)
    | Some (Secp256k1.Public_key.Data public_key) -> Some (Secp256k1 public_key)
    | Some (P256.Public_key.Data public_key) -> Some (P256 public_key)
    | _ -> None

  let of_b58check_exn s =
    match of_b58check_opt s with
    | Some x -> x
    | None -> Format.kasprintf Pervasives.failwith "Unexpected data (%s)" name
  let of_b58check s =
    match of_b58check_opt s with
    | Some x -> Ok x
    | None ->
        generic_error
          "Failed to read a b58check_encoding data (%s): %S"
          name s

  let to_b58check = function
    | Ed25519 pk -> Ed25519.Public_key.to_b58check pk
    | Secp256k1 pk -> Secp256k1.Public_key.to_b58check pk
    | P256 pk -> P256.Public_key.to_b58check pk

  let to_short_b58check = function
    | Ed25519 pk -> Ed25519.Public_key.to_short_b58check pk
    | Secp256k1 pk -> Secp256k1.Public_key.to_short_b58check pk
    | P256 pk -> P256.Public_key.to_short_b58check pk

  include Helpers.MakeEncoder(struct
      type nonrec t = t
      let name = name
      let title = title
      let raw_encoding =
        let open Data_encoding in
        def "public_key" ~description:title @@
        union [
          case (Tag 0) Ed25519.Public_key.encoding
            ~title:"Ed25519"
            (function Ed25519 x -> Some x | _ -> None)
            (function x -> Ed25519 x);
          case (Tag 1) Secp256k1.Public_key.encoding
            ~title:"Secp256k1"
            (function Secp256k1 x -> Some x | _ -> None)
            (function x -> Secp256k1 x) ;
          case
            ~title:"P256" (Tag 2) P256.Public_key.encoding
            (function P256 x -> Some x | _ -> None)
            (function x -> P256 x)
        ]
      let of_b58check = of_b58check
      let of_b58check_opt = of_b58check_opt
      let of_b58check_exn = of_b58check_exn
      let to_b58check = to_b58check
      let to_short_b58check = to_short_b58check
    end)

  let pp ppf t = Format.fprintf ppf "%s" (to_b58check t)

end

module Secret_key = struct

  type t = secret_key =
    | Ed25519 of Ed25519.Secret_key.t
    | Secp256k1 of Secp256k1.Secret_key.t
    | P256 of P256.Secret_key.t

  let name = "Signature.Secret_key"
  let title = "A Ed25519, Secp256k1 or P256 secret key"

  let to_public_key = function
    | Ed25519 sk -> Public_key.Ed25519 (Ed25519.Secret_key.to_public_key sk)
    | Secp256k1 sk -> Public_key.Secp256k1 (Secp256k1.Secret_key.to_public_key sk)
    | P256 sk -> Public_key.P256 (P256.Secret_key.to_public_key sk)

  include Compare.Make(struct
      type nonrec t = t
      let compare a b = match (a, b) with
        | Ed25519 x, Ed25519 y -> Ed25519.Secret_key.compare x y
        | Secp256k1 x, Secp256k1 y -> Secp256k1.Secret_key.compare x y
        | P256 x, P256 y -> P256.Secret_key.compare x y
        | _ -> Pervasives.compare a b
    end)

  type Base58.data += Data of t (* unused *)
  let b58check_encoding = (* unused *)
    Base58.register_encoding
      ~prefix: "\255\255"
      ~length: 2
      ~to_raw: (fun _ -> assert false)
      ~of_raw: (fun _ -> assert false)
      ~wrap: (fun x -> Data x)

  let of_b58check_opt b =
    match Base58.decode b with
    | Some (Ed25519.Secret_key.Data sk) -> Some (Ed25519 sk)
    | Some (Secp256k1.Secret_key.Data sk) -> Some (Secp256k1 sk)
    | Some (P256.Secret_key.Data sk) -> Some (P256 sk)
    | _ -> None

  let of_b58check_exn s =
    match of_b58check_opt s with
    | Some x -> x
    | None -> Format.kasprintf Pervasives.failwith "Unexpected data (%s)" name
  let of_b58check s =
    match of_b58check_opt s with
    | Some x -> Ok x
    | None ->
        generic_error
          "Failed to read a b58check_encoding data (%s): %S"
          name s

  let to_b58check = function
    | Ed25519 sk -> Ed25519.Secret_key.to_b58check sk
    | Secp256k1 sk -> Secp256k1.Secret_key.to_b58check sk
    | P256 sk -> P256.Secret_key.to_b58check sk

  let to_short_b58check = function
    | Ed25519 sk -> Ed25519.Secret_key.to_short_b58check sk
    | Secp256k1 sk -> Secp256k1.Secret_key.to_short_b58check sk
    | P256 sk -> P256.Secret_key.to_short_b58check sk

  include Helpers.MakeEncoder(struct
      type nonrec t = t
      let name = name
      let title = title
      let raw_encoding =
        let open Data_encoding in
        def "secret_key" ~description:title @@
        union [
          case (Tag 0) Ed25519.Secret_key.encoding
            ~title:"Ed25519"
            (function Ed25519 x -> Some x | _ -> None)
            (function x -> Ed25519 x);
          case (Tag 1) Secp256k1.Secret_key.encoding
            ~title:"Secp256k1"
            (function Secp256k1 x -> Some x | _ -> None)
            (function x -> Secp256k1 x) ;
          case (Tag 2)
            ~title:"P256" P256.Secret_key.encoding
            (function P256 x -> Some x | _ -> None)
            (function x -> P256 x)
        ]
      let of_b58check = of_b58check
      let of_b58check_opt = of_b58check_opt
      let of_b58check_exn = of_b58check_exn
      let to_b58check = to_b58check
      let to_short_b58check = to_short_b58check
    end)

  let pp ppf t = Format.fprintf ppf "%s" (to_b58check t)

end

type t =
  | Ed25519 of Ed25519.t
  | Secp256k1 of Secp256k1.t
  | P256 of P256.t
  | Unknown of MBytes.t

let name = "Signature"
let title = "A Ed25519, Secp256k1 or P256 signature"

let size =
  assert (Ed25519.size = Secp256k1.size && Secp256k1.size = P256.size) ;
  Ed25519.size

let to_bytes = function
  | Ed25519 b -> Ed25519.to_bytes b
  | Secp256k1 b -> Secp256k1.to_bytes b
  | P256 b -> P256.to_bytes b
  | Unknown b -> b

let of_bytes_opt s =
  if MBytes.length s = size then Some (Unknown s) else None

let to_string s = MBytes.to_string (to_bytes s)
let of_string_opt s = of_bytes_opt (MBytes.of_string s)

type Base58.data += Data of t
let b58check_encoding =
  Base58.register_encoding
    ~prefix: Base58.Prefix.generic_signature
    ~length: Ed25519.size
    ~to_raw: to_string
    ~of_raw: of_string_opt
    ~wrap: (fun x -> Data x)

let () =
  Base58.check_encoded_prefix b58check_encoding "sig" 96

include Helpers.MakeRaw(struct
    type nonrec t = t
    let name = name
    let of_bytes_opt = of_bytes_opt
    let of_string_opt = of_string_opt
    let to_string = to_string
  end)

include Compare.Make(struct
    type nonrec t = t
    let compare a b =
      let a = to_bytes a
      and b = to_bytes b in
      MBytes.compare a b
  end)

let of_b58check_opt s =
  if TzString.has_prefix ~prefix:Ed25519.b58check_encoding.encoded_prefix s then
    Option.map
      (Ed25519.of_b58check_opt s)
      ~f: (fun x -> Ed25519 x)
  else if TzString.has_prefix ~prefix:Secp256k1.b58check_encoding.encoded_prefix s then
    Option.map
      (Secp256k1.of_b58check_opt s)
      ~f: (fun x -> Secp256k1 x)
  else if TzString.has_prefix ~prefix:P256.b58check_encoding.encoded_prefix s then
    Option.map
      (P256.of_b58check_opt s)
      ~f: (fun x -> P256 x)
  else
    Base58.simple_decode b58check_encoding s

let of_b58check_exn s =
  match of_b58check_opt s with
  | Some x -> x
  | None -> Format.kasprintf Pervasives.failwith "Unexpected data (%s)" name
let of_b58check s =
  match of_b58check_opt s with
  | Some x -> Ok x
  | None ->
      generic_error
        "Failed to read a b58check_encoding data (%s): %S"
        name s

let to_b58check = function
  | Ed25519 b -> Ed25519.to_b58check b
  | Secp256k1 b -> Secp256k1.to_b58check b
  | P256 b -> P256.to_b58check b
  | Unknown b -> Base58.simple_encode b58check_encoding (Unknown b)

let to_short_b58check = function
  | Ed25519 b -> Ed25519.to_short_b58check b
  | Secp256k1 b -> Secp256k1.to_short_b58check b
  | P256 b -> P256.to_short_b58check b
  | Unknown b -> Base58.simple_encode b58check_encoding (Unknown b)

include Helpers.MakeEncoder(struct
    type nonrec t = t
    let name = name
    let title = title
    let raw_encoding =
      Data_encoding.conv
        to_bytes
        of_bytes_exn
        (Data_encoding.Fixed.bytes size)
    let of_b58check = of_b58check
    let of_b58check_opt = of_b58check_opt
    let of_b58check_exn = of_b58check_exn
    let to_b58check = to_b58check
    let to_short_b58check = to_short_b58check
  end)

let pp ppf t = Format.fprintf ppf "%s" (to_b58check t)

let of_ed25519 s = Ed25519 s
let of_secp256k1 s = Secp256k1 s
let of_p256 s = P256 s

let zero = of_ed25519 Ed25519.zero

<<<<<<< HEAD
let hash msg =
  Blake2B.(to_bytes (hash_bytes [msg]))

let sign secret_key message =
  let message = hash message in
=======
let bytes_of_watermark = function
  | Block_header chain_id -> MBytes.concat "" [ MBytes.of_string "\x01" ; Chain_id.to_bytes chain_id ]
  | Endorsement chain_id -> MBytes.concat "" [ MBytes.of_string "\x02" ; Chain_id.to_bytes chain_id ]
  | Generic_operation -> MBytes.of_string "\x03"
  | Custom bytes      -> bytes

let sign ?watermark secret_key message =
  let watermark = Option.map ~f:bytes_of_watermark watermark in
>>>>>>> 00b80698
  match secret_key with
  | Secret_key.Ed25519 sk -> of_ed25519 (Ed25519.sign ?watermark sk message)
  | Secp256k1 sk -> of_secp256k1 (Secp256k1.sign ?watermark sk message)
  | P256 sk -> of_p256 (P256.sign ?watermark sk message)

<<<<<<< HEAD
let check public_key signature message =
  let message = hash message in
=======
let check ?watermark public_key signature message =
  let watermark = Option.map ~f:bytes_of_watermark watermark in
>>>>>>> 00b80698
  match public_key, signature with
  | Public_key.Ed25519 pk, Unknown signature -> begin
      match Ed25519.of_bytes_opt signature with
      | Some s -> Ed25519.check ?watermark pk s message
      | None -> false
    end
  | Public_key.Secp256k1 pk, Unknown signature -> begin
      match Secp256k1.of_bytes_opt signature with
      | Some s -> Secp256k1.check ?watermark pk s message
      | None -> false
    end
  | Public_key.P256 pk, Unknown signature -> begin
      match P256.of_bytes_opt signature with
      | Some s -> P256.check ?watermark pk s message
      | None -> false
    end
  | Public_key.Ed25519 pk, Ed25519 signature ->
      Ed25519.check ?watermark pk signature message
  | Public_key.Secp256k1 pk, Secp256k1 signature ->
      Secp256k1.check ?watermark pk signature message
  | Public_key.P256 pk, P256 signature ->
      P256.check ?watermark pk signature message
  | _ -> false

<<<<<<< HEAD
let append sk msg =
  MBytes.concat msg (to_bytes (sign sk msg))
=======
let append ?watermark sk msg =
  MBytes.concat "" [msg; (to_bytes (sign ?watermark sk msg))]
>>>>>>> 00b80698

let concat msg signature =
  MBytes.concat "" [msg; (to_bytes signature)]

type algo =
  | Ed25519
  | Secp256k1
  | P256

let algo_param () =
  Clic.parameter
    ~autocomplete:(fun _ -> return [ "ed25519" ; "secp256k1" ; "p256"])
    begin fun _ name ->
      match name with
      | "ed25519" -> return Ed25519
      | "secp256k1" -> return Secp256k1
      | "p256" -> return P256
      | name ->
          failwith
            "Unknown signature algorithm (%s). \
             Available: 'ed25519', 'secp256k1' or 'p256'"
            name
    end

let generate_key ?(algo = Ed25519) ?seed () =
  match algo with
  | Ed25519 ->
      let pkh, pk, sk = Ed25519.generate_key ?seed () in
      (Public_key_hash.Ed25519 pkh,
       Public_key.Ed25519 pk, Secret_key.Ed25519 sk)
  | Secp256k1 ->
      let pkh, pk, sk = Secp256k1.generate_key ?seed () in
      (Public_key_hash.Secp256k1 pkh,
       Public_key.Secp256k1 pk, Secret_key.Secp256k1 sk)
  | P256 ->
      let pkh, pk, sk = P256.generate_key ?seed () in
      (Public_key_hash.P256 pkh,
       Public_key.P256 pk, Secret_key.P256 sk)<|MERGE_RESOLUTION|>--- conflicted
+++ resolved
@@ -520,13 +520,6 @@
 
 let zero = of_ed25519 Ed25519.zero
 
-<<<<<<< HEAD
-let hash msg =
-  Blake2B.(to_bytes (hash_bytes [msg]))
-
-let sign secret_key message =
-  let message = hash message in
-=======
 let bytes_of_watermark = function
   | Block_header chain_id -> MBytes.concat "" [ MBytes.of_string "\x01" ; Chain_id.to_bytes chain_id ]
   | Endorsement chain_id -> MBytes.concat "" [ MBytes.of_string "\x02" ; Chain_id.to_bytes chain_id ]
@@ -535,19 +528,13 @@
 
 let sign ?watermark secret_key message =
   let watermark = Option.map ~f:bytes_of_watermark watermark in
->>>>>>> 00b80698
   match secret_key with
   | Secret_key.Ed25519 sk -> of_ed25519 (Ed25519.sign ?watermark sk message)
   | Secp256k1 sk -> of_secp256k1 (Secp256k1.sign ?watermark sk message)
   | P256 sk -> of_p256 (P256.sign ?watermark sk message)
 
-<<<<<<< HEAD
-let check public_key signature message =
-  let message = hash message in
-=======
 let check ?watermark public_key signature message =
   let watermark = Option.map ~f:bytes_of_watermark watermark in
->>>>>>> 00b80698
   match public_key, signature with
   | Public_key.Ed25519 pk, Unknown signature -> begin
       match Ed25519.of_bytes_opt signature with
@@ -572,13 +559,8 @@
       P256.check ?watermark pk signature message
   | _ -> false
 
-<<<<<<< HEAD
-let append sk msg =
-  MBytes.concat msg (to_bytes (sign sk msg))
-=======
 let append ?watermark sk msg =
   MBytes.concat "" [msg; (to_bytes (sign ?watermark sk msg))]
->>>>>>> 00b80698
 
 let concat msg signature =
   MBytes.concat "" [msg; (to_bytes signature)]
