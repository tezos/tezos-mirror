--- conflicted
+++ resolved
@@ -54,11 +54,7 @@
 
   let title = "Ed25519 public key"
 
-<<<<<<< HEAD
-  let to_string s = MBytes.to_string (Sign.unsafe_to_bytes s)
-=======
   let to_string s = Bigstring.to_string (Sign.unsafe_to_bytes s)
->>>>>>> fc8990b1
 
   let of_string_opt s =
     if String.length s < Sign.pkbytes then None
@@ -67,13 +63,7 @@
       Bigstring.blit_of_string s 0 pk 0 Sign.pkbytes ;
       Some (Sign.unsafe_pk_of_bytes pk)
 
-<<<<<<< HEAD
-  let to_bytes pk =
-    let buf = MBytes.create Sign.pkbytes in
-    Sign.blit_to_bytes pk buf ; buf
-=======
   let to_bytes pk = Bigstring.to_bytes (Sign.unsafe_to_bytes pk)
->>>>>>> fc8990b1
 
   let of_bytes_opt buf =
     let buflen = Bytes.length buf in
@@ -96,25 +86,15 @@
       ~wrap:(fun x -> Data x)
 
   let () = Base58.check_encoded_prefix b58check_encoding "edpk" 54
-<<<<<<< HEAD
-
-  let hash v = Public_key_hash.hash_bytes [Sign.unsafe_to_bytes v]
-
-=======
 
   let hash v =
     Public_key_hash.hash_bytes [Bigstring.to_bytes (Sign.unsafe_to_bytes v)]
 
->>>>>>> fc8990b1
   include Compare.Make (struct
     type nonrec t = t
 
     let compare a b =
-<<<<<<< HEAD
-      MBytes.compare (Sign.unsafe_to_bytes a) (Sign.unsafe_to_bytes b)
-=======
       Bigstring.compare (Sign.unsafe_to_bytes a) (Sign.unsafe_to_bytes b)
->>>>>>> fc8990b1
   end)
 
   include Helpers.MakeRaw (struct
@@ -141,7 +121,6 @@
     type nonrec t = t
 
     let name = name
-<<<<<<< HEAD
 
     let title = title
 
@@ -160,26 +139,6 @@
     let to_short_b58check = to_short_b58check
   end)
 
-=======
-
-    let title = title
-
-    let raw_encoding =
-      let open Data_encoding in
-      conv to_bytes of_bytes_exn (Fixed.bytes size)
-
-    let of_b58check = of_b58check
-
-    let of_b58check_opt = of_b58check_opt
-
-    let of_b58check_exn = of_b58check_exn
-
-    let to_b58check = to_b58check
-
-    let to_short_b58check = to_short_b58check
-  end)
-
->>>>>>> fc8990b1
   let pp ppf t = Format.fprintf ppf "%s" (to_b58check t)
 end
 
@@ -192,15 +151,9 @@
 
   let size = Sign.skbytes
 
-<<<<<<< HEAD
-  let to_bytes sk =
-    let buf = MBytes.create Sign.skbytes in
-    Sign.blit_to_bytes sk buf ; buf
-=======
   let to_bigstring sk = Sign.unsafe_to_bytes sk
 
   let to_bytes sk = Bigstring.to_bytes (to_bigstring sk)
->>>>>>> fc8990b1
 
   let of_bytes_opt s =
     if Bytes.length s > 64 then None
@@ -209,15 +162,9 @@
       Bigstring.blit_of_bytes s 0 sk 0 Sign.skbytes ;
       Some (Sign.unsafe_sk_of_bytes sk)
 
-<<<<<<< HEAD
-  let to_string s = MBytes.to_string (to_bytes s)
-
-  let of_string_opt s = of_bytes_opt (MBytes.of_string s)
-=======
   let to_string s = Bytes.to_string (to_bytes s)
 
   let of_string_opt s = of_bytes_opt (Bytes.of_string s)
->>>>>>> fc8990b1
 
   let to_public_key = Sign.neuterize
 
@@ -227,17 +174,10 @@
     Base58.register_encoding
       ~prefix:Base58.Prefix.ed25519_seed
       ~length:size
-<<<<<<< HEAD
-      ~to_raw:(fun sk -> MBytes.to_string (Sign.unsafe_to_bytes sk))
-      ~of_raw:(fun buf ->
-        if String.length buf <> Sign.skbytes then None
-        else Some (Sign.unsafe_sk_of_bytes (MBytes.of_string buf)))
-=======
       ~to_raw:(fun sk -> Bigstring.to_string (Sign.unsafe_to_bytes sk))
       ~of_raw:(fun buf ->
         if String.length buf <> Sign.skbytes then None
         else Some (Sign.unsafe_sk_of_bytes (Bigstring.of_string buf)))
->>>>>>> fc8990b1
       ~wrap:(fun sk -> Data sk)
 
   (* Legacy NaCl secret key encoding. Used to store both sk and pk. *)
@@ -247,17 +187,6 @@
       ~length:Sign.(skbytes + pkbytes)
       ~to_raw:(fun sk ->
         let pk = Sign.neuterize sk in
-<<<<<<< HEAD
-        let buf = MBytes.create Sign.(skbytes + pkbytes) in
-        Sign.blit_to_bytes sk buf ;
-        Sign.blit_to_bytes pk ~pos:Sign.skbytes buf ;
-        MBytes.to_string buf)
-      ~of_raw:(fun buf ->
-        if String.length buf <> Sign.(skbytes + pkbytes) then None
-        else
-          let sk = MBytes.create Sign.skbytes in
-          MBytes.blit_of_string buf 0 sk 0 Sign.skbytes ;
-=======
         let buf = Bigstring.create Sign.(skbytes + pkbytes) in
         Sign.blit_to_bytes sk buf ;
         Sign.blit_to_bytes pk ~pos:Sign.skbytes buf ;
@@ -267,7 +196,6 @@
         else
           let sk = Bigstring.create Sign.skbytes in
           Bigstring.blit_of_string buf 0 sk 0 Sign.skbytes ;
->>>>>>> fc8990b1
           Some (Sign.unsafe_sk_of_bytes sk))
       ~wrap:(fun x -> Data x)
 
@@ -306,10 +234,9 @@
 
   include Compare.Make (struct
     type nonrec t = t
-<<<<<<< HEAD
 
     let compare a b =
-      MBytes.compare (Sign.unsafe_to_bytes a) (Sign.unsafe_to_bytes b)
+      Bigstring.compare (Sign.unsafe_to_bytes a) (Sign.unsafe_to_bytes b)
   end)
 
   include Helpers.MakeRaw (struct
@@ -345,121 +272,6 @@
 
     let to_short_b58check = to_short_b58check
   end)
-
-  let pp ppf t = Format.fprintf ppf "%s" (to_b58check t)
-end
-
-type t = MBytes.t
-
-type watermark = MBytes.t
-
-let name = "Ed25519"
-
-let title = "An Ed25519 signature"
-
-let size = Sign.bytes
-
-let of_bytes_opt s = if MBytes.length s = size then Some s else None
-
-let to_bytes x = x
-
-let to_string s = MBytes.to_string (to_bytes s)
-
-let of_string_opt s = of_bytes_opt (MBytes.of_string s)
-
-type Base58.data += Data of t
-
-let b58check_encoding =
-  Base58.register_encoding
-    ~prefix:Base58.Prefix.ed25519_signature
-    ~length:size
-    ~to_raw:MBytes.to_string
-    ~of_raw:(fun s -> Some (MBytes.of_string s))
-    ~wrap:(fun x -> Data x)
-
-let () = Base58.check_encoded_prefix b58check_encoding "edsig" 99
-
-include Helpers.MakeRaw (struct
-  type nonrec t = t
-
-  let name = name
-
-  let of_bytes_opt = of_bytes_opt
-
-  let of_string_opt = of_string_opt
-
-  let to_string = to_string
-end)
-
-include Helpers.MakeB58 (struct
-  type nonrec t = t
-
-  let name = name
-
-  let b58check_encoding = b58check_encoding
-end)
-
-include Helpers.MakeEncoder (struct
-  type nonrec t = t
-
-  let name = name
-
-  let title = title
-
-  let raw_encoding =
-    let open Data_encoding in
-    conv to_bytes of_bytes_exn (Fixed.bytes size)
-
-  let of_b58check = of_b58check
-
-  let of_b58check_opt = of_b58check_opt
-
-  let of_b58check_exn = of_b58check_exn
-
-  let to_b58check = to_b58check
-
-  let to_short_b58check = to_short_b58check
-end)
-=======
-
-    let compare a b =
-      Bigstring.compare (Sign.unsafe_to_bytes a) (Sign.unsafe_to_bytes b)
-  end)
-
-  include Helpers.MakeRaw (struct
-    type nonrec t = t
-
-    let name = name
-
-    let of_bytes_opt = of_bytes_opt
-
-    let of_string_opt = of_string_opt
-
-    let to_string = to_string
-  end)
-
-  include Helpers.MakeEncoder (struct
-    type nonrec t = t
-
-    let name = name
-
-    let title = title
-
-    let raw_encoding =
-      let open Data_encoding in
-      conv to_bytes of_bytes_exn (Fixed.bytes size)
-
-    let of_b58check = of_b58check
-
-    let of_b58check_opt = of_b58check_opt
-
-    let of_b58check_exn = of_b58check_exn
-
-    let to_b58check = to_b58check
-
-    let to_short_b58check = to_short_b58check
-  end)
->>>>>>> fc8990b1
 
   let pp ppf t = Format.fprintf ppf "%s" (to_b58check t)
 end
@@ -546,13 +358,8 @@
     Blake2B.to_bytes @@ Blake2B.hash_bytes
     @@ match watermark with None -> [msg] | Some prefix -> [prefix; msg]
   in
-<<<<<<< HEAD
-  let signature = MBytes.create Sign.bytes in
-  Sign.sign ~sk ~msg ~signature ;
-=======
   let signature = Bigstring.create Sign.bytes in
   Sign.sign ~sk ~msg:(Bigstring.of_bytes msg) ~signature ;
->>>>>>> fc8990b1
   signature
 
 let check ?watermark pk signature msg =
@@ -560,11 +367,7 @@
     Blake2B.to_bytes @@ Blake2B.hash_bytes
     @@ match watermark with None -> [msg] | Some prefix -> [prefix; msg]
   in
-<<<<<<< HEAD
-  Sign.verify ~pk ~signature ~msg
-=======
   Sign.verify ~pk ~signature ~msg:(Bigstring.of_bytes msg)
->>>>>>> fc8990b1
 
 let generate_key ?seed () =
   match seed with
@@ -580,25 +383,16 @@
               %d)"
              Sign.skbytes
              seedlen) ;
-<<<<<<< HEAD
-      let sk = MBytes.create Sign.skbytes in
-      MBytes.blit seed 0 sk 0 Sign.skbytes ;
-=======
       let sk = Bigstring.create Sign.skbytes in
       Bigstring.blit seed 0 sk 0 Sign.skbytes ;
->>>>>>> fc8990b1
       let sk = Sign.unsafe_sk_of_bytes sk in
       let pk = Sign.neuterize sk in
       (Public_key.hash pk, pk, sk)
 
 let deterministic_nonce sk msg =
-<<<<<<< HEAD
-  Hash.SHA256.HMAC.digest ~key:(Secret_key.to_bytes sk) ~msg
-=======
   let msg = Bigstring.of_bytes msg in
   let key = Secret_key.to_bigstring sk in
   Hash.SHA256.HMAC.digest ~key ~msg
->>>>>>> fc8990b1
 
 let deterministic_nonce_hash sk msg =
   Blake2B.to_bytes
@@ -607,9 +401,5 @@
 include Compare.Make (struct
   type nonrec t = t
 
-<<<<<<< HEAD
-  let compare = MBytes.compare
-=======
   let compare = Bigstring.compare
->>>>>>> fc8990b1
 end)