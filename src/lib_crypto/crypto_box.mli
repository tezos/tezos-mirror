(*****************************************************************************)
(*                                                                           *)
(* Open Source License                                                       *)
(* Copyright (c) 2018 Dynamic Ledger Solutions, Inc. <contact@tezos.com>     *)
(*                                                                           *)
(* Permission is hereby granted, free of charge, to any person obtaining a   *)
(* copy of this software and associated documentation files (the "Software"),*)
(* to deal in the Software without restriction, including without limitation *)
(* the rights to use, copy, modify, merge, publish, distribute, sublicense,  *)
(* and/or sell copies of the Software, and to permit persons to whom the     *)
(* Software is furnished to do so, subject to the following conditions:      *)
(*                                                                           *)
(* The above copyright notice and this permission notice shall be included   *)
(* in all copies or substantial portions of the Software.                    *)
(*                                                                           *)
(* THE SOFTWARE IS PROVIDED "AS IS", WITHOUT WARRANTY OF ANY KIND, EXPRESS OR*)
(* IMPLIED, INCLUDING BUT NOT LIMITED TO THE WARRANTIES OF MERCHANTABILITY,  *)
(* FITNESS FOR A PARTICULAR PURPOSE AND NONINFRINGEMENT. IN NO EVENT SHALL   *)
(* THE AUTHORS OR COPYRIGHT HOLDERS BE LIABLE FOR ANY CLAIM, DAMAGES OR OTHER*)
(* LIABILITY, WHETHER IN AN ACTION OF CONTRACT, TORT OR OTHERWISE, ARISING   *)
(* FROM, OUT OF OR IN CONNECTION WITH THE SOFTWARE OR THE USE OR OTHER       *)
(* DEALINGS IN THE SOFTWARE.                                                 *)
(*                                                                           *)
(*****************************************************************************)

(** Tezos - X25519/XSalsa20-Poly1305 cryptography *)

type nonce = Bigstring.t

val nonce_size : int

val zero_nonce : nonce

val random_nonce : unit -> nonce

val increment_nonce : ?step:int -> nonce -> nonce

(** [generate_nonces ~incoming ~sent_msg ~recv_msg] generates two
    nonces by hashing (Blake2B) the arguments. The nonces should be
    used to initialize the encryption on the communication
    channels. Because an attacker cannot control both messages,
    it cannot determine the nonces that will be used to encrypt
    the messages. The sent message should contains a random nonce,
    and we should never send the exact same message twice. *)
val generate_nonces :
  incoming:bool -> sent_msg:Bytes.t -> recv_msg:Bytes.t -> nonce * nonce

module Secretbox : sig
  type key

  val unsafe_of_bytes : Bigstring.t -> key

  val box_noalloc : key -> nonce -> Bigstring.t -> unit

  val box_open_noalloc : key -> nonce -> Bigstring.t -> bool

<<<<<<< HEAD
  val box_noalloc : key -> nonce -> MBytes.t -> unit

  val box_open_noalloc : key -> nonce -> MBytes.t -> bool

  val box : key -> MBytes.t -> nonce -> MBytes.t

  val box_open : key -> MBytes.t -> nonce -> MBytes.t option
=======
  val box : key -> Bytes.t -> nonce -> Bigstring.t

  val box_open : key -> Bigstring.t -> nonce -> Bytes.t option
>>>>>>> fc8990b1
end

type target

val default_target : target

val make_target : float -> target

type secret_key

type public_key

module Public_key_hash : S.HASH

type channel_key

val hash : public_key -> Public_key_hash.t

val zerobytes : int

val boxzerobytes : int

val random_keypair : unit -> secret_key * public_key * Public_key_hash.t

val precompute : secret_key -> public_key -> channel_key

<<<<<<< HEAD
val fast_box : channel_key -> MBytes.t -> nonce -> MBytes.t

val fast_box_open : channel_key -> MBytes.t -> nonce -> MBytes.t option

val fast_box_noalloc : channel_key -> nonce -> MBytes.t -> unit

val fast_box_open_noalloc : channel_key -> nonce -> MBytes.t -> bool
=======
val fast_box : channel_key -> Bigstring.t -> nonce -> Bigstring.t

val fast_box_open : channel_key -> Bigstring.t -> nonce -> Bigstring.t option

val fast_box_noalloc : channel_key -> nonce -> Bytes.t -> unit

val fast_box_open_noalloc : channel_key -> nonce -> Bytes.t -> bool
>>>>>>> fc8990b1

val check_proof_of_work : public_key -> nonce -> target -> bool

val generate_proof_of_work : ?max:int -> public_key -> target -> nonce

<<<<<<< HEAD
val public_key_to_bigarray : public_key -> Cstruct.buffer

val public_key_of_bigarray : Cstruct.buffer -> public_key

val public_key_size : int

val secret_key_to_bigarray : secret_key -> Cstruct.buffer

val secret_key_of_bigarray : Cstruct.buffer -> secret_key

=======
val public_key_to_bytes : public_key -> Bytes.t

val public_key_of_bytes : Bytes.t -> public_key

val public_key_size : int

>>>>>>> fc8990b1
val secret_key_size : int

val public_key_encoding : public_key Data_encoding.t

val secret_key_encoding : secret_key Data_encoding.t

val nonce_encoding : nonce Data_encoding.t

val neuterize : secret_key -> public_key

val equal : public_key -> public_key -> bool

val pp_pk : Format.formatter -> public_key -> unit<|MERGE_RESOLUTION|>--- conflicted
+++ resolved
@@ -54,19 +54,9 @@
 
   val box_open_noalloc : key -> nonce -> Bigstring.t -> bool
 
-<<<<<<< HEAD
-  val box_noalloc : key -> nonce -> MBytes.t -> unit
-
-  val box_open_noalloc : key -> nonce -> MBytes.t -> bool
-
-  val box : key -> MBytes.t -> nonce -> MBytes.t
-
-  val box_open : key -> MBytes.t -> nonce -> MBytes.t option
-=======
   val box : key -> Bytes.t -> nonce -> Bigstring.t
 
   val box_open : key -> Bigstring.t -> nonce -> Bytes.t option
->>>>>>> fc8990b1
 end
 
 type target
@@ -93,15 +83,6 @@
 
 val precompute : secret_key -> public_key -> channel_key
 
-<<<<<<< HEAD
-val fast_box : channel_key -> MBytes.t -> nonce -> MBytes.t
-
-val fast_box_open : channel_key -> MBytes.t -> nonce -> MBytes.t option
-
-val fast_box_noalloc : channel_key -> nonce -> MBytes.t -> unit
-
-val fast_box_open_noalloc : channel_key -> nonce -> MBytes.t -> bool
-=======
 val fast_box : channel_key -> Bigstring.t -> nonce -> Bigstring.t
 
 val fast_box_open : channel_key -> Bigstring.t -> nonce -> Bigstring.t option
@@ -109,31 +90,17 @@
 val fast_box_noalloc : channel_key -> nonce -> Bytes.t -> unit
 
 val fast_box_open_noalloc : channel_key -> nonce -> Bytes.t -> bool
->>>>>>> fc8990b1
 
 val check_proof_of_work : public_key -> nonce -> target -> bool
 
 val generate_proof_of_work : ?max:int -> public_key -> target -> nonce
 
-<<<<<<< HEAD
-val public_key_to_bigarray : public_key -> Cstruct.buffer
-
-val public_key_of_bigarray : Cstruct.buffer -> public_key
-
-val public_key_size : int
-
-val secret_key_to_bigarray : secret_key -> Cstruct.buffer
-
-val secret_key_of_bigarray : Cstruct.buffer -> secret_key
-
-=======
 val public_key_to_bytes : public_key -> Bytes.t
 
 val public_key_of_bytes : Bytes.t -> public_key
 
 val public_key_size : int
 
->>>>>>> fc8990b1
 val secret_key_size : int
 
 val public_key_encoding : public_key Data_encoding.t
