--- conflicted
+++ resolved
@@ -625,11 +625,7 @@
       |sql}
 
     let delete =
-<<<<<<< HEAD
-      (level ->. unit)
-=======
       (level ->. unit) ~name:__FUNCTION__ ~table
->>>>>>> 4e3e2258
       @@ {sql|
       DELETE FROM outbox_messages
       where outbox_level = ?
