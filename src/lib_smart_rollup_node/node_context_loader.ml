(*****************************************************************************)
(*                                                                           *)
(* Open Source License                                                       *)
(* Copyright (c) 2023 TriliTech <contact@trili.tech>                         *)
(* Copyright (c) 2023 Functori, <contact@functori.com>                       *)
(* Copyright (c) 2023 Marigold <contact@marigold.dev>                        *)
(*                                                                           *)
(* Permission is hereby granted, free of charge, to any person obtaining a   *)
(* copy of this software and associated documentation files (the "Software"),*)
(* to deal in the Software without restriction, including without limitation *)
(* the rights to use, copy, modify, merge, publish, distribute, sublicense,  *)
(* and/or sell copies of the Software, and to permit persons to whom the     *)
(* Software is furnished to do so, subject to the following conditions:      *)
(*                                                                           *)
(* The above copyright notice and this permission notice shall be included   *)
(* in all copies or substantial portions of the Software.                    *)
(*                                                                           *)
(* THE SOFTWARE IS PROVIDED "AS IS", WITHOUT WARRANTY OF ANY KIND, EXPRESS OR*)
(* IMPLIED, INCLUDING BUT NOT LIMITED TO THE WARRANTIES OF MERCHANTABILITY,  *)
(* FITNESS FOR A PARTICULAR PURPOSE AND NONINFRINGEMENT. IN NO EVENT SHALL   *)
(* THE AUTHORS OR COPYRIGHT HOLDERS BE LIABLE FOR ANY CLAIM, DAMAGES OR OTHER*)
(* LIABILITY, WHETHER IN AN ACTION OF CONTRACT, TORT OR OTHERWISE, ARISING   *)
(* FROM, OUT OF OR IN CONNECTION WITH THE SOFTWARE OR THE USE OR OTHER       *)
(* DEALINGS IN THE SOFTWARE.                                                 *)
(*                                                                           *)
(*****************************************************************************)

open Node_context

let lock ~data_dir =
  let open Lwt_result_syntax in
  let*! () = Event.acquiring_lock () in
  let*! () = Lwt_utils_unix.create_dir data_dir in
  let lockfile_path = global_lockfile_path ~data_dir in
  Lwt_lock_file.lock
    ~when_locked:
      (`Fail (Rollup_node_errors.Could_not_acquire_lock lockfile_path))
    ~filename:lockfile_path

let unlock {lockfile; _} = Lwt_lock_file.unlock lockfile

let update_metadata ({Metadata.rollup_address; _} as metadata) ~data_dir =
  let open Lwt_result_syntax in
  let* disk_metadata = Metadata.Versioned.read_metadata_file ~dir:data_dir in
  match disk_metadata with
  | Some (V1 {rollup_address = saved_address; context_version; _}) ->
      let*? () = Context.Version.check context_version in
      fail_unless Address.(rollup_address = saved_address)
      @@ Rollup_node_errors.Unexpected_rollup {rollup_address; saved_address}
  | Some (V0 {rollup_address = saved_address; context_version}) ->
      let*? () = Context.Version.check context_version in
      let*? () =
        error_unless Address.(rollup_address = saved_address)
        @@ Rollup_node_errors.Unexpected_rollup {rollup_address; saved_address}
      in
      Metadata.write_metadata_file ~dir:data_dir metadata
  | None -> Metadata.write_metadata_file ~dir:data_dir metadata

let create_sync_info () =
  {
    on_synchronized = Lwt_condition.create ();
    processed_level = 0l;
    sync_level_input = Lwt_watcher.create_input ();
  }

let init (cctxt : #Client_context.full) ~data_dir ~irmin_cache_size
    ?log_kernel_debug_file ?last_whitelist_update mode l1_ctxt genesis_info
    ~(lcc : lcc) ~lpc kind current_protocol
    Configuration.(
      {sc_rollup_address = rollup_address; dal_node_endpoint; _} as
      configuration) =
  let open Lwt_result_syntax in
  let* lockfile = lock ~data_dir in
  let metadata =
    {
      Metadata.rollup_address;
      context_version = Context.Version.version;
      kind;
      genesis_info;
    }
  in
  let* () = update_metadata metadata ~data_dir in
  let* store =
    Node_context.Node_store.init_with_migration mode metadata ~data_dir
  in
  let dal_cctxt =
    Option.map Dal_node_client.make_unix_cctxt dal_node_endpoint
  in
  let*? (module Plugin : Protocol_plugin_sig.S) =
    Protocol_plugins.proto_plugin_for_protocol current_protocol.hash
  in
  let (module C) = Plugin.Pvm.context kind in
  let* context =
    Context.load
      (module C)
      ~cache_size:irmin_cache_size
      mode
      (Configuration.default_context_dir data_dir)
  in
  let* () =
    Node_context.Node_store.check_and_set_history_mode
      mode
      store
      configuration.history_mode
  in
  let*! () = Event.rollup_exists ~addr:rollup_address ~kind in
  let*! () =
    if dal_cctxt = None && current_protocol.constants.dal.feature_enable then
      Event.warn_dal_enabled_no_node ()
    else Lwt.return_unit
  in
  let* dac_client =
    Option.map_es
      (fun observer_endpoint ->
        Dac_observer_client.init
          {
            observer_endpoint;
            reveal_data_dir = Filename.concat data_dir (Kind.to_string kind);
            timeout_seconds = configuration.dac_timeout;
          })
      configuration.dac_observer_endpoint
  in
  let*! kernel_debug_logger, kernel_debug_finaliser =
    let open Lwt_syntax in
    if configuration.log_kernel_debug then
      make_kernel_logger Event.kernel_debug ?log_kernel_debug_file data_dir
    else return (Event.kernel_debug, fun () -> return_unit)
  in
  let global_block_watcher = Lwt_watcher.create_input () in
  let private_info =
    Option.map
      (fun (message_index, outbox_level) ->
        {
          last_whitelist_update =
            {outbox_level; message_index = Z.to_int message_index};
          last_outbox_level_searched = outbox_level;
        })
      last_whitelist_update
  in
  let*? unsafe_patches =
    Pvm_patches.make kind rollup_address configuration.unsafe_pvm_patches
  in
  let sync = create_sync_info () in
  Metrics.Info.set_lcc_level_l1 lcc.level ;
  Metrics.Info.set_lcc_level_local lcc.level ;
  Option.iter
    (fun {Commitment.inbox_level = l; _} ->
      Metrics.Info.set_lpc_level_l1 l ;
      Metrics.Info.set_lpc_level_local l)
    lpc ;
  let node_ctxt =
    {
      config = configuration;
      cctxt :> Client_context.full;
      degraded = Reference.new_ false;
      dal_cctxt;
      dac_client;
      data_dir;
      l1_ctxt;
      genesis_info;
      lcc = Reference.new_ lcc;
      lpc = Reference.new_ lpc;
      private_info = Reference.new_ private_info;
      kind;
      unsafe_patches;
      injector_retention_period = 0;
      block_finality_time = 2;
      lockfile;
      store;
      context;
      kernel_debug_logger;
      finaliser = kernel_debug_finaliser;
      current_protocol = Reference.new_ current_protocol;
      global_block_watcher;
      sync;
    }
  in
  let* l2_head = Node_context.last_processed_head_opt node_ctxt in
  let processed_level =
    match l2_head with Some {header = {level; _}; _} -> level | None -> 0l
  in
  sync.processed_level <- processed_level ;
  return node_ctxt

let close ({cctxt; store; context; l1_ctxt; finaliser; _} as node_ctxt) =
  let open Lwt_result_syntax in
  let message = cctxt#message in
  let*! () = message "Running finaliser@." in
  let*! () = finaliser () in
  let*! () = message "Shutting down L1@." in
  let*! () = Layer1.shutdown l1_ctxt in
  let*! () = message "Closing context@." in
  let*! () = Context.close context in
  let*! () = message "Closing store@." in
  let*! () = Node_context.Node_store.close store in
  let*! () = message "Releasing lock@." in
  let*! () = unlock node_ctxt in
  return_unit

module For_snapshots = struct
  let create_node_context cctxt current_protocol store context ~data_dir
      ~apply_unsafe_patches =
    let open Lwt_result_syntax in
    let loser_mode = Loser_mode.no_failures in
    let l1_blocks_cache_size = Configuration.default_l1_blocks_cache_size in
    let l2_blocks_cache_size = Configuration.default_l2_blocks_cache_size in
    let index_buffer_size = Configuration.default_index_buffer_size in
    let irmin_cache_size = Configuration.default_irmin_cache_size in
    let l1_rpc_timeout = Configuration.default_l1_rpc_timeout in
    let* metadata = Metadata.read_metadata_file ~dir:data_dir in
    let*? metadata =
      match metadata with
      | None -> error_with "Missing metadata file for snapshot node context"
      | Some m -> Ok m
    in
    let mode = Configuration.Observer in
    let* operators =
      Purpose.make_operators
        ~needed_purposes:(Configuration.purposes_of_mode mode)
        []
    in
<<<<<<< HEAD
    let config =
      Configuration.
        {
          sc_rollup_address = metadata.rollup_address;
          boot_sector_file = None;
          operators;
          rpc_addr = Configuration.default_rpc_addr;
          rpc_port = Configuration.default_rpc_port;
          acl = Configuration.default_acl;
          metrics_addr = None;
          reconnection_delay = 1.;
          fee_parameters = Configuration.default_fee_parameters;
          mode;
          loser_mode;
          apply_unsafe_patches = true;
          unsafe_pvm_patches = [];
          dal_node_endpoint = None;
          dac_observer_endpoint = None;
          dac_timeout = None;
          batcher = Configuration.default_batcher;
          injector = Configuration.default_injector;
          l1_blocks_cache_size;
          l2_blocks_cache_size;
          index_buffer_size = Some index_buffer_size;
          irmin_cache_size = Some irmin_cache_size;
          prefetch_blocks = None;
          log_kernel_debug = false;
          no_degraded = false;
          gc_parameters = Configuration.default_gc_parameters;
          history_mode = None;
          cors = Resto_cohttp.Cors.default;
          l1_rpc_timeout;
          loop_retry_delay = 10.;
          pre_images_endpoint = None;
        }
=======
    let* config =
      let config_file = Configuration.config_filename ~data_dir in
      let*! exists_config = Lwt_unix.file_exists config_file in
      if exists_config then
        let* config = Configuration.load ~data_dir in
        return {config with apply_unsafe_patches}
      else
        return
        @@ Configuration.
             {
               sc_rollup_address = metadata.rollup_address;
               boot_sector_file = None;
               operators;
               rpc_addr = Configuration.default_rpc_addr;
               rpc_port = Configuration.default_rpc_port;
               acl = Configuration.default_acl;
               metrics_addr = None;
               performance_metrics = false;
               reconnection_delay = 1.;
               fee_parameters = Configuration.default_fee_parameters;
               mode;
               loser_mode;
               apply_unsafe_patches;
               unsafe_pvm_patches = [];
               execute_outbox_messages_filter =
                 Configuration.default_execute_outbox_filter;
               dal_node_endpoint = None;
               dac_observer_endpoint = None;
               dac_timeout = None;
               batcher = Configuration.default_batcher;
               injector = Configuration.default_injector;
               l1_blocks_cache_size;
               l2_blocks_cache_size;
               index_buffer_size = Some index_buffer_size;
               irmin_cache_size = Some irmin_cache_size;
               prefetch_blocks = None;
               log_kernel_debug = false;
               no_degraded = false;
               gc_parameters = Configuration.default_gc_parameters;
               history_mode = None;
               cors = Resto_cohttp.Cors.default;
               l1_rpc_timeout;
               loop_retry_delay = 10.;
               pre_images_endpoint = None;
               bail_on_disagree = false;
             }
>>>>>>> a15b5170
    in
    let*? l1_ctxt =
      Layer1.create
        ~name:"smart_rollup_node.snapshot"
        ~reconnection_delay:config.reconnection_delay
        ~l1_blocks_cache_size
        cctxt
    in
    let* lcc = Store.State.LCC.get store in
    let lcc =
      match lcc with
      | Some (commitment, level) -> {commitment; level}
      | None ->
          {
            commitment = metadata.genesis_info.commitment_hash;
            level = metadata.genesis_info.level;
          }
    in
    let* lpc = Store.Commitments.find_lpc store in
    let*! lockfile =
      Lwt_unix.openfile (Filename.temp_file "lock" "") [] 0o644
    in
    let global_block_watcher = Lwt_watcher.create_input () in
    let sync = create_sync_info () in
    let*? unsafe_patches =
<<<<<<< HEAD
      (* Only consider hardcoded patches for snapshot validation. *)
      Pvm_patches.make metadata.kind metadata.rollup_address []
=======
      Pvm_patches.make
        metadata.kind
        metadata.rollup_address
        config.unsafe_pvm_patches
>>>>>>> a15b5170
    in
    return
      {
        config;
        cctxt :> Client_context.full;
        degraded = Reference.new_ false;
        dal_cctxt = None;
        dac_client = None;
        data_dir;
        l1_ctxt;
        genesis_info = metadata.genesis_info;
        lcc = Reference.new_ lcc;
        lpc = Reference.new_ lpc;
        private_info = Reference.new_ None;
        kind = metadata.kind;
        unsafe_patches;
        injector_retention_period = 0;
        block_finality_time = 2;
        lockfile;
        store = Node_context.Node_store.of_store store;
        context;
        kernel_debug_logger = (fun _ -> Lwt.return_unit);
        finaliser = Lwt.return;
        current_protocol = Reference.new_ current_protocol;
        global_block_watcher;
        sync;
      }
end

module Internal_for_tests = struct
  let create_node_context cctxt (current_protocol : current_protocol) ~data_dir
      kind =
    let open Lwt_result_syntax in
    let rollup_address = Address.zero in
    let mode = Configuration.Observer in
    let* operators =
      Purpose.make_operators
        ~needed_purposes:(Configuration.purposes_of_mode mode)
        []
    in
    let loser_mode = Loser_mode.no_failures in
    let l1_blocks_cache_size = Configuration.default_l1_blocks_cache_size in
    let l2_blocks_cache_size = Configuration.default_l2_blocks_cache_size in
    let index_buffer_size = Configuration.default_index_buffer_size in
    let irmin_cache_size = Configuration.default_irmin_cache_size in
    let l1_rpc_timeout = Configuration.default_l1_rpc_timeout in
    let config =
      Configuration.
        {
          sc_rollup_address = rollup_address;
          boot_sector_file = None;
          operators;
          rpc_addr = Configuration.default_rpc_addr;
          rpc_port = Configuration.default_rpc_port;
          acl = Configuration.default_acl;
          metrics_addr = None;
          performance_metrics = false;
          reconnection_delay = 5.;
          fee_parameters = Configuration.default_fee_parameters;
          mode;
          loser_mode;
          apply_unsafe_patches = false;
          unsafe_pvm_patches = [];
<<<<<<< HEAD
=======
          execute_outbox_messages_filter =
            Configuration.default_execute_outbox_filter;
>>>>>>> a15b5170
          dal_node_endpoint = None;
          dac_observer_endpoint = None;
          dac_timeout = None;
          pre_images_endpoint = None;
          batcher = Configuration.default_batcher;
          injector = Configuration.default_injector;
          l1_blocks_cache_size;
          l2_blocks_cache_size;
          index_buffer_size = Some index_buffer_size;
          irmin_cache_size = Some irmin_cache_size;
          prefetch_blocks = None;
          l1_rpc_timeout;
          loop_retry_delay = 10.;
          log_kernel_debug = false;
          no_degraded = false;
          gc_parameters = Configuration.default_gc_parameters;
          history_mode = None;
          cors = Resto_cohttp.Cors.default;
          bail_on_disagree = false;
        }
    in
    let* lockfile = lock ~data_dir in
    let genesis_info = {level = 0l; commitment_hash = Commitment.Hash.zero} in
    let metadata =
      Metadata.
        {
          rollup_address;
          context_version = Context.Version.version;
          kind;
          genesis_info;
        }
    in
    let* store =
      Node_context.Node_store.init_with_migration Read_write metadata ~data_dir
    in
    let*? (module Plugin : Protocol_plugin_sig.S) =
      Protocol_plugins.proto_plugin_for_protocol current_protocol.hash
    in
    let (module C) = Plugin.Pvm.context kind in
    let* context =
      Context.load
        (module C)
        Read_write
        (Configuration.default_context_dir data_dir)
        ~cache_size:irmin_cache_size
    in
    let l1_ctxt = Layer1.Internal_for_tests.dummy cctxt in
    let lcc = Reference.new_ {commitment = Commitment.Hash.zero; level = 0l} in
    let lpc = Reference.new_ None in
    let* () =
      Node_context.Internal_for_tests.write_protocols_in_store
        store
        [
          Store.Protocols.
            {
              level = Activation_level 0l;
              proto_level = current_protocol.proto_level;
              protocol = current_protocol.hash;
            };
        ]
    in
    let global_block_watcher = Lwt_watcher.create_input () in
    let sync = create_sync_info () in
    let*? unsafe_patches = Pvm_patches.make kind rollup_address [] in
    return
      {
        config;
        cctxt :> Client_context.full;
        degraded = Reference.new_ false;
        dal_cctxt = None;
        dac_client = None;
        data_dir;
        l1_ctxt;
        genesis_info;
        lcc;
        lpc;
        private_info = Reference.new_ None;
        kind;
        unsafe_patches;
        injector_retention_period = 0;
        block_finality_time = 2;
        current_protocol = Reference.new_ current_protocol;
        lockfile;
        store;
        context;
        kernel_debug_logger = Event.kernel_debug;
        finaliser = (fun () -> Lwt.return_unit);
        global_block_watcher;
        sync;
      }

  let openapi_context cctxt protocol =
    let current_protocol =
      {
        hash = protocol;
        proto_level = 0;
        constants =
          Rollup_constants.
            {
              minimal_block_delay = 0L;
              delay_increment_per_round = 0L;
              sc_rollup =
                {
                  challenge_window_in_blocks = 0;
                  commitment_period_in_blocks = 0;
                  reveal_activation_level =
                    Some
                      {
                        blake2B = 0l;
                        metadata = 0l;
                        dal_page = 0l;
                        dal_parameters = 0l;
                        dal_attested_slots_validity_lag = Int32.max_int;
                      };
                  max_number_of_stored_cemented_commitments = 0;
                };
              dal =
                {
                  feature_enable = false;
                  attestation_lag = 0;
                  number_of_slots = 0;
                  cryptobox_parameters =
                    {
                      redundancy_factor = 0;
                      page_size = 0;
                      slot_size = 0;
                      number_of_shards = 0;
                    };
                };
            };
      }
    in
    Lwt_utils_unix.with_tempdir "smart-rollup-node-openapi" @@ fun data_dir ->
    let open Lwt_result_syntax in
    let* node_ctxt =
      create_node_context cctxt current_protocol ~data_dir Wasm_2_0_0
    in
    let*! () = Context.close node_ctxt.context in
    let*! () = Node_context.Node_store.close node_ctxt.store in
    return node_ctxt
end<|MERGE_RESOLUTION|>--- conflicted
+++ resolved
@@ -219,43 +219,6 @@
         ~needed_purposes:(Configuration.purposes_of_mode mode)
         []
     in
-<<<<<<< HEAD
-    let config =
-      Configuration.
-        {
-          sc_rollup_address = metadata.rollup_address;
-          boot_sector_file = None;
-          operators;
-          rpc_addr = Configuration.default_rpc_addr;
-          rpc_port = Configuration.default_rpc_port;
-          acl = Configuration.default_acl;
-          metrics_addr = None;
-          reconnection_delay = 1.;
-          fee_parameters = Configuration.default_fee_parameters;
-          mode;
-          loser_mode;
-          apply_unsafe_patches = true;
-          unsafe_pvm_patches = [];
-          dal_node_endpoint = None;
-          dac_observer_endpoint = None;
-          dac_timeout = None;
-          batcher = Configuration.default_batcher;
-          injector = Configuration.default_injector;
-          l1_blocks_cache_size;
-          l2_blocks_cache_size;
-          index_buffer_size = Some index_buffer_size;
-          irmin_cache_size = Some irmin_cache_size;
-          prefetch_blocks = None;
-          log_kernel_debug = false;
-          no_degraded = false;
-          gc_parameters = Configuration.default_gc_parameters;
-          history_mode = None;
-          cors = Resto_cohttp.Cors.default;
-          l1_rpc_timeout;
-          loop_retry_delay = 10.;
-          pre_images_endpoint = None;
-        }
-=======
     let* config =
       let config_file = Configuration.config_filename ~data_dir in
       let*! exists_config = Lwt_unix.file_exists config_file in
@@ -302,7 +265,6 @@
                pre_images_endpoint = None;
                bail_on_disagree = false;
              }
->>>>>>> a15b5170
     in
     let*? l1_ctxt =
       Layer1.create
@@ -328,15 +290,10 @@
     let global_block_watcher = Lwt_watcher.create_input () in
     let sync = create_sync_info () in
     let*? unsafe_patches =
-<<<<<<< HEAD
-      (* Only consider hardcoded patches for snapshot validation. *)
-      Pvm_patches.make metadata.kind metadata.rollup_address []
-=======
       Pvm_patches.make
         metadata.kind
         metadata.rollup_address
         config.unsafe_pvm_patches
->>>>>>> a15b5170
     in
     return
       {
@@ -400,11 +357,8 @@
           loser_mode;
           apply_unsafe_patches = false;
           unsafe_pvm_patches = [];
-<<<<<<< HEAD
-=======
           execute_outbox_messages_filter =
             Configuration.default_execute_outbox_filter;
->>>>>>> a15b5170
           dal_node_endpoint = None;
           dac_observer_endpoint = None;
           dac_timeout = None;
