(*****************************************************************************)
(*                                                                           *)
(* Open Source License                                                       *)
(* Copyright (c) 2022 TriliTech <contact@trili.tech>                         *)
(*                                                                           *)
(* Permission is hereby granted, free of charge, to any person obtaining a   *)
(* copy of this software and associated documentation files (the "Software"),*)
(* to deal in the Software without restriction, including without limitation *)
(* the rights to use, copy, modify, merge, publish, distribute, sublicense,  *)
(* and/or sell copies of the Software, and to permit persons to whom the     *)
(* Software is furnished to do so, subject to the following conditions:      *)
(*                                                                           *)
(* The above copyright notice and this permission notice shall be included   *)
(* in all copies or substantial portions of the Software.                    *)
(*                                                                           *)
(* THE SOFTWARE IS PROVIDED "AS IS", WITHOUT WARRANTY OF ANY KIND, EXPRESS OR*)
(* IMPLIED, INCLUDING BUT NOT LIMITED TO THE WARRANTIES OF MERCHANTABILITY,  *)
(* FITNESS FOR A PARTICULAR PURPOSE AND NONINFRINGEMENT. IN NO EVENT SHALL   *)
(* THE AUTHORS OR COPYRIGHT HOLDERS BE LIABLE FOR ANY CLAIM, DAMAGES OR OTHER*)
(* LIABILITY, WHETHER IN AN ACTION OF CONTRACT, TORT OR OTHERWISE, ARISING   *)
(* FROM, OUT OF OR IN CONNECTION WITH THE SOFTWARE OR THE USE OR OTHER       *)
(* DEALINGS IN THE SOFTWARE.                                                 *)
(*                                                                           *)
(*****************************************************************************)

(** [process_head plugin node_ctxt ctxt ~predecessor head (inbox, messages)]
    interprets the [messages] associated with a [head] (where [predecessor] is
    the predecessor of [head] in the L1 chain). This requires the [inbox] to be
    updated beforehand. It returns [(ctxt, num_messages, num_ticks, tick)] where
    [ctxt] is the updated layer 2 context (with the new PVM state),
    [num_messages] is the number of [messages], [num_ticks] is the number of
    ticks taken by the PVM for the evaluation and [tick] is the tick reached by
    the PVM after the evaluation. *)
val process_head :
  (module Protocol_plugin_sig.PARTIAL) ->
  Node_context.rw ->
  'a Context.t ->
  predecessor:Layer1.head ->
  Layer1.head ->
  Octez_smart_rollup.Inbox.t * string list ->
  ('a Context.t * int * int64 * Z.t) tzresult Lwt.t

type original_genesis_state = Original of Context.pvmstate

(** [genesis_state plugin ?genesis_block node_ctxt] returns a pair [s1, s2]
    where [s1] is the PVM state at the genesis block and [s2] is the genesis
    state without any patches applied. [s2] is meant to be used to compute the
    genesis commitment. If there are no unsafe patches for the rollup [s2] is
    the same as [s1]. *)
val genesis_state :
  (module Protocol_plugin_sig.PARTIAL) ->
  ?genesis_block:Block_hash.t ->
  _ Node_context.t ->
  (Context.pvmstate * original_genesis_state) tzresult Lwt.t

<<<<<<< HEAD
(** [state_of_tick plugin node_ctxt ?start_state ~tick level] returns [Some
=======
(** [state_of_tick plugin node_ctxt cache ?start_state ~tick level] returns [Some
>>>>>>> a15b5170
    state] for a given [tick] if this [tick] happened before [level] and where
    [state] is the PVM evaluation state before [tick] happened. Otherwise,
    returns [None]. If provided, the evaluation is resumed from
    [start_state]. *)
val state_of_tick :
  (module Protocol_plugin_sig.PARTIAL) ->
  Node_context.rw ->
  Pvm_plugin_sig.state_cache ->
  ?start_state:Fuel.Accounted.t Pvm_plugin_sig.eval_state ->
  tick:Z.t ->
  int32 ->
  Fuel.Accounted.t Pvm_plugin_sig.eval_state option tzresult Lwt.t

(** [state_of_head plugin node_ctxt ctxt head] returns the state corresponding
    to the block [head], or the state at rollup genesis if the block is before
    the rollup origination. *)
val state_of_head :
  (module Protocol_plugin_sig.PARTIAL) ->
  'a Node_context.t ->
  'a Context.t ->
  Layer1.head ->
  Context.pvmstate tzresult Lwt.t<|MERGE_RESOLUTION|>--- conflicted
+++ resolved
@@ -53,11 +53,7 @@
   _ Node_context.t ->
   (Context.pvmstate * original_genesis_state) tzresult Lwt.t
 
-<<<<<<< HEAD
-(** [state_of_tick plugin node_ctxt ?start_state ~tick level] returns [Some
-=======
 (** [state_of_tick plugin node_ctxt cache ?start_state ~tick level] returns [Some
->>>>>>> a15b5170
     state] for a given [tick] if this [tick] happened before [level] and where
     [state] is the PVM evaluation state before [tick] happened. Otherwise,
     returns [None]. If provided, the evaluation is resumed from
