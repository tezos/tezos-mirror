--- conflicted
+++ resolved
@@ -289,15 +289,9 @@
   let open Lwt_result_syntax in
   let+ f = Store.State.Finalized_level.get store in
   match f with None -> 0l | Some (_h, l) -> l
-<<<<<<< HEAD
 
 let find_l2_block {store; _} block_hash = Store.L2_blocks.find store block_hash
 
-=======
-
-let find_l2_block {store; _} block_hash = Store.L2_blocks.find store block_hash
-
->>>>>>> 51f9139c
 let get_l2_block node_ctxt block_hash =
   let open Lwt_result_syntax in
   let* block = find_l2_block node_ctxt block_hash in
@@ -547,11 +541,7 @@
   let open Lwt_result_syntax in
   let lcc_l1 = Reference.get node_ctxt.lcc in
   let* () = Store.State.LCC.set node_ctxt.store (lcc.commitment, lcc.level) in
-<<<<<<< HEAD
-  Metrics.Info.set_lcc_level_local lcc.level ;
-=======
   Metrics.wrap (fun () -> Metrics.Info.set_lcc_level_local lcc.level) ;
->>>>>>> 51f9139c
   if lcc.level > lcc_l1.level then (
     Reference.set node_ctxt.lcc lcc ;
     Metrics.wrap (fun () -> Metrics.Info.set_lcc_level_l1 lcc.level)) ;
@@ -772,19 +762,11 @@
 let save_protocol_info node_ctxt (block : Layer1.header)
     ~(predecessor : Layer1.header) =
   let open Lwt_result_syntax in
-<<<<<<< HEAD
-  let* last_protocol = Store.Protocols.last node_ctxt.store in
-  match last_protocol with
-  | Some {proto_level; _}
-    when proto_level = block.header.proto_level
-         && block.header.proto_level = predecessor.header.proto_level ->
-=======
   let* pred_proto =
     Store.Protocols.proto_of_level node_ctxt.store predecessor.level
   in
   match pred_proto with
   | Some {proto_level; _} when proto_level = block.header.proto_level ->
->>>>>>> 51f9139c
       (* Nominal case, no protocol change. Nothing to do. *)
       return_unit
   | None ->
@@ -839,13 +821,8 @@
       in
       List.iter_es (Store.Protocols.store node_ctxt.store) protocols
   | Some _ ->
-<<<<<<< HEAD
-      (* block.header.proto_level <> last_proto_level or head is a migration
-         block, i.e. there is a protocol change w.r.t. last registered one. *)
-=======
       (* There is protocol change in what we know of the predecessor and the
          head. *)
->>>>>>> 51f9139c
       let is_head_migration_block =
         block.header.proto_level <> predecessor.header.proto_level
       in
@@ -855,9 +832,6 @@
           ~block:(`Hash (block.hash, 0))
           ()
       in
-<<<<<<< HEAD
-      Store.Protocols.store node_ctxt.store proto_info
-=======
       let* cur_proto_info = Store.Protocols.find node_ctxt.store protocol in
       let to_save =
         (* Save the protocol information if we are looking at a migration block,
@@ -901,7 +875,6 @@
           in
           Store.Protocols.store store proto_info)
         protocols
->>>>>>> 51f9139c
 
 let get_slot_header {store; _} ~published_in_block_hash slot_index =
   Error.trace_lwt_result_with
@@ -936,13 +909,10 @@
   Store.Dal_slots_headers.store store published_in_block_hash slot_header
 
 let find_slot_status {store; _} ~confirmed_in_block_hash slot_index =
-<<<<<<< HEAD
-=======
   (* DAL/FIXME: https://gitlab.com/tezos/tezos/-/issues/7604
 
      Remove Dal_slots_statuses if MR
      https://gitlab.com/tezos/tezos/-/merge_requests/15640 is merged. *)
->>>>>>> 51f9139c
   Store.Dal_slots_statuses.find_slot_status
     store
     confirmed_in_block_hash
