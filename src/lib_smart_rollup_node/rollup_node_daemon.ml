--- conflicted
+++ resolved
@@ -86,10 +86,7 @@
   in
   state.plugin <- new_plugin ;
   Reference.set state.node_ctxt.current_protocol new_protocol ;
-<<<<<<< HEAD
-=======
   Metrics.Info.set_proto_info new_protocol.hash constants ;
->>>>>>> a15b5170
   let*! () =
     Daemon_event.switched_protocol
       new_protocol.hash
@@ -107,21 +104,10 @@
   when_ commit_is_gc_candidate @@ fun () ->
   let* last = Node_context.get_last_context_split_level node_ctxt in
   let last = Option.value last ~default:node_ctxt.genesis_info.level in
-<<<<<<< HEAD
-  let splitting_period =
-    Option.value
-      node_ctxt.config.gc_parameters.context_splitting_period
-      ~default:
-        (Reference.get node_ctxt.current_protocol).constants.sc_rollup
-          .challenge_window_in_blocks
-  in
-  if Int32.(to_int @@ sub head_level last) >= splitting_period then (
-=======
   if
     Int32.(to_int @@ sub head_level last)
     >= Node_context.splitting_period node_ctxt
   then (
->>>>>>> a15b5170
     Context.split node_ctxt.context ;
     Node_context.save_context_split_level node_ctxt head_level)
   else return_unit
@@ -641,14 +627,9 @@
   protect loop ~on_error:(function
       | ( Rollup_node_errors.(
             ( Lost_game _ | Unparsable_boot_sector _ | Invalid_genesis_state _
-<<<<<<< HEAD
-            | Operator_not_in_whitelist | Cannot_patch_pvm_of_public_rollup ))
-        | Purpose.(Missing_operator _ | Too_many_operators _) )
-=======
             | Operator_not_in_whitelist | Cannot_patch_pvm_of_public_rollup
             | Disagree_with_cemented _ | Disagree_with_commitment _ ))
         | Purpose.Missing_operators _ )
->>>>>>> a15b5170
         :: _ as e ->
           fatal_error_exit e
       | Rollup_node_errors.Could_not_open_preimage_file _ :: _ as e ->
@@ -663,10 +644,7 @@
   let open Lwt_result_syntax in
   let module Plugin = (val state.plugin) in
   let current_protocol = Reference.get node_ctxt.current_protocol in
-<<<<<<< HEAD
-=======
   let* history_mode = Node_context.get_history_mode node_ctxt in
->>>>>>> a15b5170
   Metrics.Info.init_rollup_node_info
     configuration
     ~genesis_level:node_ctxt.genesis_info.level
