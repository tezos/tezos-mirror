(*****************************************************************************)
(*                                                                           *)
(* Open Source License                                                       *)
(* Copyright (c) 2021 Nomadic Labs, <contact@nomadic-labs.com>               *)
(* Copyright (c) 2022 Trili Tech, <contact@trili.tech>                       *)
(* Copyright (c) 2024 Functori <contact@functori.com>                        *)
(*                                                                           *)
(* Permission is hereby granted, free of charge, to any person obtaining a   *)
(* copy of this software and associated documentation files (the "Software"),*)
(* to deal in the Software without restriction, including without limitation *)
(* the rights to use, copy, modify, merge, publish, distribute, sublicense,  *)
(* and/or sell copies of the Software, and to permit persons to whom the     *)
(* Software is furnished to do so, subject to the following conditions:      *)
(*                                                                           *)
(* The above copyright notice and this permission notice shall be included   *)
(* in all copies or substantial portions of the Software.                    *)
(*                                                                           *)
(* THE SOFTWARE IS PROVIDED "AS IS", WITHOUT WARRANTY OF ANY KIND, EXPRESS OR*)
(* IMPLIED, INCLUDING BUT NOT LIMITED TO THE WARRANTIES OF MERCHANTABILITY,  *)
(* FITNESS FOR A PARTICULAR PURPOSE AND NONINFRINGEMENT. IN NO EVENT SHALL   *)
(* THE AUTHORS OR COPYRIGHT HOLDERS BE LIABLE FOR ANY CLAIM, DAMAGES OR OTHER*)
(* LIABILITY, WHETHER IN AN ACTION OF CONTRACT, TORT OR OTHERWISE, ARISING   *)
(* FROM, OUT OF OR IN CONNECTION WITH THE SOFTWARE OR THE USE OR OTHER       *)
(* DEALINGS IN THE SOFTWARE.                                                 *)
(*                                                                           *)
(*****************************************************************************)

(** Mode for the rollup node *)
type mode =
  | Observer  (** Only follows the chain and reconstructs inboxes *)
  | Accuser
      (** Only publishes commitments for conflicts and play refutation games *)
  | Bailout (* Only defends and cements, does not publish any new commitment *)
  | Batcher  (** Accept transactions in its queue and batches them on the L1 *)
  | Maintenance  (** Follows the chain and publishes commitments *)
  | Operator  (** Equivalent to maintenance + batcher  *)
  | Custom of Operation_kind.t list
      (** In this mode, the system handles only the specific operation kinds
        defined by the user, allowing for tailored control and flexibility. *)

(** Configuration for the batcher.

  Invariants:
  - 0 < [min_batch_size] <= [max_batch_size] <= [protocol_max_batch_size]
  - 0 < [min_batch_elements] <= [max_batch_elements]
*)
type batcher = {
  min_batch_elements : int;
      (** The minimum number elements in a batch for it to be produced when the
          batcher receives new messages. *)
  min_batch_size : int;
      (** The minimum size in bytes of a batch for it to be produced when the
          batcher receives new messages. *)
  max_batch_elements : int;
      (** The maximum number of elements that we can put in a batch. *)
  max_batch_size : int option;  (** The maximum size in bytes of a batch. *)
}

type injector = {
  retention_period : int;
      (** The number of blocks during which the injector will keep track of an
          operation (in addition to the confirmation period). *)
  attempts : int;
      (** The number of attempts that will be made to inject an operation. *)
  injection_ttl : int;
      (** The number of blocks after which an operation that is injected but
          never included is retried. *)
}

type fee_parameters = Injector_common.fee_parameter Operation_kind.Map.t

type gc_parameters = {
  frequency_in_blocks : int32 option;
      (** Frequency at which the GC is triggered. *)
  context_splitting_period : int option;
      (** Number of blocks before splitting the context. *)
}

type history_mode = Store.State.history_mode =
  | Archive
      (** The whole history of the rollup (starting at its genesis) is kept *)
  | Full
      (** Only the history necessary to play refutation games is kept
          (i.e. after the LCC only) *)

(** Filter on destination of outbox message transactions. *)
type outbox_destination_filter =
  | Any_destination  (** Accept any destination.  *)
  | Destination_among of string list
      (** Accept destination which match the given list (in base58-check). *)

(** Filter on entrypoints of outbox message transactions. *)
type outbox_entrypoint_filter =
  | Any_entrypoint  (** Accept any entrypoint. *)
  | Entrypoint_among of string list  (** Accept entrypoints which are listed. *)

(** Filter on outbox messages executed by the rollup node automatically. *)
type outbox_message_filter =
  | Transaction of {
      destination : outbox_destination_filter;
      entrypoint : outbox_entrypoint_filter;
    }
      (** Accept transactions which match the filter on their destination and
          entrypoint. *)

type t = {
  sc_rollup_address : Tezos_crypto.Hashed.Smart_rollup_address.t;
  boot_sector_file : string option;
  operators : Purpose.operators;
  rpc_addr : string;
  rpc_port : int;
  acl : Tezos_rpc_http_server.RPC_server.Acl.policy;
  metrics_addr : string option;
  performance_metrics : bool;
  reconnection_delay : float;
  fee_parameters : fee_parameters;
  mode : mode;
  loser_mode : Loser_mode.t;
  apply_unsafe_patches : bool;
  unsafe_pvm_patches : Pvm_patches.unsafe_patch list;
  (*DAL/FIXME: https://gitlab.com/tezos/tezos/-/issues/3718
    Decide whether we want to handle connections to multiple
    Dal nodes for different slot indexes.
  *)
  execute_outbox_messages_filter : outbox_message_filter list;
  dal_node_endpoint : Uri.t option;
  dac_observer_endpoint : Uri.t option;
  dac_timeout : Z.t option;
  pre_images_endpoint : Uri.t option;
  batcher : batcher;
  injector : injector;
  l1_blocks_cache_size : int;
  l2_blocks_cache_size : int;
  prefetch_blocks : int option;
  l1_rpc_timeout : float;
  loop_retry_delay : float;
      (** Delay in seconds to retry the main loop and the refutation loop after
          an error. *)
  index_buffer_size : int option;
  irmin_cache_size : int option;
  log_kernel_debug : bool;
  no_degraded : bool;
  gc_parameters : gc_parameters;
  history_mode : history_mode option;
  cors : Resto_cohttp.Cors.t;
  bail_on_disagree : bool;
}

type error += Empty_operation_kinds_for_custom_mode

(** [history_mode_of_string s] parses a history_mode from the given string
    [s]. *)
val history_mode_of_string : string -> history_mode

(** [string_of_history_mode p] returns a string representation of history_mode
    [p]. *)
val string_of_history_mode : history_mode -> string

(** [default_data_dir] is the default value for [data_dir]. *)
val default_data_dir : string

(** [default_storage_dir] returns the default value of the storage dir
    given a [data_dir]. *)
val default_storage_dir : string -> string

(** [default_context_dir] returns the default value of the directory
    for persisting the context given a [data_dir]. *)
val default_context_dir : string -> string

(** [default_rpc_addr] is the default value for [rpc_addr]. *)
val default_rpc_addr : string

(** [default_rpc_port] is the default value for [rpc_port]. *)
val default_rpc_port : int

(** [default_acl] is the default value for [acl]. *)
val default_acl : Tezos_rpc_http_server.RPC_server.Acl.policy

(** [default_metrics_port] is the default port for the metrics server. *)
val default_metrics_port : int

(** [default_reconnection_delay] is the default value for [reconnection_delay]. *)
val default_reconnection_delay : float

(** [default_fee_parameter operation_kind] is the default fee parameter to inject
    operation on L1. If [operation_kind] is provided, it returns the default fee
    parameter for this kind of operation. *)
val default_fee_parameter : Operation_kind.t -> Injector_common.fee_parameter

(** [default_fee_parameters] is the default fee parameters configuration build
    with {!default_fee_parameter} for all purposes. *)
val default_fee_parameters : fee_parameters

(** [default_batcher] is the default configuration parameters for the batcher. *)
val default_batcher : batcher

(** [default_injector] is the default configuration parameters for the
    injector. *)
val default_injector : injector

(** [default_l1_blocks_cache_size] is the default number of L1 blocks that are
    cached by the rollup node *)
val default_l1_blocks_cache_size : int

(** [default_l2_blocks_cache_size] is the default number of L2 blocks that are
    cached by the rollup node *)
val default_l2_blocks_cache_size : int

(** Default timeout for RPCs to the L1 node. *)
val default_l1_rpc_timeout : float

val default_gc_parameters : gc_parameters

(** [default_history_mode] is the default history mode for the rollup node
    ({!Full}).  *)
val default_history_mode : history_mode

(** Default filter for executing outbox messages is only whitelist updates.  *)
val default_execute_outbox_filter : outbox_message_filter list

val history_mode_encoding : history_mode Data_encoding.t

(** [max_injector_retention_period] is the maximum allowed value for
    [injector_retention_period]. *)
val max_injector_retention_period : int

(** This is the list of available modes. *)
val modes : mode list

(** [string_of_mode mode] returns a string representation of the mode
    specified by the argument [mode]. *)
val string_of_mode : mode -> string

(** [mode_of_string s] returns the mode represented by string [s] if it exists. *)
val mode_of_string : string -> mode tzresult

(** [description_of_mode m] returns a textual description of the mode [m]. *)
val description_of_mode : mode -> string

(** [config_filename data_dir] returns
    the configration filename from the [data_dir] *)
val config_filename : data_dir:string -> string

(** [purposes_of_mode mode] returns purposes associated with the provided mode. *)
val purposes_of_mode : mode -> Purpose.ex_purpose list

(** [operation_kinds_of_mode mode] returns operation kinds with the provided mode. *)
val operation_kinds_of_mode : mode -> Operation_kind.t list

(** [can_inject mode op_kind] determines if a given operation kind can
    be injected based on the configuration settings. *)
val can_inject : mode -> Operation_kind.t -> bool

(** [purposes_matches_mode mode purposes] returns true if and only if the given
    [mode] supports the given [purposes]. *)
val purposes_matches_mode : mode -> 'kind Purpose.t list -> bool

(** Number of levels the refutation player waits until trying to play
    for a game state it already played before. *)
val refutation_player_buffer_levels : int

(* To limit the number of entries stored in the Irmin's LRU cache, it can adjust
   the `lru_size` configuration. By default, it's set to 100_000 entries. Increasing
   this value will consume more memory. Copy from irmin-pack/config.ml *)
val default_irmin_cache_size : int

(** The `default_index_buffer_size` defines the maximum amount of memory
   reserved for caching index entries before they are written to disk.
   Essentially, this cache aids the efficiency of the index.
   The total cache capacity is determined by `index_buffer_size * entry`,
   with each `entry` occupying approximately 56 bytes.
   An `entry` represents a single log record which can encompass various
   details such as a timestamp, message content, severity level, etc. *)
val default_index_buffer_size : int

(** Encoding for configuration. *)
val encoding : t Data_encoding.t

(** Encoding for configuration without any default value. *)
val encoding_no_default : t Data_encoding.t

(** [save ~force ~data_dir configuration] writes the [configuration] file in
    [data_dir]. If [force] is [true], existing configurations are
    overwritten. *)
val save : force:bool -> data_dir:string -> t -> unit tzresult Lwt.t

(** [load ~data_dir] loads a configuration stored in [data_dir]. *)
val load : data_dir:string -> t tzresult Lwt.t

module Cli : sig
  val configuration_from_args :
    rpc_addr:string option ->
    rpc_port:int option ->
    acl_override:[`Allow_all | `Secure] option ->
    metrics_addr:string option ->
    enable_performance_metrics:bool ->
    loser_mode:Loser_mode.t option ->
    reconnection_delay:float option ->
    dal_node_endpoint:Uri.t option ->
    dac_observer_endpoint:Uri.t option ->
    dac_timeout:Z.t option ->
    pre_images_endpoint:Uri.t option ->
    injector_retention_period:int option ->
    injector_attempts:int option ->
    injection_ttl:int option ->
    mode:mode ->
    sc_rollup_address:Hashed.Smart_rollup_address.t ->
    boot_sector_file:string option ->
    operators:
      [< `Default of Signature.public_key_hash
      | `Purpose of Purpose.ex_purpose * Signature.public_key_hash ]
      list ->
    index_buffer_size:int option ->
    irmin_cache_size:int option ->
    log_kernel_debug:bool ->
    no_degraded:bool ->
    gc_frequency:int32 option ->
    history_mode:history_mode option ->
    allowed_origins:string list option ->
    allowed_headers:string list option ->
    apply_unsafe_patches:bool ->
<<<<<<< HEAD
    t tzresult
=======
    bail_on_disagree:bool ->
    t tzresult Lwt.t
>>>>>>> a15b5170

  val create_or_read_config :
    data_dir:string ->
    rpc_addr:string option ->
    rpc_port:int option ->
    acl_override:[`Allow_all | `Secure] option ->
    metrics_addr:string option ->
    enable_performance_metrics:bool ->
    loser_mode:Loser_mode.t option ->
    reconnection_delay:float option ->
    dal_node_endpoint:Uri.t option ->
    dac_observer_endpoint:Uri.t option ->
    dac_timeout:Z.t option ->
    pre_images_endpoint:Uri.t option ->
    injector_retention_period:int option ->
    injector_attempts:int option ->
    injection_ttl:int option ->
    mode:mode option ->
    sc_rollup_address:Smart_rollup_alias.Address.t option ->
    boot_sector_file:string option ->
    operators:
      [< `Default of Signature.public_key_hash
      | `Purpose of Purpose.ex_purpose * Signature.public_key_hash ]
      list ->
    index_buffer_size:int option ->
    irmin_cache_size:int option ->
    log_kernel_debug:bool ->
    no_degraded:bool ->
    gc_frequency:int32 option ->
    history_mode:history_mode option ->
    allowed_origins:string list option ->
    allowed_headers:string list option ->
    apply_unsafe_patches:bool ->
<<<<<<< HEAD
=======
    bail_on_disagree:bool ->
>>>>>>> a15b5170
    t tzresult Lwt.t
end<|MERGE_RESOLUTION|>--- conflicted
+++ resolved
@@ -319,12 +319,8 @@
     allowed_origins:string list option ->
     allowed_headers:string list option ->
     apply_unsafe_patches:bool ->
-<<<<<<< HEAD
-    t tzresult
-=======
     bail_on_disagree:bool ->
     t tzresult Lwt.t
->>>>>>> a15b5170
 
   val create_or_read_config :
     data_dir:string ->
@@ -358,9 +354,6 @@
     allowed_origins:string list option ->
     allowed_headers:string list option ->
     apply_unsafe_patches:bool ->
-<<<<<<< HEAD
-=======
     bail_on_disagree:bool ->
->>>>>>> a15b5170
     t tzresult Lwt.t
 end