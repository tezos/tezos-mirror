--- conflicted
+++ resolved
@@ -27,11 +27,6 @@
 open Injector_sigs
 
 module Request (Tag : TAG) (L1_operation : INJECTOR_OPERATION) : sig
-<<<<<<< HEAD
-  type ('a, 'b) t =
-    | Inject : (unit, error trace) t
-    | Clear : Tag.t option -> (unit, error trace) t
-=======
   (** Criteria to specify which operation to remove from the
       injector. *)
   type removal_criteria =
@@ -49,7 +44,6 @@
   type ('a, 'b) t =
     | Inject : (unit, error trace) t
     | Clear : removal_criteria option -> (unit, error trace) t
->>>>>>> 51f9139c
 
   type view = View : _ t -> view
 
