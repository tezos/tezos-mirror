(*****************************************************************************)
(*                                                                           *)
(* Open Source License                                                       *)
(* Copyright (c) 2023 Nomadic Labs, <contact@nomadic-labs.com>               *)
(* Copyright (c) 2023 Functori, <contact@functori.com>                       *)
(*                                                                           *)
(* Permission is hereby granted, free of charge, to any person obtaining a   *)
(* copy of this software and associated documentation files (the "Software"),*)
(* to deal in the Software without restriction, including without limitation *)
(* the rights to use, copy, modify, merge, publish, distribute, sublicense,  *)
(* and/or sell copies of the Software, and to permit persons to whom the     *)
(* Software is furnished to do so, subject to the following conditions:      *)
(*                                                                           *)
(* The above copyright notice and this permission notice shall be included   *)
(* in all copies or substantial portions of the Software.                    *)
(*                                                                           *)
(* THE SOFTWARE IS PROVIDED "AS IS", WITHOUT WARRANTY OF ANY KIND, EXPRESS OR*)
(* IMPLIED, INCLUDING BUT NOT LIMITED TO THE WARRANTIES OF MERCHANTABILITY,  *)
(* FITNESS FOR A PARTICULAR PURPOSE AND NONINFRINGEMENT. IN NO EVENT SHALL   *)
(* THE AUTHORS OR COPYRIGHT HOLDERS BE LIABLE FOR ANY CLAIM, DAMAGES OR OTHER*)
(* LIABILITY, WHETHER IN AN ACTION OF CONTRACT, TORT OR OTHERWISE, ARISING   *)
(* FROM, OUT OF OR IN CONNECTION WITH THE SOFTWARE OR THE USE OR OTHER       *)
(* DEALINGS IN THE SOFTWARE.                                                 *)
(*                                                                           *)
(*****************************************************************************)

open Injector_common
open Injector_worker_types
open Injector_sigs
open Injector_errors
module Block_cache =
  Aches_lwt.Lache.Make_result
    (Aches.Rache.Transfer (Aches.Rache.LRU) (Block_hash))

module Int_cache =
  Aches_lwt.Lache.Make_result
    (Aches.Rache.Transfer
       (Aches.Rache.LRU)
       (struct
         include Int

         let hash x = x
       end))

(* This is the Tenderbake finality for blocks. *)
(* TODO: https://gitlab.com/tezos/tezos/-/issues/2815
   Centralize this and maybe make it configurable. *)
let confirmations = 2

(** Builds a client context from another client context but uses logging instead
    of printing on stdout directly. This client context cannot make the injector
    exit. *)
let injector_context (cctxt : #Client_context.full) : Client_context.full =
  let log _channel msg = Logs_lwt.info (fun m -> m "%s" msg) in
  object
    inherit Client_context.proxy_context cctxt

    inherit! Client_context.simple_printer log

    method! exit code =
      Format.ksprintf Stdlib.failwith "Injector client wants to exit %d" code
  end

module Make (Parameters : PARAMETERS) = struct
  module Tags = Injector_tags.Make (Parameters.Tag)
  module Tags_table = Hashtbl.Make (Parameters.Tag)
  module POperation = Parameters.Operation
  module Inj_operation = Injector_operation.Make (POperation)
  module Request = Request (Parameters.Tag) (Inj_operation)
  module Inj_proto = Injector_protocol.Make (Parameters)

  module type PROTOCOL_CLIENT =
    PROTOCOL_CLIENT
      with type state = Parameters.state
       and type operation = Parameters.Operation.t

  type proto_client = (module PROTOCOL_CLIENT)

  (** Wrapper for unsigned operation with the protocol code to sign it. *)
  module type Proto_unsigned_op = sig
    module Proto_client : PROTOCOL_CLIENT

    val value : Proto_client.unsigned_operation
  end

  type injected_info = {
    op : Inj_operation.t;
    oph : Operation_hash.t;
    op_index : int;
  }

  type included_info = {
    op : Inj_operation.t;
    oph : Operation_hash.t;
    op_index : int;
    l1_block : Block_hash.t;
    l1_level : int32;
  }

  type injected_l1_op_content = {
    level : int32;
    inj_ops : Id.t list;
    signer_pkh : Signature.public_key_hash;
  }

  type included_l1_op_content = {level : int32; inj_ops : Id.t list}

  type status =
    | Pending of POperation.t
    | Injected of injected_info
    | Included of included_info

  module Op_heap =
    Disk_persistence.Make_heap
      (struct
        let name = "operations_heap"
      end)
      (Id)
      (struct
        include Inj_operation

        let persist o = Parameters.persist_operation o.operation
      end)

  module Injected_operations = Id.Table
  module Injected_ophs = Operation_hash.Table

  (** The part of the state which gathers information about injected
    operations (but not included). *)
  type injected_state = {
    injected_operations : injected_info Injected_operations.t;
        (** A table mapping L1 operation ids to the injection info for that
            operation.  *)
    injected_ophs : injected_l1_op_content Injected_ophs.t;
        (** A mapping of all L1 manager operations contained in a L1 batch
            (i.e. an L1 operation). *)
  }

  module Included_operations = Id.Table
  module Included_in_blocks = Block_hash.Table

  (** The part of the state which gathers information about
    operations which are included in the L1 chain (but not confirmed). *)
  type included_state = {
    included_operations : included_info Included_operations.t;
    included_in_blocks : included_l1_op_content Included_in_blocks.t;
  }

  type protocols = Tezos_shell_services.Chain_services.Blocks.protocols = {
    current_protocol : Protocol_hash.t;
    next_protocol : Protocol_hash.t;
  }

  type last_seen_head = {block_hash : Block_hash.t; level : int32}

  (** The internal state of each injector worker.  *)
  type state = {
    cctxt : Client_context.full;
        (** The client context which is used to perform the injections. *)
    l1_ctxt : Layer_1.t;  (** Monitoring of L1 heads.  *)
    mutable signers : signer list;  (** The signers for this worker. *)
    tags : Tags.t;
        (** The tags of this worker, for both informative and identification
          purposes. *)
    strategy : injection_strategy;
        (** The strategy of this worker for injecting the pending operations. *)
    save_dir : string;  (** Path to where save persistent state *)
    heap : Op_heap.t;  (** The heap of pending operations for this injector. *)
    injected : injected_state;
        (** The information about injected operations. *)
    included : included_state;
        (** The information about included operations. {b Note}: Operations which
          are confirmed are simply removed from the state and do not appear
          anymore. *)
    state : Parameters.state;
    retention_period : int;
        (** Number of blocks for which the injector keeps the included
            information. *)
    allowed_attempts : int;
        (** The number of attempts that will be made to inject an operation. *)
    injection_ttl : int;
        (** The number of blocks after which an operation is retried when
            injected but never included. *)
    mutable last_seen_head : last_seen_head option;
        (** Last L1 head that the injector has seen (used to compute
            reorganizations). *)
    mutable protocols : protocols;
        (** The protocols of the head of the L1 chain. This information is used
            to know with which protocol one should perform the
            simulation/injection. NOTE: this value is updated before
            [last_seen_head]. *)
    mutable proto_client : proto_client;
        (** The protocol client that should be used to simulate operations. *)
  }

  module Event = struct
    include
      Injector_events.Make (Parameters) (Tags) (POperation) (Inj_operation)
        (Request)

    let signers_alias signers = List.map (fun s -> s.alias) signers

    let emit1 e state ?(signers = state.signers) x =
      emit e (signers_alias signers, state.tags, x)

    let emit2 e state ?(signers = state.signers) x y =
      emit e (signers_alias signers, state.tags, x, y)

    let emit3 e state ?(signers = state.signers) x y z =
      emit e (signers_alias signers, state.tags, x, y, z)
  end

  module Metrics = Injector_metrics.Make (struct
    module Tag = Parameters.Tag

    let registry = Parameters.metrics_registry
  end)

  let last_head_encoding =
    let open Data_encoding in
    conv
      (fun {block_hash; level} -> (block_hash, level))
      (fun (block_hash, level) -> {block_hash; level})
    @@ obj2 (req "block_hash" Block_hash.encoding) (req "level" int32)

  let read_last_head ~data_dir ~warn =
    Disk_persistence.maybe_read_value
      ~warn
      (Filename.concat data_dir "last_seen_head")
      last_head_encoding

  let set_last_head state head =
    let open Lwt_result_syntax in
    let+ () =
      Disk_persistence.write_value
        (Filename.concat state.save_dir "last_seen_head")
        last_head_encoding
        head
    in
    state.last_seen_head <- Some head

  let init_injector cctxt l1_ctxt ~head_protocols ~data_dir state
      ~retention_period ~allowed_attempts ~injection_ttl ~signers strategy tags
      =
    let open Lwt_result_syntax in
    let* signers = List.map_ep (get_signer cctxt) signers in
    let* () =
      Tezos_signer_backends.Encrypted.decrypt_list
        cctxt
        (List.map (fun k -> k.alias) signers)
    in
    let* () =
      List.iter_es
        (fun s ->
          let* pk_uri = Client_keys.neuterize s.sk in
          (* Fetch public key for remote signer to make sure it is reachable. *)
          trace_eval
            (fun () ->
              error_of_fmt
                "Cannot get public key for signer %s. Most likely, the remote \
                 signer cannot be reached."
                s.alias)
            (let* (_ : Signature.public_key) = Client_keys.public_key pk_uri in
             return_unit))
        signers
    in
    let data_dir = Filename.concat data_dir "injector" in
    let*! () = Lwt_utils_unix.create_dir data_dir in
    let filter op_proj op =
      Tags.mem (Parameters.operation_tag (op_proj op)) tags
    in
    (* Warn of corrupted files but don't fail *)
    let warn file error =
      Event.(emit corrupted_operation_on_disk)
        (List.map (fun s -> s.alias) signers, tags, file, error)
    in
    let warn_unreadable = Some warn in
    let emit_event_loaded kind nb =
      Event.(emit loaded_from_disk)
        (List.map (fun s -> s.alias) signers, tags, nb, kind)
    in
    let* heap =
      Op_heap.load_from_disk
        ~warn_unreadable
        ~capacity:50_000
        ~data_dir
        ~filter:(filter (fun op -> op.Inj_operation.operation))
    in
    let*! () = emit_event_loaded "operations_queue" @@ Op_heap.length heap in
    (* Very coarse approximation for the number of operation we expect for each
       block *)
    let n =
      Tags.fold (fun t acc -> acc + Parameters.table_estimated_size t) tags 0
    in
    let injected_operations = Injected_operations.create n in
    let*! () =
      emit_event_loaded "injected_operations"
      @@ Injected_operations.length injected_operations
    in
    let included_operations =
      Included_operations.create ((confirmations + retention_period) * n)
    in
    let*! () =
      emit_event_loaded "included_operations"
      @@ Included_operations.length included_operations
    in
    let injected_ophs = Injected_ophs.create n in
    let*! () =
      emit_event_loaded "injected_ophs" @@ Injected_ophs.length injected_ophs
    in
    let included_in_blocks =
      Included_in_blocks.create ((confirmations + retention_period) * n)
    in
    let*! () =
      emit_event_loaded "included_in_blocks"
      @@ Included_in_blocks.length included_in_blocks
    in
    let*! last_seen_head = read_last_head ~data_dir ~warn in
    let proto_client =
      Inj_proto.proto_client_for_protocol head_protocols.next_protocol
    in
    return
      {
        cctxt = injector_context (cctxt :> #Client_context.full);
        l1_ctxt;
        signers;
        tags;
        strategy;
        save_dir = data_dir;
        heap;
        injected = {injected_operations; injected_ophs};
        included = {included_operations; included_in_blocks};
        state;
        retention_period;
        allowed_attempts;
        injection_ttl;
        last_seen_head;
        protocols = head_protocols;
        proto_client;
      }

  (** We consider an operation to already exist in the injector if either:
      - It is already in the heap
      - It is injected but not included
      - It is included but not confirmed. *)
  let already_exists state op_hash =
    Op_heap.find_opt state.heap op_hash <> None
    || Injected_operations.mem state.injected.injected_operations op_hash
    ||
    match
      Included_operations.find state.included.included_operations op_hash
    with
    | None -> false
    | Some {l1_level; _} -> (
        match state.last_seen_head with
        | None -> false
        | Some {level = head_level; _} ->
            Int32.sub head_level l1_level < Int32.of_int confirmations)

  (** Add an operation to the pending heap corresponding to the signer for this
    operation. *)
  let add_pending_operation ?(retry = false) state (op : Inj_operation.t) =
    let open Lwt_result_syntax in
    if already_exists state op.id then
      (* Ignore operations which already exist in the injector *)
      return_unit
    else
      let*! () =
        Event.(emit1 (if retry then retry_operation else add_pending))
          state
          op.operation
      in
      Op_heap.insert state.heap op.id op

  (** Mark operations as injected (in [oph]). *)
  let add_injected_operations state {pkh = signer_pkh; _} oph ~injection_level
      operations =
    let infos =
      List.map
        (fun (op_index, op) -> (op.Inj_operation.id, {op; oph; op_index}))
        operations
    in
    Injected_operations.replace_seq
      state.injected.injected_operations
      (List.to_seq infos) ;
    Injected_ophs.replace
      state.injected.injected_ophs
      oph
      {level = injection_level; inj_ops = List.map fst infos; signer_pkh}

  (** [add_included_operations state oph l1_block l1_level operations] marks the
    [operations] as included (in the L1 batch [oph]) in the Tezos block
    [l1_block] of level [l1_level]. *)
  let add_included_operations state l1_block l1_level
      (operations : injected_info list) =
    let infos =
      List.map
        (fun ({op; oph; op_index} : injected_info) ->
          (op.Inj_operation.id, {op; oph; op_index; l1_block; l1_level}))
        operations
    in
    Included_operations.replace_seq
      state.included.included_operations
      (List.to_seq infos) ;
    Included_in_blocks.replace
      state.included.included_in_blocks
      l1_block
      {level = l1_level; inj_ops = List.map fst infos}

  (** [remove state oph] removes the operations that correspond to the L1 batch
    [oph] from the injected operations in the injector state. This function is
    used to move operations from injected to included. *)
  let remove_injected_operation state oph =
    match Injected_ophs.find state.injected.injected_ophs oph with
    | None ->
        (* Nothing removed *)
        []
    | Some {inj_ops; _} ->
        Injected_ophs.remove state.injected.injected_ophs oph ;
        let removed =
          List.fold_left
            (fun removed moph ->
              match
                Injected_operations.find state.injected.injected_operations moph
              with
              | None -> removed
              | Some info ->
                  Injected_operations.remove
                    state.injected.injected_operations
                    moph ;
                  info :: removed)
            []
            inj_ops
        in
        List.rev removed

  (** [forget_block state block] removes the included operations that correspond
      to all the L1 batches included in [block]. This function is used,
      e.g. when [block] is on an alternative chain in the case of a
      reorganization. *)
  let forget_block state block =
    match Included_in_blocks.find state.included.included_in_blocks block with
    | None ->
        (* Nothing removed *)
        []
    | Some {inj_ops; _} ->
        let () =
          Included_in_blocks.remove state.included.included_in_blocks block
        in
        List.fold_left
          (fun removed moph ->
            match
              Included_operations.find state.included.included_operations moph
            with
            | None -> removed
            | Some info ->
                Included_operations.remove
                  state.included.included_operations
                  moph ;
                info :: removed)
          []
          inj_ops

  let fee_parameter_of_operations state ops =
    List.fold_left
      (fun acc {Inj_operation.operation; _} ->
        let param = Parameters.fee_parameter state operation in
        {
          minimal_fees =
            {mutez = Int64.max acc.minimal_fees.mutez param.minimal_fees.mutez};
          minimal_nanotez_per_byte =
            Q.max acc.minimal_nanotez_per_byte param.minimal_nanotez_per_byte;
          minimal_nanotez_per_gas_unit =
            Q.max
              acc.minimal_nanotez_per_gas_unit
              param.minimal_nanotez_per_gas_unit;
          force_low_fee = acc.force_low_fee || param.force_low_fee;
          fee_cap = {mutez = Int64.add acc.fee_cap.mutez param.fee_cap.mutez};
          burn_cap = {mutez = Int64.add acc.burn_cap.mutez param.burn_cap.mutez};
        })
      {
        minimal_fees = {mutez = 0L};
        minimal_nanotez_per_byte = Q.zero;
        minimal_nanotez_per_gas_unit = Q.zero;
        force_low_fee = false;
        fee_cap = {mutez = 0L};
        burn_cap = {mutez = 0L};
      }
      ops

  (** The safety guard parameter is global to the simulation function, so in the
      case of a batch of L1 operations, we set this safety guard as the maximum
      of safety guards decided by the injector instance for each operation. *)
  let safety_guard_of_operations ops =
    List.fold_left
      (fun acc {Inj_operation.operation; _} ->
        let op_safety = Parameters.safety_guard operation in
        match (acc, op_safety) with
        | None, _ -> op_safety
        | Some _, None -> acc
        | Some safety, Some op_safety -> Some (max safety op_safety))
      None
      ops

  (** Returns the first half of the list [ops] if there is more than two
      elements, or [None] otherwise.  *)
  let keep_half ops =
    let total = List.length ops in
    if total <= 1 then None else Some (List.take_n (total / 2) ops)

  let available_signers state =
    let used_signers =
      Injected_ophs.fold
        (fun _ {signer_pkh; _} signers_pkh ->
          Signature.Public_key_hash.Set.add signer_pkh signers_pkh)
        state.injected.injected_ophs
        Signature.Public_key_hash.Set.empty
    in
    List.filter
      (fun s -> not @@ Signature.Public_key_hash.Set.mem s.pkh used_signers)
      state.signers

  let rotate_signers state ~used_signers =
    let used_signers, unused_signers =
      List.partition
        (fun s -> Signature.Public_key_hash.Set.mem s.pkh used_signers)
        state.signers
    in
    state.signers <- unused_signers @ used_signers

  (** [simulate_operations state operations] simulates the
      injection of [operations] and returns a triple [(op, ops, results)] where
      [op] is the packed operation with the adjusted limits, [ops] is the prefix
      of [operations] which was considered (because it did not exceed the
      quotas) and [results] are the results of the simulation. *)
  let rec simulate_operations state signer (operations : Inj_operation.t list) =
    let open Lwt_result_syntax in
    let force =
      match operations with
      | [] -> assert false
      | [_] ->
          (* If there is only one operation, fail when simulation fails *)
          false
      | _ ->
          (* We want to see which operation failed in the batch *)
          true
    in
    let op_operations =
      List.map (fun o -> o.Inj_operation.operation) operations
    in
    let*! () = Event.(emit2 simulating_operations) state op_operations force in
    let fee_parameter = fee_parameter_of_operations state.state operations in
    let safety_guard = safety_guard_of_operations operations in
    let module Proto_client = (val state.proto_client) in
    let*! simulation_result =
      Proto_client.simulate_operations
        state.cctxt
        ~force
        ~source:signer.pkh
        ~src_pk:signer.pk
        ~successor_level:true
          (* Operations are simulated in the next block, which is important for
             rollups and ok for other applications. *)
        ~fee_parameter
        ?safety_guard
        op_operations
    in
    match simulation_result with
    | Error (`TzError trace) -> fail trace
    | Error (`Exceeds_quotas trace) -> (
        let*! () =
          Event.(emit1 number_of_operations_in_queue)
            state
            (Op_heap.length state.heap)
        in
        (* We perform a dichotomy by injecting the first half of the
           operations (we are not looking to maximize the number of operations
           injected because of the cost of simulation). Only the operations
           which are actually injected will be removed from the heap so the
           other half will be reconsidered later. *)
        match keep_half operations with
        | None ->
            fail
            @@ TzTrace.cons
                 (Exn (Failure "Quotas exceeded when simulating one operation"))
                 trace
        | Some operations -> simulate_operations state signer operations)
    | Ok {operations_statuses; unsigned_operation} ->
        let*? results =
          List.combine
            ~when_different_lengths:
              [
                Exn
                  (Failure
                     "Injector: Not the same number of results as operations \
                      in simulation.");
              ]
            operations
            operations_statuses
        in
        let module Unsigned_op = struct
          module Proto_client = Proto_client

          let value = unsigned_operation
        end in
        return (results, (module Unsigned_op : Proto_unsigned_op))

  let register_error state ?signers (op : Inj_operation.t) error =
    let open Lwt_result_syntax in
    Inj_operation.register_error op error ;
    if op.errors.count > state.allowed_attempts then
      let*! () =
        Event.(emit3 ?signers discard_error_operation)
          state
          op.operation
          op.errors.count
          op.errors.last_error
      in
      Op_heap.remove state.heap op.id
    else
      let*! () =
        Event.(emit3 ?signers error_simulation_operation)
          state
          op.operation
          op.errors.count
          error
      in
      return_unit

  let inject_on_node state ~nb signer (module Unsigned_op : Proto_unsigned_op) =
    let open Lwt_result_syntax in
    let* signed_op_bytes =
      Unsigned_op.Proto_client.sign_operation
        state.cctxt
        signer.sk
        Unsigned_op.value
    in
    let* oph =
      Tezos_shell_services.Shell_services.Injection.operation
        state.cctxt
        ~chain:state.cctxt#chain
        signed_op_bytes
    in
    let*! () = Event.(emit2 ~signers:[signer] injected) state nb oph in
    return oph

  (** Inject the given [operations] in an L1 batch. Only operations which are
      known as successful will be included in the injected L1 batch. {b Note}:
      This function incrementally builds "or-batches" by iteratively removing
      operations that fail from the desired batch. *)
  let rec inject_operations_for_signer state signer
      (operations : Inj_operation.t list) =
    let open Lwt_result_syntax in
    let*! simulation_result =
      trace (Step_failed "simulation")
      @@ simulate_operations state signer operations
    in
    let* () =
      match simulation_result with
      | Ok _ -> return_unit
      | Error error ->
          List.iter_es
            (fun op -> register_error state ~signers:[signer] op error)
            operations
    in
    let*? operations_results, raw_op = simulation_result in
    let failure = ref None in
    let* rev_non_failing_operations =
      List.fold_left_es
        (fun acc (op, {status; _}) ->
          match status with
          | Unsuccessful (Failed error) ->
              failure := Some (op.Inj_operation.operation, error) ;
              let+ () = register_error state ~signers:[signer] op error in
              acc
          | Successful -> return (op :: acc)
          | Unsuccessful
              ((Backtracked | Skipped | Other_branch | Never_included) as
               err_status) -> (
              (* Not known to be failing *)
              let*! retry =
                Parameters.retry_unsuccessful_operation
                  state.state
                  op.operation
                  err_status
                  ?reason:!failure
              in
              match retry with
              | Retry -> return (op :: acc)
              | Abort _ | Forget -> return acc))
        []
        operations_results
    in
    match !failure with
    | Some (_, err) ->
        (* We try to inject without the failing operation. *)
        let operations = List.rev rev_non_failing_operations in
        if operations = [] then fail err
        else inject_operations_for_signer state signer operations
    | None ->
        (* Inject on node for real *)
        let+ oph =
          trace (Step_failed "injection")
          @@ inject_on_node ~nb:(List.length operations) state signer raw_op
        in
        let operations =
          List.map
            (fun (op, {index_in_batch; _}) -> (index_in_batch, op))
            operations_results
        in
        (oph, operations)

  (** Retrieve as many batch of operations from the heap while batch
          size remains below the size limit. *)
  let get_n_ops_batch_from_queue ~size_limit state nb_signers =
    let open Lwt_result_syntax in
    let module Proto_client = (val state.proto_client) in
    let min_size = Block_hash.size + Signature.size Signature.zero in
    let op_size op =
      Proto_client.operation_size op.Inj_operation.operation
      + Proto_client.operation_size_overhead
    in
    let add_batch rev_batch rev_batches =
      if List.is_empty rev_batch then rev_batches
      else
        let batch = List.rev rev_batch in
        batch :: rev_batches
    in
    let rec get_until_enough (batch_size, rev_ops) (nb_batches, rev_batches) =
      let op_opt = Op_heap.peek_min state.heap in
      match op_opt with
      | None ->
          (* Heap is empty, finalize current batch *)
          return @@ add_batch rev_ops rev_batches
      | Some op ->
          let new_size = batch_size + op_size op in
          if new_size <= size_limit then
            (* pop the message as we only peeked it. *)
            let* _op = Op_heap.pop state.heap in
            get_until_enough (new_size, op :: rev_ops) (nb_batches, rev_batches)
          else
            (* we haven't pop the message, so we can safely call
               continue_or_stop. *)
            continue_or_stop (nb_batches + 1, add_batch rev_ops rev_batches)
    and continue_or_stop (nb_batches, rev_batches) =
      if nb_batches = nb_signers then return rev_batches
      else get_until_enough (min_size, []) (nb_batches, rev_batches)
    in
    let* rev_batches = continue_or_stop (0, []) in
    return @@ List.rev rev_batches

  (* Ignore operations that are allowed to fail. *)
  let ignore_ignorable_failing_operations state operations =
    let open Lwt_result_syntax in
    function
    | Ok res -> return (`Injected res)
    | Error err ->
        let+ operations_to_drop =
          List.fold_left_es
            (fun to_drop op ->
              let*! retry =
                Parameters.retry_unsuccessful_operation
                  state.state
                  op.Inj_operation.operation
                  (Failed err)
              in
              match retry with
              | Abort err -> fail err
              | Retry -> return to_drop
              | Forget -> return (op :: to_drop))
            []
            operations
        in
        `Ignored operations_to_drop

  (** [inject_pending_operations_round state ?size_limit signer]
      injects operations from the pending heap [state.pending], whose
      total size does not exceed [size_limit] using [signer]. Upon
      successful injection, the operations are removed from the heap
      and marked as injected. *)
  let inject_pending_operations_round state signer operations_to_inject =
    let open Lwt_result_syntax in
    (* Retrieve and remove operations from pending *)
    let*! () =
      Event.(emit1 ~signers:[signer] considered_operations_info)
        state
        (List.map (fun o -> o.Inj_operation.operation) operations_to_inject)
    in
    let* injection_level =
      match state.last_seen_head with
      | None ->
          (* Should not happen as head monitoring fills in values *)
          let+ header =
            Tezos_shell_services.Shell_services.Blocks.Header.shell_header
              state.cctxt
              ~chain:`Main
              ~block:(`Head 0)
              ()
          in
          header.level
      | Some {level; _} -> return level
    in
    match operations_to_inject with
    | [] -> return `Stop
    | _ -> (
        let*! () =
          Event.(emit1 ~signers:[signer] injecting_pending)
            state
            (List.length operations_to_inject)
        in
        let*! res =
          inject_operations_for_signer state signer operations_to_inject
        in
        let* res =
          ignore_ignorable_failing_operations state operations_to_inject res
        in
        match res with
        | `Injected (oph, injected_operations) ->
            (* Injection succeeded, remove from pending and add to injected *)
            let* () =
              List.iter_es
                (fun (_index, op) ->
                  Op_heap.remove state.heap op.Inj_operation.id)
                injected_operations
            in
            let*! () =
              Event.(emit2 injected_ops)
                state
                ~signers:[signer]
                oph
                (List.map
                   (fun (_, o) -> o.Inj_operation.operation)
                   injected_operations)
            in
            let () =
              add_injected_operations
                state
                signer
                oph
                ~injection_level
                injected_operations
            in
            let nb_operations = List.length injected_operations in
            return (`Continue nb_operations)
        | `Ignored operations_to_drop ->
            (* Injection failed but we ignore the failure. *)
            let*! () =
              List.iter_s
                (fun Inj_operation.{operation; errors; _} ->
                  Event.(emit2 ~signers:[signer] dropped_operation)
                    state
                    operation
                    errors.last_error)
                operations_to_drop
            in
            let* () =
              List.iter_es
                (fun op -> Op_heap.remove state.heap op.Inj_operation.id)
                operations_to_drop
            in
            return (`Continue 0))

  let inject_pending_operation_with_all_keys_or_no_op_left state
      ?(size_limit =
        let module Proto_client = (val state.proto_client) in
        Proto_client.max_operation_data_length) () =
    let open Lwt_result_syntax in
    let signers = available_signers state in
    let* ops_batch =
      get_n_ops_batch_from_queue ~size_limit state (List.length signers)
    in
    let signers_and_ops = List.combine_drop signers ops_batch in
    let*! res_list =
      List.map_p
        (fun (signer, operations_to_inject) ->
          inject_pending_operations_round state signer operations_to_inject)
        signers_and_ops
    in
    let used_signers =
      List.fold_left
        (fun acc (s, _) -> Signature.Public_key_hash.Set.add s.pkh acc)
        Signature.Public_key_hash.Set.empty
        signers_and_ops
    in
    rotate_signers state ~used_signers ;
    let*? total_np_op =
      List.fold_left
        (fun res injected_res ->
          match (res, injected_res) with
          | Ok n, Ok (`Continue n') -> Ok (n + n')
          | Ok n, Ok `Stop -> Ok n
          | Error err, _ | Ok _, Error err ->
              (* only keep the first found error *) Error err)
        (Ok 0)
        res_list
    in
    return total_np_op

  (** Retrieve protocols of a block with a small cache. *)
  let protocols_of_block =
    let protos_cache = Block_cache.create 32 in
    fun state block_hash ->
      Block_cache.bind_or_put
        protos_cache
        block_hash
        (fun block_hash ->
          Tezos_shell_services.Shell_services.Blocks.protocols
            state.cctxt
            ~chain:state.cctxt#chain
            ~block:(`Hash (block_hash, 0))
            ())
        Lwt.return

  (** [register_included_operation state block level op] marks the manager
      operations contained in the L1 batch [op] as being included in the [block]
      of level [level], by moving the successful ones from the "injected" state
      to the "included" state, and re-queuing the operations that should be
      retried.  *)
  let register_included_operation state block level oph =
    let open Lwt_result_syntax in
    let injected_infos = remove_injected_operation state oph in
    match injected_infos with
    | [] ->
        (* No operations injected by us *)
        return_unit
    | _ ->
        let* block_proto = protocols_of_block state block in
        (* Protocol client for the block in which the operation is included. *)
        let module Proto_client =
          (val Inj_proto.proto_client_for_protocol block_proto.current_protocol)
        in
        let* included, to_retry =
          List.fold_left_es
            (fun (included, to_retry) (info : injected_info) ->
              let* status =
                Proto_client.operation_status
                  state.state
                  block
                  oph
                  ~index:info.op_index
              in
              match status with
              | None ->
                  failwith
                    "Cannot get status for an operation which is not included \
                     in the block"
              | Some Successful -> return (info :: included, to_retry)
              | Some (Unsuccessful status) -> (
                  let*! retry =
                    Parameters.retry_unsuccessful_operation
                      state.state
                      info.op.operation
                      status
                  in
                  let* () =
                    match status with
                    | Failed error -> register_error state info.op error
                    | Other_branch | Backtracked | Skipped | Never_included ->
                        return_unit
                  in
                  match retry with
                  | Retry -> return (included, info.op :: to_retry)
                  | Forget -> return (included, to_retry)
                  | Abort err -> fail err))
            ([], [])
            injected_infos
        in
        let*! () =
          Event.(emit3 included)
            state
            block
            level
            (List.map
               (fun (o : injected_info) -> o.op.Inj_operation.id)
               included)
        in
        add_included_operations state block level (List.rev included) ;
        List.iter_es
          (add_pending_operation ~retry:true state)
          (List.rev to_retry)

  (** Retrieve operation hashes of a block with a small LRU cache. *)
  let manager_operations_hashes_of_block =
    let blocks_ops_cache = Block_cache.create 32 in
    fun state block_hash ->
      let module Proto_client = (val state.proto_client) in
      Block_cache.bind_or_put
        blocks_ops_cache
        block_hash
        (fun block_hash ->
          Tezos_shell_services.Shell_services.Blocks.Operation_hashes
          .operation_hashes_in_pass
            state.cctxt
            ~chain:state.cctxt#chain
            ~block:(`Hash (block_hash, 0))
            Proto_client.manager_pass)
        Lwt.return

  let has_injected_operations state =
    Injected_operations.length state.injected.injected_operations <> 0
    || Injected_ophs.length state.injected.injected_ophs <> 0

  (** [register_included_operations state (block, level)] marks the known (by
      this injector) manager operations contained in [block] as being included. *)
  let register_included_operations state (block_hash, level) =
    let open Lwt_result_syntax in
    when_ (has_injected_operations state) @@ fun () ->
    let* operation_hashes =
      manager_operations_hashes_of_block state block_hash
    in
    List.iter_es
      (fun oph -> register_included_operation state block_hash level oph)
      operation_hashes

  let has_included_operations state =
    Included_in_blocks.length state.included.included_in_blocks <> 0
    || Included_operations.length state.included.included_operations <> 0

  (** [revert_included_operations state block] marks the known (by this injector)
    manager operations contained in [block] as not being included any more,
    typically in the case of a reorganization where [block] is on an alternative
    chain. The operations are put back in the pending heap. *)
  let revert_included_operations state block =
    let open Lwt_result_syntax in
    when_ (has_included_operations state) @@ fun () ->
    let revert_infos = forget_block state block in
    let*! () =
      Event.(emit1 revert_operations)
        state
        (List.map (fun o -> o.op.id) revert_infos)
    in
    (* TODO: https://gitlab.com/tezos/tezos/-/issues/2814
       maybe put at the front of the heap for re-injection. *)
    List.iter_es
      (fun {op; _} ->
        let*! requeue =
          Parameters.retry_unsuccessful_operation
            state.state
            op.operation
            Other_branch
        in
        match requeue with
        | Retry -> add_pending_operation ~retry:true state op
        | _ -> return_unit)
      revert_infos

  (** [register_confirmed_level state confirmed_level] is called when the level
    [confirmed_level] is known as confirmed. In this case, the operations of
    block which are below this level are also considered as confirmed and are
    removed from the "included" state. These operations cannot be part of a
    reorganization so there will be no need to re-inject them anymore. *)
  let register_confirmed_level state confirmed_level =
    let open Lwt_result_syntax in
    let*! () = Event.(emit1 confirmed_level) state confirmed_level in
    Included_in_blocks.iter_es
      (fun block ({level = inclusion_level; _} : included_l1_op_content) ->
        if
          inclusion_level
          <= Int32.sub confirmed_level (Int32.of_int state.retention_period)
        then
          let _removed_ops = forget_block state block in
          return_unit
        else return_unit)
      state.included.included_in_blocks

  (** Retry operations that are injected but never included after
      [state.injection_ttl].  *)
  let retry_expired_injected_operations state head_level =
    let open Lwt_result_syntax in
    let expired =
      Injected_ophs.fold
        (fun oph ({level = injection_level; _} : injected_l1_op_content) acc ->
          if
            head_level
            > Int32.add injection_level (Int32.of_int state.injection_ttl)
          then oph :: acc
          else acc)
        state.injected.injected_ophs
        []
    in
    let expired_infos =
      List.fold_left
        (fun acc oph ->
          let injected_infos = remove_injected_operation state oph in
          List.rev_append injected_infos acc)
        []
        expired
    in
    List.iter_es
      (fun (info : injected_info) ->
        let*! () =
          Event.(emit2 never_included)
            state
            info.op.operation
            state.injection_ttl
        in
        let*! retry =
          Parameters.retry_unsuccessful_operation
            state.state
            info.op.operation
            Never_included
        in
        match retry with
        | Abort err -> fail err
        | Retry -> add_pending_operation ~retry:true state info.op
        | Forget -> return_unit)
      (List.rev expired_infos)

  let metrics_get_signers_balance state level =
    dont_wait
      (fun () ->
        (* It isn't necessary to fetch the balance of signers at each level, to
           avoid overloading the server with RPCs, we only do it every 5 levels *)
        let open Lwt_result_syntax in
        if Int32.rem level 5l = 0l then
          let module Proto_client = (val state.proto_client) in
          let tags = Tags.to_seq state.tags |> List.of_seq in
          let* () =
            List.iter_ep
              (fun signer ->
                let pkh = signer.pkh in
                let key = Signature.Public_key_hash.to_b58check pkh in
                let* balance = Proto_client.get_balance_mutez state.cctxt pkh in
                Metrics.set_gauge_signer_balance tags key balance ;
                return_unit)
              state.signers
          in
          return_unit
        else return_unit)
      (fun trace ->
        Event.metrics_error (Format.asprintf "%a" pp_print_trace trace))
      (fun exn -> Event.metrics_error (Printexc.to_string exn))

  let set_metrics state =
    Metrics.wrap @@ fun () ->
    let tags = Tags.to_seq state.tags |> List.of_seq in
    Metrics.set_queue_size tags (Op_heap.length state.heap) ;
    Metrics.set_injected_operations_size
      tags
      (Injected_operations.length state.injected.injected_operations) ;
    Metrics.set_included_operations_size
      tags
      (Included_operations.length state.included.included_operations)

  (** [on_new_tezos_head state head] is called when there is a new Tezos
      head. It first reverts any blocks that are in the alternative branch of
      the reorganization and then registers the effect of the new branch (the
      newly included operation and confirmed operations).  *)
  let on_new_tezos_head state
      ({block_hash = head_hash; level = head_level} as head) =
    let open Lwt_result_syntax in
    let*! () = Event.(emit1 new_tezos_head) state head_hash in
    let () = metrics_get_signers_balance state head.level in
    set_metrics state ;
    let*! reorg =
      match state.last_seen_head with
      | None ->
          return {Reorg.no_reorg with new_chain = [(head_hash, head_level)]}
      | Some {level; _} when Int32.sub head_level level > 120l ->
          (* Don't analyze reorgs which are too long (more than 120 blocks) as
             this would be too expensive in the injector. *)
          return {Reorg.no_reorg with new_chain = [(head_hash, head_level)]}
      | Some last_head ->
          Layer_1.get_tezos_reorg_for_new_head
            state.l1_ctxt
            (`Head (last_head.block_hash, last_head.level))
            (head_hash, head_level)
    in
    let* reorg =
      match reorg with
      | Error trace
        when TzTrace.fold
               (fun yes error ->
                 yes
                 ||
                 match error with
                 | Layer_1.Cannot_find_predecessor _ -> true
                 | _ -> false)
               false
               trace ->
          (* The reorganization could not be computed entirely because of
             missing info on the Layer 1. We may miss on some backtracking but
             it is better than to fail. *)
          let*! () = Event.(emit1 cannot_compute_reorg) state head_hash in
          return {Reorg.no_reorg with new_chain = [(head_hash, head_level)]}
      | _ -> Lwt.return reorg
    in
    let* () =
      List.iter_es
        (fun (removed_block, _) ->
          revert_included_operations state removed_block)
        (List.rev reorg.old_chain)
    in
    let* () =
      List.iter_es
        (fun added_block -> register_included_operations state added_block)
        reorg.new_chain
    in
    let* () = retry_expired_injected_operations state head_level in
    (* Head is already included in the reorganization, so no need to process it
       separately. *)
    let confirmed_level = Int32.sub head_level (Int32.of_int confirmations) in
    let* () =
      if confirmed_level >= 0l then
        register_confirmed_level state confirmed_level
      else return_unit
    in
    set_last_head state head

  (* The request {Request.Inject} triggers an injection of the operations
     the pending heap. *)
  let on_inject state =
    let open Lwt_result_syntax in
    let* total_nb_injected_op =
      inject_pending_operation_with_all_keys_or_no_op_left state ()
    in
    let*! () = Event.(emit1 total_injected_ops) state total_nb_injected_op in
    let*! () =
      Event.(emit1 number_of_operations_in_queue)
        state
        (Op_heap.length state.heap)
    in
    return ()

  let clear state =
    Injected_operations.clear state.injected.injected_operations ;
    Injected_ophs.clear state.injected.injected_ophs ;
    Included_operations.clear state.included.included_operations ;
    Included_in_blocks.clear state.included.included_in_blocks ;
    Op_heap.clear state.heap

<<<<<<< HEAD
  let remove_operations_with_tag tag state =
    Op_heap.remove_predicate
      (fun op ->
        Parameters.Tag.equal (Parameters.operation_tag op.operation) tag)
      state.heap
=======
  let remove_operations removal_criteria {heap; _} =
    let predicate_f (op : Inj_operation.t) =
      let is_op_tag tag =
        Parameters.Tag.equal (Parameters.operation_tag op.operation) tag
      in
      let is_order_below ~drop_no_order order_below =
        Option.map (fun op_order -> Z.lt op_order order_below) op.order
        |> Option.value ~default:drop_no_order
      in
      match removal_criteria with
      | Request.Operation_tag tag -> is_op_tag tag
      | Order_below (order_below, drop_no_order) ->
          is_order_below ~drop_no_order order_below
      | Tag_and_order_below (tag, order_below, drop_no_order) ->
          is_op_tag tag && is_order_below ~drop_no_order order_below
    in
    Op_heap.remove_predicate predicate_f heap
>>>>>>> 51f9139c

  module Types = struct
    type nonrec state = state

    type parameters = {
      signers : Signature.public_key_hash list;
      cctxt : Client_context.full;
      l1_ctxt : Layer_1.t;
      head_protocols : protocols;
      data_dir : string;
      state : Parameters.state;
      retention_period : int;
      allowed_attempts : int;
      injection_ttl : int;
      strategy : injection_strategy;
    }
  end

  module Name = struct
    type t = Tags.t

    let encoding = Tags.encoding

    let base = Parameters.events_section @ ["injector"]

    let pp = Tags.pp

    let equal = Tags.equal
  end

  (* The worker for the injector. *)
  module Worker = Worker.MakeSingle (Name) (Request) (Types)

  (* The injector worker can have a single pending injection request at a
     time. *)
  type worker = Worker.dropbox Worker.t

  let table =
    Worker.create_table (Dropbox {merge = (fun _w new_r _old_r -> Some new_r)})

  let tags_table = Tags_table.create 7

  module Handlers = struct
    type self = worker

    let on_request :
        type r request_error.
        worker ->
        (r, request_error) Request.t ->
        (r, request_error) result Lwt.t =
     fun w request ->
      let open Lwt_result_syntax in
      let state = Worker.state w in
      match request with
      (* The execution of the request handler is protected to avoid stopping the
         worker in case of an exception. *)
      | Request.Inject -> protect @@ fun () -> on_inject state
<<<<<<< HEAD
      | Request.Clear tag -> (
          protect @@ fun () ->
          match tag with
          | Some tag -> remove_operations_with_tag tag state
=======
      | Request.Clear removal_criteria -> (
          protect @@ fun () ->
          match removal_criteria with
          | Some removal_criteria -> remove_operations removal_criteria state
>>>>>>> 51f9139c
          | None ->
              let*! () = clear state in
              return_unit)

    type launch_error = error trace

    let on_launch _w tags
        Types.
          {
            signers;
            cctxt;
            l1_ctxt;
            head_protocols;
            data_dir;
            state;
            retention_period;
            allowed_attempts;
            injection_ttl;
            strategy;
          } =
      trace (Step_failed "initialization")
      @@ init_injector
           cctxt
           l1_ctxt
           ~head_protocols
           ~data_dir
           state
           ~retention_period
           ~allowed_attempts
           ~injection_ttl
           ~signers
           strategy
           tags

    let on_error (type a b) w st (r : (a, b) Request.t) (errs : b) :
        [`Continue | `Shutdown] tzresult Lwt.t =
      let open Lwt_result_syntax in
      let state = Worker.state w in
      let request_view = Request.view r in
      let emit_and_return_errors errs =
        (* Errors do not stop the worker but emit an entry in the log. *)
        let*! () = Event.(emit3 request_failed) state request_view st errs in
        return `Continue
      in
      match r with
      | Request.Inject -> emit_and_return_errors errs
      | Request.Clear _ -> emit_and_return_errors errs

    let on_completion w r _ st =
      let state = Worker.state w in
      Event.(emit2 request_completed_debug) state (Request.view r) st

    let on_no_request _ = Lwt.return_unit

    let on_close w =
      let state = Worker.state w in
      Tags.iter (Tags_table.remove tags_table) state.tags ;
      Lwt.return_unit
  end

  let has_tag_in ~tags state =
    match tags with
    | None ->
        (* Not filtering on tags *)
        true
    | Some tags -> not (Tags.disjoint state.tags tags)

  let delay_strategy state header f =
    let open Lwt_syntax in
    match state.strategy with
    | `Each_block -> f ()
    | `Delay_block delay_factor ->
        let module Proto_client = (val state.proto_client) in
        let time_until_next_block =
          Proto_client.time_until_next_block state.state header
          |> Ptime.Span.to_float_s
        in
        let delay = time_until_next_block *. delay_factor in
        if delay <= 0. then f ()
        else
          let promise =
            let* () = Event.(emit1 inject_wait) state delay in
            let* () = Lwt_unix.sleep delay in
            f ()
          in
          ignore promise ;
          return_unit

  let inject ?tags ?header () =
    let workers = Worker.list table in
    let tags = Option.map Tags.of_list tags in
    List.iter_p
      (fun (_signer, w) ->
        let open Lwt_syntax in
        let worker_state = Worker.state w in
        if has_tag_in ~tags worker_state then (
          delay_strategy worker_state header @@ fun () ->
          Worker.Dropbox.put_request w Request.Inject ;
          return_unit)
        else Lwt.return_unit)
      workers

  let notify_new_tezos_head h =
    let workers = Worker.list table in
    List.iter_ep
      (fun (_signer, w) -> on_new_tezos_head (Worker.state w) h)
      workers

  let protocols_of_head cctxt =
    Tezos_shell_services.Shell_services.Blocks.protocols
      cctxt
      ~chain:cctxt#chain
      ~block:(`Head 0)
      ()

  let update_protocol ~next_protocol =
    let workers = Worker.list table in
    List.iter
      (fun (_signer, w) ->
        let state = Worker.state w in
        let protocols =
          {current_protocol = state.protocols.next_protocol; next_protocol}
        in
        state.proto_client <- Inj_proto.proto_client_for_protocol next_protocol ;
        state.protocols <- protocols)
      workers

  (** Retrieve next protocol of a block with a small cache from protocol levels
      to protocol hashes. *)
  let next_protocol_of_block =
    let proto_levels_cache = Int_cache.create 7 in
    fun (cctxt : Client_context.full)
        (block_hash, (block_header : Block_header.t)) ->
      let open Lwt_result_syntax in
      let proto_level = block_header.shell.proto_level in
      Int_cache.bind_or_put
        proto_levels_cache
        proto_level
        (fun _proto_level ->
          let+ protos =
            Tezos_shell_services.Shell_services.Blocks.protocols
              cctxt
              ~chain:cctxt#chain
              ~block:(`Hash (block_hash, 0))
              ()
          in
          protos.next_protocol)
        Lwt.return

  let rec monitor_l1_chain (cctxt : #Client_context.full) l1_ctxt =
    let open Lwt_result_syntax in
    let*! res =
      Layer_1.iter_heads ~name:"injector" l1_ctxt @@ fun (head_hash, header) ->
      let head = {block_hash = head_hash; level = header.shell.level} in
      let* next_protocol =
        next_protocol_of_block (cctxt :> Client_context.full) (head_hash, header)
      in
      update_protocol ~next_protocol ;
      (* Notify all workers of a new Tezos head *)
      notify_new_tezos_head head
    in
    (* Ignore errors *)
    let*! () =
      match res with
      | Error error -> Internal_event.Simple.emit Event.monitoring_error error
      | Ok () -> Lwt.return_unit
    in
    monitor_l1_chain cctxt l1_ctxt

  let rec async_monitor_l1_chain (cctxt : #Client_context.full) l1_ctxt =
    Lwt.dont_wait
      (fun () -> monitor_l1_chain cctxt l1_ctxt)
      (fun exn ->
        Format.eprintf
          "Warning: Error in async monitoring (%s), restarting"
          (Printexc.to_string exn) ;
        async_monitor_l1_chain cctxt l1_ctxt)

  let check_signer_is_not_already_registered registered_signers signers =
    List.iter_ep
      (fun pkh ->
        fail_when (Signature.Public_key_hash.Set.mem pkh registered_signers)
        @@ error_of_fmt
             "key %a is already registered"
             Signature.Public_key_hash.pp
             pkh)
      signers

  let check_tag_is_not_already_registered registered_tags tags =
    error_unless (Tags.disjoint tags registered_tags)
    @@ error_of_fmt "tags %a is already registered" Tags.pp tags

  let register_worker cctxt l1_ctxt head_protocols ~data_dir state
      retention_period allowed_attempts injection_ttl signers strategy tags =
    let open Lwt_result_syntax in
    let* worker =
      Worker.launch
        table
        tags
        {
          signers;
          cctxt :> Client_context.full;
          l1_ctxt;
          head_protocols;
          data_dir;
          state;
          retention_period;
          allowed_attempts;
          injection_ttl;
          strategy;
        }
        (module Handlers)
    in
    let () = Tags.iter (fun tag -> Tags_table.add tags_table tag worker) tags in
    return_unit

  let register_metrics_gauges tags =
    Metrics.wrap @@ fun () -> List.iteri Metrics.add_gauge tags

  let register_disjoint_signers (cctxt : #Client_context.full) l1_ctxt ~data_dir
      retention_period ~allowed_attempts ~injection_ttl state
      (signers :
        (Signature.public_key_hash list
        * injection_strategy
        * Parameters.Tag.t list)
        list) =
    let open Lwt_result_syntax in
    let rec aux registered_signers registered_tags tags_list = function
      | [] -> return tags_list
      | (signers, strategy, tags_l) :: rest ->
          let* () =
            check_signer_is_not_already_registered registered_signers signers
          in
          let tags = Tags.of_list tags_l in
          let*? () = check_tag_is_not_already_registered registered_tags tags in
          let*? () = Inj_proto.check_registered_proto_clients state in
          let* head_protocols = protocols_of_head cctxt in
          let* _ =
            register_worker
              cctxt
              l1_ctxt
              head_protocols
              ~data_dir
              state
              retention_period
              allowed_attempts
              injection_ttl
              signers
              strategy
              tags
          in
          let registered_signers =
            Signature.Public_key_hash.Set.add_seq
              (List.to_seq signers)
              registered_signers
          in
          let registered_tags = Tags.union tags registered_tags in
          aux registered_signers registered_tags (tags_l :: tags_list) rest
    in
    let+ tags = aux Signature.Public_key_hash.Set.empty Tags.empty [] signers in
    register_metrics_gauges tags

  (* TODO: https://gitlab.com/tezos/tezos/-/issues/2754
     Injector worker in a separate process *)
  let init (cctxt : #Client_context.full) ~data_dir ?(retention_period = 0)
      ?(allowed_attempts = 10) ?(injection_ttl = 120) ?(collect_metrics = false)
      l1_ctxt state ~signers =
    let open Lwt_result_syntax in
    assert (retention_period >= 0) ;
    assert (allowed_attempts >= 0) ;
    assert (injection_ttl > 0) ;
    Metrics.produce_metrics collect_metrics ;
    let* () =
      register_disjoint_signers
        (cctxt : #Client_context.full)
        l1_ctxt
        ~data_dir
        retention_period
        ~allowed_attempts
        ~injection_ttl
        state
        signers
    in
    async_monitor_l1_chain cctxt l1_ctxt ;
    return_unit

  let worker_of_tag tag =
    let open Result_syntax in
    match Tags_table.find_opt tags_table tag with
    | None ->
        Format.kasprintf
          (fun s -> tzfail (No_worker_for_tag s))
          "%a"
          Parameters.Tag.pp
          tag
    | Some worker -> return worker

  let add_pending_operation ?order op =
    let open Lwt_result_syntax in
    let operation = Inj_operation.make ?order op in
    let*? w = worker_of_tag (Parameters.operation_tag op) in
    let* () = add_pending_operation (Worker.state w) operation in
    return operation.id

  let shutdown () =
    let workers = Worker.list table in
    (* Don't shutdown L1 monitoring otherwise worker shutdown hangs *)
    List.iter_p (fun (_signer, w) -> Worker.shutdown w) workers

  let running_worker_tags () =
    Worker.list table
    |> List.map (fun (tags, _w) -> Tags.to_seq tags |> List.of_seq)

  let op_status_in_worker state l1_hash =
    match Op_heap.find_opt state.heap l1_hash with
    | Some op -> Some (Pending op.operation)
    | None -> (
        match
          Injected_operations.find state.injected.injected_operations l1_hash
        with
        | Some info -> Some (Injected info)
        | None -> (
            match
              Included_operations.find
                state.included.included_operations
                l1_hash
            with
            | Some info -> Some (Included info)
            | None -> None))

  let operation_status l1_hash =
    let workers = Worker.list table in
    List.find_map
      (fun (_signer, w) -> op_status_in_worker (Worker.state w) l1_hash)
      workers

  let total_queued_operations () =
    let workers = Worker.list table in
    List.fold_left
      (fun (acc, total) (tags, w) ->
        let state = Worker.state w in
        let len = Op_heap.length state.heap in
        let tag_list = Tags.to_seq tags |> List.of_seq in
        ((tag_list, len) :: acc, total + len))
      ([], 0)
      workers

  let get_queues ?tag () =
    let workers = Worker.list table in
    List.fold_left
      (fun acc (tags, w) ->
        let to_count =
          match tag with None -> true | Some tag -> Tags.mem tag tags
        in
        if not to_count then acc
        else
          let state = Worker.state w in
          let heap = Op_heap.elements state.heap in
          let tag_list = Tags.to_seq tags |> List.of_seq in
          (tag_list, heap) :: acc)
      []
      workers

  let handle_request_error worker_res =
    let open Lwt_syntax in
    let* worker_res in
    match worker_res with
    | Ok res -> return_ok res
    | Error (Worker.Request_error errs) -> Lwt.return_error errs
    | Error (Closed None) -> Lwt.return_error [Worker_types.Terminated]
    | Error (Closed (Some errs)) -> Lwt.return_error errs
    | Error (Any exn) -> Lwt.return_error [Exn exn]

  let put_request_and_wait w req =
    Worker.Dropbox.put_request_and_wait w req |> handle_request_error

<<<<<<< HEAD
  let clear_all_queues () =
    let workers = Worker.list table in
    List.iter_ep
      (fun (_tags, w) -> put_request_and_wait w (Request.Clear None))
      workers

  let clear_queues ?tag () =
    let open Lwt_result_syntax in
    match tag with
    | None -> clear_all_queues ()
    | Some tag ->
        let workers = Worker.list table in
        List.iter_ep
          (fun (tags, w) ->
            let to_clean = Tags.mem tag tags in
            if not to_clean then return_unit
            else put_request_and_wait w (Request.Clear (Some tag)))
          workers
=======
  let clear_queues ?(drop_no_order = false) ?order_below ?tag () =
    let open Lwt_result_syntax in
    let removal_criteria : Request.removal_criteria option =
      match (tag, order_below) with
      | Some tag, None -> Some (Operation_tag tag)
      | None, Some order_below ->
          Some (Order_below (order_below, drop_no_order))
      | Some tag, Some order_below ->
          Some (Tag_and_order_below (tag, order_below, drop_no_order))
      | None, None -> None
    in
    let clear_worker_queue (tags, w) =
      match removal_criteria with
      | Some (Operation_tag tag) | Some (Tag_and_order_below (tag, _, _)) ->
          (*If a tag is specified in the removal_criteria only clear
            the worker that inject such operation tag *)
          if Tags.mem tag tags then
            put_request_and_wait w (Request.Clear removal_criteria)
          else return_unit
      | Some (Order_below _) | None ->
          put_request_and_wait w (Request.Clear removal_criteria)
    in
    let workers = Worker.list table in
    List.iter_ep clear_worker_queue workers
>>>>>>> 51f9139c

  let register_proto_client = Inj_proto.register
end<|MERGE_RESOLUTION|>--- conflicted
+++ resolved
@@ -1229,13 +1229,6 @@
     Included_in_blocks.clear state.included.included_in_blocks ;
     Op_heap.clear state.heap
 
-<<<<<<< HEAD
-  let remove_operations_with_tag tag state =
-    Op_heap.remove_predicate
-      (fun op ->
-        Parameters.Tag.equal (Parameters.operation_tag op.operation) tag)
-      state.heap
-=======
   let remove_operations removal_criteria {heap; _} =
     let predicate_f (op : Inj_operation.t) =
       let is_op_tag tag =
@@ -1253,7 +1246,6 @@
           is_op_tag tag && is_order_below ~drop_no_order order_below
     in
     Op_heap.remove_predicate predicate_f heap
->>>>>>> 51f9139c
 
   module Types = struct
     type nonrec state = state
@@ -1311,17 +1303,10 @@
       (* The execution of the request handler is protected to avoid stopping the
          worker in case of an exception. *)
       | Request.Inject -> protect @@ fun () -> on_inject state
-<<<<<<< HEAD
-      | Request.Clear tag -> (
-          protect @@ fun () ->
-          match tag with
-          | Some tag -> remove_operations_with_tag tag state
-=======
       | Request.Clear removal_criteria -> (
           protect @@ fun () ->
           match removal_criteria with
           | Some removal_criteria -> remove_operations removal_criteria state
->>>>>>> 51f9139c
           | None ->
               let*! () = clear state in
               return_unit)
@@ -1698,26 +1683,6 @@
   let put_request_and_wait w req =
     Worker.Dropbox.put_request_and_wait w req |> handle_request_error
 
-<<<<<<< HEAD
-  let clear_all_queues () =
-    let workers = Worker.list table in
-    List.iter_ep
-      (fun (_tags, w) -> put_request_and_wait w (Request.Clear None))
-      workers
-
-  let clear_queues ?tag () =
-    let open Lwt_result_syntax in
-    match tag with
-    | None -> clear_all_queues ()
-    | Some tag ->
-        let workers = Worker.list table in
-        List.iter_ep
-          (fun (tags, w) ->
-            let to_clean = Tags.mem tag tags in
-            if not to_clean then return_unit
-            else put_request_and_wait w (Request.Clear (Some tag)))
-          workers
-=======
   let clear_queues ?(drop_no_order = false) ?order_below ?tag () =
     let open Lwt_result_syntax in
     let removal_criteria : Request.removal_criteria option =
@@ -1742,7 +1707,6 @@
     in
     let workers = Worker.list table in
     List.iter_ep clear_worker_queue workers
->>>>>>> 51f9139c
 
   let register_proto_client = Inj_proto.register
 end