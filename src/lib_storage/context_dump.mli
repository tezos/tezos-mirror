--- conflicted
+++ resolved
@@ -137,13 +137,8 @@
      (block_header -> (pruned_block option * protocol_data option) tzresult Lwt.t)) ->
     fd:Lwt_unix.file_descr -> unit tzresult Lwt.t
 
-<<<<<<< HEAD
-  val restore_contexts_fd : index -> Raw_store.t -> fd:Lwt_unix.file_descr ->
-    (pruned_block -> Block_hash.t -> unit tzresult Lwt.t) ->
-=======
   val restore_contexts_fd : index -> fd:Lwt_unix.file_descr ->
     ((Block_hash.t * pruned_block) list -> unit tzresult Lwt.t) ->
->>>>>>> ee133775
     (block_header option ->
      Block_hash.t -> pruned_block -> unit tzresult Lwt.t) ->
     (block_header * block_data * History_mode.t *
