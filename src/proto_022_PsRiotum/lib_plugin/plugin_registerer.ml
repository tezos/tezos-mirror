--- conflicted
+++ resolved
@@ -49,20 +49,12 @@
   let hash = Registerer.Registered.hash
 
   let convert_pkh :
-<<<<<<< HEAD
-      Tezos_crypto__.Signature.V_latest.public_key_hash ->
-=======
       Tezos_crypto.Signature.public_key_hash ->
->>>>>>> 4e3e2258
       Tezos_crypto__.Signature_v1.public_key_hash = function
     | Ed25519 x -> Ed25519 x
     | Secp256k1 x -> Secp256k1 x
     | P256 x -> P256 x
-<<<<<<< HEAD
-    | Bls_aug x -> Bls x
-=======
     | Bls x -> Bls x
->>>>>>> 4e3e2258
 
   let delegated_breakdown_at_sampling context ~cycle ~delegate_pkh =
     let open Lwt_result_syntax in
