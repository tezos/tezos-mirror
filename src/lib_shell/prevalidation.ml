(*****************************************************************************)
(*                                                                           *)
(* Open Source License                                                       *)
(* Copyright (c) 2018 Dynamic Ledger Solutions, Inc. <contact@tezos.com>     *)
(*                                                                           *)
(* Permission is hereby granted, free of charge, to any person obtaining a   *)
(* copy of this software and associated documentation files (the "Software"),*)
(* to deal in the Software without restriction, including without limitation *)
(* the rights to use, copy, modify, merge, publish, distribute, sublicense,  *)
(* and/or sell copies of the Software, and to permit persons to whom the     *)
(* Software is furnished to do so, subject to the following conditions:      *)
(*                                                                           *)
(* The above copyright notice and this permission notice shall be included   *)
(* in all copies or substantial portions of the Software.                    *)
(*                                                                           *)
(* THE SOFTWARE IS PROVIDED "AS IS", WITHOUT WARRANTY OF ANY KIND, EXPRESS OR*)
(* IMPLIED, INCLUDING BUT NOT LIMITED TO THE WARRANTIES OF MERCHANTABILITY,  *)
(* FITNESS FOR A PARTICULAR PURPOSE AND NONINFRINGEMENT. IN NO EVENT SHALL   *)
(* THE AUTHORS OR COPYRIGHT HOLDERS BE LIABLE FOR ANY CLAIM, DAMAGES OR OTHER*)
(* LIABILITY, WHETHER IN AN ACTION OF CONTRACT, TORT OR OTHERWISE, ARISING   *)
(* FROM, OUT OF OR IN CONNECTION WITH THE SOFTWARE OR THE USE OR OTHER       *)
(* DEALINGS IN THE SOFTWARE.                                                 *)
(*                                                                           *)
(*****************************************************************************)

open Validation_errors

module type T = sig

  module Proto: Registered_protocol.T

  type t

  type operation = private {
    hash: Operation_hash.t ;
    raw: Operation.t ;
    protocol_data: Proto.operation_data ;
  }
  val compare: operation -> operation -> int

  val parse: Operation.t -> operation tzresult

  (** Creates a new prevalidation context w.r.t. the protocol associate to the
      predecessor block . When ?protocol_data is passed to this function, it will
      be used to create the new block *)
  val create :
    ?protocol_data: MBytes.t ->
    predecessor: State.Block.t ->
    timestamp: Time.Protocol.t ->
    unit -> t tzresult Lwt.t

  type result =
    | Applied of t * Proto.operation_receipt
    | Branch_delayed of error list
    | Branch_refused of error list
    | Refused of error list
    | Duplicate
    | Outdated

  val apply_operation: t -> operation -> result Lwt.t

  type status = {
    applied_operations : (operation * Proto.operation_receipt) list ;
    block_result : Tezos_protocol_environment_shell.validation_result ;
    block_metadata : Proto.block_header_metadata ;
  }

  val status: t -> status tzresult Lwt.t

<<<<<<< HEAD
  val validation_state: t -> Proto.validation_state

=======
>>>>>>> 6ffabdd8
  val pp_result: Format.formatter -> result -> unit
end

module Make(Proto : Registered_protocol.T) : T with module Proto = Proto = struct

  module Proto = Proto

  type operation = {
    hash: Operation_hash.t ;
    raw: Operation.t ;
    protocol_data: Proto.operation_data ;
  }


  type t =
    { state : Proto.validation_state ;
      applied : (operation * Proto.operation_receipt) list ;
      live_blocks : Block_hash.Set.t ;
      live_operations : Operation_hash.Set.t ;
    }

  type result =
    | Applied of t * Proto.operation_receipt
    | Branch_delayed of error list
    | Branch_refused of error list
    | Refused of error list
    | Duplicate
    | Outdated

  let parse (raw : Operation.t) =
    let hash = Operation.hash raw in
    let size = Data_encoding.Binary.length Operation.encoding raw in
    if size > Proto.max_operation_data_length then
      error
        (Oversized_operation
           { size ; max = Proto.max_operation_data_length })
    else
      match Data_encoding.Binary.of_bytes
              Proto.operation_data_encoding
              raw.Operation.proto with
      | None -> error Parse_error
      | Some protocol_data ->
          ok { hash ; raw ; protocol_data }

  let compare op1 op2 =
    Proto.compare_operations
      { shell = op1.raw.shell ; protocol_data = op1.protocol_data }
      { shell = op2.raw.shell ; protocol_data = op2.protocol_data }

  let create ?protocol_data ~predecessor ~timestamp () =
    (* The prevalidation module receives input from the system byt handles
       protocol values. It translates timestamps here. *)
    let { Block_header.shell =
            { fitness = predecessor_fitness ;
              timestamp = predecessor_timestamp ;
              level = predecessor_level ; _ } ; _ } =
      State.Block.header predecessor in
    State.Block.context predecessor >>= fun predecessor_context ->
    let predecessor_header = State.Block.header predecessor in
    let predecessor_hash = State.Block.hash predecessor in
    State.Block.max_operations_ttl predecessor >>=? fun max_op_ttl ->
    Chain_traversal.live_blocks
      predecessor
<<<<<<< HEAD
      (State.Block.max_operations_ttl predecessor)
    >>= fun (live_blocks, live_operations) ->
=======
      max_op_ttl
    >>=? fun (live_blocks, live_operations) ->
>>>>>>> 6ffabdd8
    Block_validation.update_testchain_status
      predecessor_context predecessor_header
      timestamp >>=? fun predecessor_context ->
    begin
      match protocol_data with
      | None -> return_none
      | Some protocol_data ->
          match
            Data_encoding.Binary.of_bytes
              Proto.block_header_data_encoding
              protocol_data
          with
          | None -> failwith "Invalid block header"
          | Some protocol_data -> return_some protocol_data
    end >>=? fun protocol_data ->
    Proto.begin_construction
      ~chain_id: (State.Block.chain_id predecessor)
      ~predecessor_context
      ~predecessor_timestamp
      ~predecessor_fitness
      ~predecessor_level
      ~predecessor: predecessor_hash
      ~timestamp
      ?protocol_data
      ()
    >>=? fun state ->
    (* FIXME arbitrary value, to be customisable *)
    return {
      state ;
      applied = [] ;
      live_blocks ;
      live_operations ;
    }

  let apply_operation pv op =
    if Operation_hash.Set.mem op.hash pv.live_operations then
      Lwt.return Outdated
    else
      Proto.apply_operation pv.state
        { shell = op.raw.shell ; protocol_data = op.protocol_data } >|= function
      | Ok (state, receipt) ->
          let pv =
            { state ;
              applied = (op, receipt) :: pv.applied ;
              live_blocks = pv.live_blocks ;
              live_operations = Operation_hash.Set.add op.hash pv.live_operations ;
            } in
          Applied (pv, receipt)
      | Error errors ->
          match classify_errors errors with
          | `Branch -> Branch_refused errors
          | `Permanent -> Refused errors
          | `Temporary -> Branch_delayed errors

  type status = {
    applied_operations : (operation * Proto.operation_receipt) list ;
    block_result : Tezos_protocol_environment_shell.validation_result ;
    block_metadata : Proto.block_header_metadata ;
  }

  let status pv =
    Proto.finalize_block pv.state >>=? fun (block_result, block_metadata) ->
    return {
      block_metadata ;
      block_result ;
      applied_operations = pv.applied ;
    }

<<<<<<< HEAD
  let validation_state { state } = state

=======
>>>>>>> 6ffabdd8
  let pp_result ppf =
    let open Format in
    function
    | Applied _ -> pp_print_string ppf "applied"
    | Branch_delayed err -> fprintf ppf "branch delayed (%a)" pp_print_error err
    | Branch_refused err -> fprintf ppf "branch refused (%a)" pp_print_error err
    | Refused err -> fprintf ppf "refused (%a)" pp_print_error err
    | Duplicate -> pp_print_string ppf "duplicate"
    | Outdated -> pp_print_string ppf "outdated"

end

let preapply ~predecessor ~timestamp ~protocol_data operations =
  State.Block.context predecessor >>= fun predecessor_context ->
  Context.get_protocol predecessor_context >>= fun protocol ->
  begin
    match Registered_protocol.get protocol with
    | None ->
        (* FIXME. *)
        (* This should not happen: it should be handled in the validator. *)
        failwith "Prevalidation: missing protocol '%a' for the current block."
          Protocol_hash.pp_short protocol
    | Some protocol ->
        return protocol
  end >>=? fun (module Proto) ->
  let module Prevalidation = Make(Proto) in
  let apply_operation_with_preapply_result preapp t op =
    let open Preapply_result in
    Prevalidation.apply_operation t op >>= function
    | Applied (t, _) ->
        let applied = (op.hash, op.raw) :: preapp.applied in
        Lwt.return ({ preapp with applied }, t)
    | Branch_delayed errors ->
        let branch_delayed =
          Operation_hash.Map.add
            op.hash
            (op.raw, errors)
            preapp.branch_delayed in
        Lwt.return ({ preapp with branch_delayed }, t)
    | Branch_refused errors ->
        let branch_refused =
          Operation_hash.Map.add
            op.hash
            (op.raw, errors)
            preapp.branch_refused in
        Lwt.return ({ preapp with branch_refused }, t)
    | Refused errors ->
        let refused =
          Operation_hash.Map.add
            op.hash
            (op.raw, errors)
            preapp.refused in
        Lwt.return ({ preapp with refused }, t)
    | Duplicate | Outdated -> Lwt.return (preapp, t) in
  Prevalidation.create
    ~protocol_data ~predecessor ~timestamp () >>=? fun validation_state ->
  Lwt_list.fold_left_s
    (fun (acc_validation_result, acc_validation_state) operations ->
       Lwt_list.fold_left_s
         (fun (acc_validation_result, acc_validation_state) op ->
            match Prevalidation.parse op with
            | Error _ ->
                (* FIXME *)
                Lwt.return (acc_validation_result, acc_validation_state)
            | Ok op ->
                apply_operation_with_preapply_result
                  acc_validation_result acc_validation_state op)
         (Preapply_result.empty, acc_validation_state)
         operations
       >>= fun (new_validation_result, new_validation_state) ->
       (* Applied operations are reverted ; revert to the initial ordering *)
       let new_validation_result =
         { new_validation_result with applied = List.rev new_validation_result.applied } in
       Lwt.return (acc_validation_result @ [new_validation_result], new_validation_state)
    ) ([], validation_state) operations
  >>= fun (validation_result_list, validation_state) ->
  let operations_hash =
    Operation_list_list_hash.compute
      (List.map (fun r ->
           Operation_list_hash.compute
             (List.map fst r.Preapply_result.applied)
         ) validation_result_list)
  in
  Prevalidation.status validation_state >>=? fun { block_result ; _ } ->
  let pred_shell_header = State.Block.shell_header predecessor in
  let level = Int32.succ pred_shell_header.level in
  Block_validation.may_patch_protocol
    ~level block_result >>=? fun { fitness ; context ; message ; _ } ->
  State.Block.protocol_hash predecessor >>= fun pred_protocol ->
  Context.get_protocol context >>= fun protocol ->
  let proto_level =
    if Protocol_hash.equal protocol pred_protocol then
      pred_shell_header.proto_level
    else
      ((pred_shell_header.proto_level + 1) mod 256) in
  let shell_header : Block_header.shell_header = {
    level ;
    proto_level ;
    predecessor = State.Block.hash predecessor ;
    timestamp ;
    validation_passes = List.length validation_result_list ;
    operations_hash ;
    fitness ;
    context = Context_hash.zero ; (* place holder *)
  } in
  begin
    if Protocol_hash.equal protocol pred_protocol then
      return (context, message)
    else
      match Registered_protocol.get protocol with
      | None ->
          fail (Block_validator_errors.Unavailable_protocol
                  { block = State.Block.hash predecessor ; protocol })
      | Some (module NewProto) ->
          NewProto.init context shell_header >>=? fun { context ; message ; _ } ->
          return (context, message)
  end >>=? fun (context, message) ->
  Context.hash ?message ~time:timestamp context >>= fun context ->
  return ({ shell_header with context }, validation_result_list)<|MERGE_RESOLUTION|>--- conflicted
+++ resolved
@@ -67,11 +67,8 @@
 
   val status: t -> status tzresult Lwt.t
 
-<<<<<<< HEAD
   val validation_state: t -> Proto.validation_state
 
-=======
->>>>>>> 6ffabdd8
   val pp_result: Format.formatter -> result -> unit
 end
 
@@ -135,13 +132,8 @@
     State.Block.max_operations_ttl predecessor >>=? fun max_op_ttl ->
     Chain_traversal.live_blocks
       predecessor
-<<<<<<< HEAD
-      (State.Block.max_operations_ttl predecessor)
-    >>= fun (live_blocks, live_operations) ->
-=======
       max_op_ttl
     >>=? fun (live_blocks, live_operations) ->
->>>>>>> 6ffabdd8
     Block_validation.update_testchain_status
       predecessor_context predecessor_header
       timestamp >>=? fun predecessor_context ->
@@ -210,11 +202,8 @@
       applied_operations = pv.applied ;
     }
 
-<<<<<<< HEAD
-  let validation_state { state } = state
-
-=======
->>>>>>> 6ffabdd8
+  let validation_state { state; _ } = state
+
   let pp_result ppf =
     let open Format in
     function
