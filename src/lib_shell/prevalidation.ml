(*****************************************************************************)
(*                                                                           *)
(* Open Source License                                                       *)
(* Copyright (c) 2018 Dynamic Ledger Solutions, Inc. <contact@tezos.com>     *)
(* Copyright (c) 2020 Metastate AG <hello@metastate.dev>                     *)
(* Copyright (c) 2018-2021 Nomadic Labs, <contact@nomadic-labs.com>          *)
(*                                                                           *)
(* Permission is hereby granted, free of charge, to any person obtaining a   *)
(* copy of this software and associated documentation files (the "Software"),*)
(* to deal in the Software without restriction, including without limitation *)
(* the rights to use, copy, modify, merge, publish, distribute, sublicense,  *)
(* and/or sell copies of the Software, and to permit persons to whom the     *)
(* Software is furnished to do so, subject to the following conditions:      *)
(*                                                                           *)
(* The above copyright notice and this permission notice shall be included   *)
(* in all copies or substantial portions of the Software.                    *)
(*                                                                           *)
(* THE SOFTWARE IS PROVIDED "AS IS", WITHOUT WARRANTY OF ANY KIND, EXPRESS OR*)
(* IMPLIED, INCLUDING BUT NOT LIMITED TO THE WARRANTIES OF MERCHANTABILITY,  *)
(* FITNESS FOR A PARTICULAR PURPOSE AND NONINFRINGEMENT. IN NO EVENT SHALL   *)
(* THE AUTHORS OR COPYRIGHT HOLDERS BE LIABLE FOR ANY CLAIM, DAMAGES OR OTHER*)
(* LIABILITY, WHETHER IN AN ACTION OF CONTRACT, TORT OR OTHERWISE, ARISING   *)
(* FROM, OUT OF OR IN CONNECTION WITH THE SOFTWARE OR THE USE OR OTHER       *)
(* DEALINGS IN THE SOFTWARE.                                                 *)
(*                                                                           *)
(*****************************************************************************)

open Validation_errors

type 'protocol_operation operation = {
  hash : Operation_hash.t;
  raw : Operation.t;
  protocol : 'protocol_operation;
  count_successful_prechecks : int;
}

type error += Endorsement_branch_not_live

let () =
  register_error_kind
    `Permanent
    ~id:"prevalidation.endorsement_branch_not_live"
    ~title:"Endorsement branch not live"
    ~description:"Endorsement's branch is not in the live blocks"
    ~pp:(fun ppf () ->
      Format.fprintf ppf "Endorsement's branch is not in the live blocks")
    Data_encoding.(empty)
    (function Endorsement_branch_not_live -> Some () | _ -> None)
    (fun () -> Endorsement_branch_not_live)

module type CHAIN_STORE = sig
  type chain_store

  val context : chain_store -> Store.Block.t -> Context.t tzresult Lwt.t

  val chain_id : chain_store -> Chain_id.t
end

module type T = sig
  type protocol_operation

  type operation_receipt

  type validation_state

  type chain_store

  type t

  val parse :
    Operation_hash.t -> Operation.t -> protocol_operation operation tzresult

  val increment_successful_precheck :
    protocol_operation operation -> protocol_operation operation

  val create :
    chain_store ->
    ?protocol_data:Bytes.t ->
    predecessor:Store.Block.t ->
    live_operations:Operation_hash.Set.t ->
    timestamp:Time.Protocol.t ->
    unit ->
    t tzresult Lwt.t

  type result =
    | Applied of t * operation_receipt
    | Branch_delayed of tztrace
    | Branch_refused of tztrace
    | Refused of tztrace
    | Outdated of tztrace

  val apply_operation : t -> protocol_operation operation -> result Lwt.t

  val validation_state : t -> validation_state

  val pp_result : Format.formatter -> result -> unit

  module Internal_for_tests : sig
    val to_applied :
      t -> (protocol_operation operation * operation_receipt) list
  end
end

(** Doesn't depend on heavy [Registered_protocol.T] for testability. *)
let safe_binary_of_bytes (encoding : 'a Data_encoding.t) (bytes : bytes) :
    'a tzresult =
  let open Result_syntax in
  match Data_encoding.Binary.of_bytes_opt encoding bytes with
  | None -> tzfail Parse_error
  | Some protocol_data -> return protocol_data

module MakeAbstract
    (Chain_store : CHAIN_STORE)
    (Proto : Tezos_protocol_environment.PROTOCOL) :
  T
    with type protocol_operation = Proto.operation
     and type operation_receipt = Proto.operation_receipt
     and type validation_state = Proto.validation_state
     and type chain_store = Chain_store.chain_store = struct
  type protocol_operation = Proto.operation

  type operation_receipt = Proto.operation_receipt

  type validation_state = Proto.validation_state

  type chain_store = Chain_store.chain_store

  type t = {
    state : Proto.validation_state;
    applied : (protocol_operation operation * Proto.operation_receipt) list;
    live_operations : Operation_hash.Set.t;
  }

  type result =
    | Applied of t * Proto.operation_receipt
    | Branch_delayed of tztrace
    | Branch_refused of tztrace
    | Refused of tztrace
    | Outdated of tztrace

  let parse_unsafe (proto : bytes) : Proto.operation_data tzresult =
    safe_binary_of_bytes Proto.operation_data_encoding proto

  let parse hash (raw : Operation.t) =
<<<<<<< HEAD
=======
    let open Result_syntax in
>>>>>>> 55b3bab8
    let size = Data_encoding.Binary.length Operation.encoding raw in
    if size > Proto.max_operation_data_length then
      tzfail (Oversized_operation {size; max = Proto.max_operation_data_length})
    else
<<<<<<< HEAD
      parse_unsafe raw.proto >|? fun protocol_data ->
=======
      let+ protocol_data = parse_unsafe raw.proto in
>>>>>>> 55b3bab8
      {
        hash;
        raw;
        protocol = {Proto.shell = raw.Operation.shell; protocol_data};
        (* When an operation is parsed, we assume that it has never been
           successfully prechecked. *)
        count_successful_prechecks = 0;
      }

  let increment_successful_precheck op =
    (* We avoid {op with ...} to get feedback from the compiler if the record
       type is extended/modified in the future. *)
    {
      hash = op.hash;
      raw = op.raw;
      protocol = op.protocol;
      count_successful_prechecks = op.count_successful_prechecks + 1;
    }

  let create chain_store ?protocol_data ~predecessor ~live_operations ~timestamp
      () =
    (* The prevalidation module receives input from the system byt handles
       protocol values. It translates timestamps here. *)
    let open Lwt_result_syntax in
    let {
      Block_header.shell =
        {
          fitness = predecessor_fitness;
          timestamp = predecessor_timestamp;
          level = predecessor_level;
          _;
        };
      _;
    } =
      Store.Block.header predecessor
    in
    let* predecessor_context = Chain_store.context chain_store predecessor in
    let predecessor_hash = Store.Block.hash predecessor in
    let*! predecessor_context =
      Block_validation.update_testchain_status
        predecessor_context
        ~predecessor_hash
        timestamp
    in
    let* protocol_data =
      match protocol_data with
      | None -> return_none
      | Some protocol_data -> (
          match
            Data_encoding.Binary.of_bytes_opt
              Proto.block_header_data_encoding
              protocol_data
          with
          | None -> failwith "Invalid block header"
          | Some protocol_data -> return_some protocol_data)
    in
    let predecessor_context =
      Shell_context.wrap_disk_context predecessor_context
    in
    let* state =
      Proto.begin_construction
        ~chain_id:(Chain_store.chain_id chain_store)
        ~predecessor_context
        ~predecessor_timestamp
        ~predecessor_fitness
        ~predecessor_level
        ~predecessor:predecessor_hash
        ~timestamp
        ?protocol_data
        ~cache:`Lazy
        ()
    in
    return {state; applied = []; live_operations}

  let apply_operation pv op =
    let open Lwt_syntax in
    if Operation_hash.Set.mem op.hash pv.live_operations then
      (* As of November 2021, it is dubious that this case can happen.
         If it can, it is more likely to be because of a consensus operation;
         hence the returned error. *)
      Lwt.return (Outdated [Endorsement_branch_not_live])
    else
<<<<<<< HEAD
      protect (fun () -> Proto.apply_operation pv.state op.protocol)
      >|= function
=======
      let+ r = protect (fun () -> Proto.apply_operation pv.state op.protocol) in
      match r with
>>>>>>> 55b3bab8
      | Ok (state, receipt) -> (
          let pv =
            {
              state;
              applied = (op, receipt) :: pv.applied;
              live_operations =
                Operation_hash.Set.add op.hash pv.live_operations;
            }
          in
          match
            Data_encoding.Binary.(
              of_bytes_exn
                Proto.operation_receipt_encoding
                (to_bytes_exn Proto.operation_receipt_encoding receipt))
          with
          | receipt -> Applied (pv, receipt)
          | exception exn ->
              Refused
                [Validation_errors.Cannot_serialize_operation_metadata; Exn exn]
          )
      | Error trace -> (
          match classify_trace trace with
          | Branch -> Branch_refused trace
          | Permanent -> Refused trace
          | Temporary -> Branch_delayed trace
          | Outdated -> Outdated trace)

  let validation_state {state; _} = state

  let pp_result ppf =
    let open Format in
    function
    | Applied _ -> pp_print_string ppf "applied"
    | Branch_delayed err -> fprintf ppf "branch delayed (%a)" pp_print_trace err
    | Branch_refused err -> fprintf ppf "branch refused (%a)" pp_print_trace err
    | Refused err -> fprintf ppf "refused (%a)" pp_print_trace err
    | Outdated err -> fprintf ppf "outdated (%a)" pp_print_trace err

  module Internal_for_tests = struct
    let to_applied {applied; _} = applied
  end
end

module Production_chain_store :
  CHAIN_STORE with type chain_store = Store.chain_store = struct
  type chain_store = Store.chain_store

  let context = Store.Block.context

  let chain_id = Store.Chain.chain_id
end

module Make (Proto : Tezos_protocol_environment.PROTOCOL) :
  T
    with type protocol_operation = Proto.operation
     and type operation_receipt = Proto.operation_receipt
     and type validation_state = Proto.validation_state
     and type chain_store = Production_chain_store.chain_store =
  MakeAbstract (Production_chain_store) (Proto)

module Internal_for_tests = struct
  let to_raw {raw; _} = raw

  let make_operation op oph data =
    (* When we build an operation, we assume that it has never been
       successfully prechecked. *)
    {hash = oph; raw = op; protocol = data; count_successful_prechecks = 0}

  let safe_binary_of_bytes = safe_binary_of_bytes

  module type CHAIN_STORE = CHAIN_STORE

  module Make = MakeAbstract
end<|MERGE_RESOLUTION|>--- conflicted
+++ resolved
@@ -142,19 +142,12 @@
     safe_binary_of_bytes Proto.operation_data_encoding proto
 
   let parse hash (raw : Operation.t) =
-<<<<<<< HEAD
-=======
     let open Result_syntax in
->>>>>>> 55b3bab8
     let size = Data_encoding.Binary.length Operation.encoding raw in
     if size > Proto.max_operation_data_length then
       tzfail (Oversized_operation {size; max = Proto.max_operation_data_length})
     else
-<<<<<<< HEAD
-      parse_unsafe raw.proto >|? fun protocol_data ->
-=======
       let+ protocol_data = parse_unsafe raw.proto in
->>>>>>> 55b3bab8
       {
         hash;
         raw;
@@ -237,13 +230,8 @@
          hence the returned error. *)
       Lwt.return (Outdated [Endorsement_branch_not_live])
     else
-<<<<<<< HEAD
-      protect (fun () -> Proto.apply_operation pv.state op.protocol)
-      >|= function
-=======
       let+ r = protect (fun () -> Proto.apply_operation pv.state op.protocol) in
       match r with
->>>>>>> 55b3bab8
       | Ok (state, receipt) -> (
           let pv =
             {
