(*****************************************************************************)
(*                                                                           *)
(* Open Source License                                                       *)
(* Copyright (c) 2018 Dynamic Ledger Solutions, Inc. <contact@tezos.com>     *)
(* Copyright (c) 2018-2019 Nomadic Labs, <contact@nomadic-labs.com>          *)
(*                                                                           *)
(* Permission is hereby granted, free of charge, to any person obtaining a   *)
(* copy of this software and associated documentation files (the "Software"),*)
(* to deal in the Software without restriction, including without limitation *)
(* the rights to use, copy, modify, merge, publish, distribute, sublicense,  *)
(* and/or sell copies of the Software, and to permit persons to whom the     *)
(* Software is furnished to do so, subject to the following conditions:      *)
(*                                                                           *)
(* The above copyright notice and this permission notice shall be included   *)
(* in all copies or substantial portions of the Software.                    *)
(*                                                                           *)
(* THE SOFTWARE IS PROVIDED "AS IS", WITHOUT WARRANTY OF ANY KIND, EXPRESS OR*)
(* IMPLIED, INCLUDING BUT NOT LIMITED TO THE WARRANTIES OF MERCHANTABILITY,  *)
(* FITNESS FOR A PARTICULAR PURPOSE AND NONINFRINGEMENT. IN NO EVENT SHALL   *)
(* THE AUTHORS OR COPYRIGHT HOLDERS BE LIABLE FOR ANY CLAIM, DAMAGES OR OTHER*)
(* LIABILITY, WHETHER IN AN ACTION OF CONTRACT, TORT OR OTHERWISE, ARISING   *)
(* FROM, OUT OF OR IN CONNECTION WITH THE SOFTWARE OR THE USE OR OTHER       *)
(* DEALINGS IN THE SOFTWARE.                                                 *)
(*                                                                           *)
(*****************************************************************************)

[@@@ocaml.warning "-30"]

open Lwt.Infix
open Tezos_base

module Initialization_event = struct
  type t = {
    time_stamp : float;
    status : [`P2p_layer_disabled | `Bootstrapping | `P2p_maintain_started];
  }

  let status_names =
    [ ("p2p_layer_disabled", `P2p_layer_disabled);
      ("bootstrapping", `Bootstrapping);
      ("p2p_maintain_started", `P2p_maintain_started) ]

  module Definition = struct
    let name = "shell-node"

    type nonrec t = t

    let encoding =
      let open Data_encoding in
      let v0_encoding =
        conv
          (function {time_stamp; status} -> (time_stamp, status))
          (fun (time_stamp, status) -> {time_stamp; status})
          (obj2
             (req "time-stamp" float)
             (req "status" (string_enum status_names)))
      in
      With_version.(encoding ~name (first_version v0_encoding))

    let pp ppf {status; _} =
      Format.fprintf
        ppf
        "%s initialization: %s"
        name
        (List.find (fun (_, s) -> s = status) status_names |> fst)

    let doc = "Status of the initialization of the P2P layer."

    let level _ = Internal_event.Notice
  end

  module Event = Internal_event.Make (Definition)

  let lwt_emit status =
    let time_stamp = Unix.gettimeofday () in
    Event.emit (fun () -> {time_stamp; status})
    >>= function
    | Ok () ->
        Lwt.return_unit
    | Error el ->
        Format.kasprintf
          Lwt.fail_with
          "Initialization_event.emit: %a"
          pp_print_error
          el
end

type t = {
  state : State.t;
  distributed_db : Distributed_db.t;
  validator : Validator.t;
  mainchain_validator : Chain_validator.t;
  p2p : Distributed_db.p2p;
  (* For P2P RPCs *)
  shutdown : unit -> unit Lwt.t;
}

let peer_metadata_cfg : _ P2p.peer_meta_config =
  {
    peer_meta_encoding = Peer_metadata.encoding;
    peer_meta_initial = Peer_metadata.empty;
    score = Peer_metadata.score;
  }

let connection_metadata_cfg cfg : _ P2p.conn_meta_config =
  {
    conn_meta_encoding = Connection_metadata.encoding;
    private_node = (fun {private_node; _} -> private_node);
    conn_meta_value = (fun _ -> cfg);
  }

let init_connection_metadata opt =
  let open Connection_metadata in
  match opt with
  | None ->
      {disable_mempool = false; private_node = false}
  | Some c ->
      {
        disable_mempool = c.P2p.disable_mempool;
        private_node = c.P2p.private_mode;
      }

let init_p2p ?(sandboxed = false) p2p_params =
  match p2p_params with
  | None ->
      let c_meta = init_connection_metadata None in
      Initialization_event.lwt_emit `P2p_layer_disabled
      >>= fun () ->
      return
        (P2p.faked_network Distributed_db_message.cfg peer_metadata_cfg c_meta)
  | Some (config, limits) ->
      let c_meta = init_connection_metadata (Some config) in
      let conn_metadata_cfg = connection_metadata_cfg c_meta in
      Initialization_event.lwt_emit `Bootstrapping
      >>= fun () ->
      let message_cfg =
        if sandboxed then
          {
            Distributed_db_message.cfg with
            chain_name = Distributed_db_version.sandboxed_chain_name;
          }
        else Distributed_db_message.cfg
      in
      P2p.create
        ~config
        ~limits
        peer_metadata_cfg
        conn_metadata_cfg
        message_cfg
      >>=? fun p2p ->
      Initialization_event.lwt_emit `P2p_maintain_started
      >>= fun () -> return p2p

type config = {
  genesis : State.Chain.genesis;
  store_root : string;
  context_root : string;
<<<<<<< HEAD
  patch_context : (Context.t -> Context.t Lwt.t) option;
  p2p : (P2p.config * P2p.limits) option;
  test_chain_max_tll : int option;
=======
  protocol_root : string;
  patch_context : (Context.t -> Context.t Lwt.t) option;
  p2p : (P2p.config * P2p.limits) option;
>>>>>>> fc8990b1
  checkpoint : Block_header.t option;
}

and peer_validator_limits = Peer_validator.limits = {
  new_head_request_timeout : Time.System.Span.t;
  block_header_timeout : Time.System.Span.t;
  block_operations_timeout : Time.System.Span.t;
  protocol_timeout : Time.System.Span.t;
  worker_limits : Worker_types.limits;
}

and prevalidator_limits = Prevalidator.limits = {
  max_refused_operations : int;
  operation_timeout : Time.System.Span.t;
  worker_limits : Worker_types.limits;
  operations_batch_size : int;
}

and block_validator_limits = Block_validator.limits = {
  protocol_timeout : Time.System.Span.t;
  worker_limits : Worker_types.limits;
}

and chain_validator_limits = Chain_validator.limits = {
  bootstrap_threshold : int;
  worker_limits : Worker_types.limits;
}

let default_block_validator_limits =
  {
    protocol_timeout = Time.System.Span.of_seconds_exn 120.;
    worker_limits = {backlog_size = 1000; backlog_level = Internal_event.Debug};
  }

let default_prevalidator_limits =
  {
    operation_timeout = Time.System.Span.of_seconds_exn 10.;
    max_refused_operations = 1000;
    worker_limits = {backlog_size = 1000; backlog_level = Internal_event.Info};
    operations_batch_size = 50;
  }

let default_peer_validator_limits =
  {
<<<<<<< HEAD
    block_header_timeout = Time.System.Span.of_seconds_exn 60.;
    block_operations_timeout = Time.System.Span.of_seconds_exn 60.;
    protocol_timeout = Time.System.Span.of_seconds_exn 120.;
=======
    block_header_timeout = Time.System.Span.of_seconds_exn 300.;
    block_operations_timeout = Time.System.Span.of_seconds_exn 300.;
    protocol_timeout = Time.System.Span.of_seconds_exn 600.;
>>>>>>> fc8990b1
    new_head_request_timeout = Time.System.Span.of_seconds_exn 90.;
    worker_limits = {backlog_size = 1000; backlog_level = Internal_event.Info};
  }

let default_chain_validator_limits =
  {
    bootstrap_threshold = 4;
    worker_limits = {backlog_size = 1000; backlog_level = Internal_event.Info};
  }

let may_update_checkpoint chain_state checkpoint history_mode =
  match checkpoint with
  | None ->
      return_unit
  | Some checkpoint -> (
      State.best_known_head_for_checkpoint chain_state checkpoint
      >>= fun new_head ->
      Chain.set_head chain_state new_head
      >>= fun _old_head ->
      match history_mode with
      | History_mode.Archive ->
          State.Chain.set_checkpoint chain_state checkpoint
          >>= fun () -> return_unit
      | Full ->
          State.Chain.set_checkpoint_then_purge_full chain_state checkpoint
      | Rolling ->
          State.Chain.set_checkpoint_then_purge_rolling chain_state checkpoint
      )

module Local_logging = Internal_event.Legacy_logging.Make_semantic (struct
  let name = "node.worker"
end)

let store_known_protocols state =
  let open Local_logging in
  let embedded_protocols = Registered_protocol.list_embedded () in
  Lwt_list.iter_s
    (fun protocol_hash ->
      State.Protocol.known state protocol_hash
      >>= function
      | true ->
          lwt_log_info
            Tag.DSL.(
              fun f ->
                f "protocol %a is already in store: nothing to do"
                -% a Protocol_hash.Logging.tag protocol_hash
                -% t event "embedded_protocol_already_stored")
      | false -> (
        match Registered_protocol.get_embedded_sources protocol_hash with
        | None ->
            lwt_log_info
              Tag.DSL.(
                fun f ->
                  f "protocol %a won't be stored: missing source files"
                  -% a Protocol_hash.Logging.tag protocol_hash
                  -% t event "embedded_protocol_missing_sources")
        | Some protocol -> (
            let hash = Protocol.hash protocol in
            if not (Protocol_hash.equal hash protocol_hash) then
              lwt_log_info
                Tag.DSL.(
                  fun f ->
                    f "protocol %a won't be stored: wrong hash"
                    -% a Protocol_hash.Logging.tag protocol_hash
                    -% t event "embedded_protocol_inconsistent_hash")
            else
              State.Protocol.store state protocol
              >>= function
              | Some hash' ->
                  assert (hash = hash') ;
                  lwt_log_info
                    Tag.DSL.(
                      fun f ->
                        f "protocol %a successfully stored"
                        -% a Protocol_hash.Logging.tag protocol_hash
                        -% t event "embedded_protocol_stored")
              | None ->
                  lwt_log_info
                    Tag.DSL.(
                      fun f ->
                        f "protocol %a is already in store: nothing to do"
                        -% a Protocol_hash.Logging.tag protocol_hash
                        -% t event "embedded_protocol_already_stored") ) ))
    embedded_protocols

<<<<<<< HEAD
let create ?(sandboxed = false)
    { genesis;
      store_root;
      context_root;
      patch_context;
      p2p = p2p_params;
      test_chain_max_tll = max_child_ttl;
=======
let check_and_fix_storage_consistency state =
  State.Chain.all state
  >>= fun chains ->
  let rec check_block n chain_state block =
    fail_unless (n > 0) Validation_errors.Bad_data_dir
    >>=? fun () ->
    State.Block.context_exists block
    >>= fun is_context_known ->
    if is_context_known then
      (* Found a known context for the block: setting as consistent head *)
      Chain.set_head chain_state block >>=? fun _ -> return_unit
    else
      (* Did not find a known context. Need to backtrack the head up *)
      let header = State.Block.header block in
      State.Block.read chain_state header.shell.predecessor
      >>=? fun pred ->
      check_block (n - 1) chain_state pred
      >>=? fun () ->
      (* Make sure to remove the block only after updating the head *)
      State.Block.remove block
  in
  iter_s
    (fun chain_state ->
      Chain.head chain_state >>= fun block -> check_block 500 chain_state block)
    chains

let create ?(sandboxed = false) ~singleprocess
    { genesis;
      store_root;
      context_root;
      protocol_root;
      patch_context;
      p2p = p2p_params;
>>>>>>> fc8990b1
      checkpoint } peer_validator_limits block_validator_limits
    prevalidator_limits chain_validator_limits history_mode =
  let (start_prevalidator, start_testchain) =
    match p2p_params with
    | Some (config, _limits) ->
        (not config.P2p.disable_mempool, not config.P2p.disable_testchain)
    | None ->
        (true, true)
  in
  init_p2p ~sandboxed p2p_params
  >>=? fun p2p ->
<<<<<<< HEAD
  State.init ~store_root ~context_root ?history_mode ?patch_context genesis
  >>=? fun (state, mainchain_state, context_index, history_mode) ->
=======
  (let open Block_validator_process in
  if singleprocess then
    State.init ~store_root ~context_root ?history_mode ?patch_context genesis
    >>=? fun (state, mainchain_state, context_index, history_mode) ->
    init (Internal context_index)
    >>=? fun validator_process ->
    return (validator_process, state, mainchain_state, history_mode)
  else
    init
      (External
         {context_root; protocol_root; process_path = Sys.executable_name})
    >>=? fun validator_process ->
    let commit_genesis =
      Block_validator_process.commit_genesis
        validator_process
        ~genesis_hash:genesis.block
    in
    State.init
      ~store_root
      ~context_root
      ?history_mode
      ?patch_context
      ~commit_genesis
      genesis
    >>=? fun (state, mainchain_state, _context_index, history_mode) ->
    return (validator_process, state, mainchain_state, history_mode))
  >>=? fun (validator_process, state, mainchain_state, history_mode) ->
  check_and_fix_storage_consistency state
  >>=? fun () ->
>>>>>>> fc8990b1
  may_update_checkpoint mainchain_state checkpoint history_mode
  >>=? fun () ->
  let distributed_db = Distributed_db.create state p2p in
  store_known_protocols state
  >>= fun () ->
  Validator.create
    state
    distributed_db
    peer_validator_limits
    block_validator_limits
    validator_process
    prevalidator_limits
    chain_validator_limits
    ~start_testchain
  >>=? fun validator ->
  (* TODO : Check that the testchain is correctly activated after a node restart *)
  Validator.activate
    validator
<<<<<<< HEAD
    ?max_child_ttl
    ~start_prevalidator
=======
    ~start_prevalidator
    ~validator_process
>>>>>>> fc8990b1
    mainchain_state
  >>=? fun mainchain_validator ->
  let shutdown () =
    let open Local_logging in
    lwt_log_info
      Tag.DSL.(
        fun f -> f "Shutting down the p2p layer..." -% t event "shutdown")
    >>= fun () ->
    P2p.shutdown p2p
    >>= fun () ->
    lwt_log_info
      Tag.DSL.(
        fun f ->
          f "Shutting down the distributed database..." -% t event "shutdown")
    >>= fun () ->
    Distributed_db.shutdown distributed_db
    >>= fun () ->
    lwt_log_info
      Tag.DSL.(
        fun f -> f "Shutting down the validator..." -% t event "shutdown")
    >>= fun () ->
    Validator.shutdown validator
    >>= fun () ->
    lwt_log_info
      Tag.DSL.(fun f -> f "Closing down the state..." -% t event "shutdown")
    >>= fun () -> State.close state
  in
  return {state; distributed_db; validator; mainchain_validator; p2p; shutdown}

let shutdown node = node.shutdown ()

let build_rpc_directory node =
  let dir : unit RPC_directory.t ref = ref RPC_directory.empty in
  let merge d = dir := RPC_directory.merge !dir d in
  let register0 s f =
    dir := RPC_directory.register !dir s (fun () p q -> f p q)
  in
  merge
    (Protocol_directory.build_rpc_directory
       (Block_validator.running_worker ())
       node.state) ;
  merge
    (Monitor_directory.build_rpc_directory
       node.validator
       node.mainchain_validator) ;
  merge (Injection_directory.build_rpc_directory node.validator) ;
  merge (Chain_directory.build_rpc_directory node.validator) ;
  merge (P2p_directory.build_rpc_directory node.p2p) ;
  merge (Worker_directory.build_rpc_directory node.state) ;
  merge (Stat_directory.rpc_directory ()) ;
  register0 RPC_service.error_service (fun () () ->
      return (Data_encoding.Json.schema Error_monad.error_encoding)) ;
  RPC_directory.register_describe_directory_service
    !dir
    RPC_service.description_service<|MERGE_RESOLUTION|>--- conflicted
+++ resolved
@@ -155,15 +155,9 @@
   genesis : State.Chain.genesis;
   store_root : string;
   context_root : string;
-<<<<<<< HEAD
-  patch_context : (Context.t -> Context.t Lwt.t) option;
-  p2p : (P2p.config * P2p.limits) option;
-  test_chain_max_tll : int option;
-=======
   protocol_root : string;
   patch_context : (Context.t -> Context.t Lwt.t) option;
   p2p : (P2p.config * P2p.limits) option;
->>>>>>> fc8990b1
   checkpoint : Block_header.t option;
 }
 
@@ -208,15 +202,9 @@
 
 let default_peer_validator_limits =
   {
-<<<<<<< HEAD
-    block_header_timeout = Time.System.Span.of_seconds_exn 60.;
-    block_operations_timeout = Time.System.Span.of_seconds_exn 60.;
-    protocol_timeout = Time.System.Span.of_seconds_exn 120.;
-=======
     block_header_timeout = Time.System.Span.of_seconds_exn 300.;
     block_operations_timeout = Time.System.Span.of_seconds_exn 300.;
     protocol_timeout = Time.System.Span.of_seconds_exn 600.;
->>>>>>> fc8990b1
     new_head_request_timeout = Time.System.Span.of_seconds_exn 90.;
     worker_limits = {backlog_size = 1000; backlog_level = Internal_event.Info};
   }
@@ -302,15 +290,6 @@
                         -% t event "embedded_protocol_already_stored") ) ))
     embedded_protocols
 
-<<<<<<< HEAD
-let create ?(sandboxed = false)
-    { genesis;
-      store_root;
-      context_root;
-      patch_context;
-      p2p = p2p_params;
-      test_chain_max_tll = max_child_ttl;
-=======
 let check_and_fix_storage_consistency state =
   State.Chain.all state
   >>= fun chains ->
@@ -344,7 +323,6 @@
       protocol_root;
       patch_context;
       p2p = p2p_params;
->>>>>>> fc8990b1
       checkpoint } peer_validator_limits block_validator_limits
     prevalidator_limits chain_validator_limits history_mode =
   let (start_prevalidator, start_testchain) =
@@ -356,10 +334,6 @@
   in
   init_p2p ~sandboxed p2p_params
   >>=? fun p2p ->
-<<<<<<< HEAD
-  State.init ~store_root ~context_root ?history_mode ?patch_context genesis
-  >>=? fun (state, mainchain_state, context_index, history_mode) ->
-=======
   (let open Block_validator_process in
   if singleprocess then
     State.init ~store_root ~context_root ?history_mode ?patch_context genesis
@@ -389,7 +363,6 @@
   >>=? fun (validator_process, state, mainchain_state, history_mode) ->
   check_and_fix_storage_consistency state
   >>=? fun () ->
->>>>>>> fc8990b1
   may_update_checkpoint mainchain_state checkpoint history_mode
   >>=? fun () ->
   let distributed_db = Distributed_db.create state p2p in
@@ -408,13 +381,8 @@
   (* TODO : Check that the testchain is correctly activated after a node restart *)
   Validator.activate
     validator
-<<<<<<< HEAD
-    ?max_child_ttl
-    ~start_prevalidator
-=======
     ~start_prevalidator
     ~validator_process
->>>>>>> fc8990b1
     mainchain_state
   >>=? fun mainchain_validator ->
   let shutdown () =
