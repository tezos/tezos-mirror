--- conflicted
+++ resolved
@@ -53,11 +53,7 @@
   }
 
   type parameters =
-<<<<<<< HEAD
-    limits * bool * Distributed_db.t * Block_validator_process.validator_kind
-=======
     limits * bool * Distributed_db.t * Block_validator_process.t
->>>>>>> fc8990b1
 
   let view _state _parameters = ()
 end
@@ -104,8 +100,6 @@
   | None | Some _ ->
       return_unit
 
-<<<<<<< HEAD
-=======
 let should_validate_block w chain_state hash =
   State.Block.read_opt chain_state hash
   >>= function
@@ -119,22 +113,15 @@
       let should_validate = not context_exists in
       Lwt.return_some (block, should_validate)
 
->>>>>>> fc8990b1
 let on_request : type r. t -> r Request.t -> r tzresult Lwt.t =
  fun w
      (Request.Request_validation
        {chain_db; notify_new_block; canceler; peer; hash; header; operations}) ->
   let bv = Worker.state w in
   let chain_state = Distributed_db.chain_state chain_db in
-<<<<<<< HEAD
-  State.Block.read_opt chain_state hash
-  >>= function
-  | Some block ->
-=======
   should_validate_block w chain_state hash
   >>= function
   | Some (block, false) ->
->>>>>>> fc8990b1
       debug
         w
         "previously validated block %a (after pipe)"
@@ -146,11 +133,7 @@
         ~timeout:bv.limits.protocol_timeout
         block ;
       return (Ok None)
-<<<<<<< HEAD
-  | None -> (
-=======
   | Some (_, true) | None -> (
->>>>>>> fc8990b1
       State.Block.read_invalid chain_state hash
       >>= function
       | Some {errors; _} ->
@@ -189,23 +172,6 @@
                             operations
                       | Error _ as x ->
                           Lwt.return x)
-<<<<<<< HEAD
-                  >>=? fun { validation_result;
-                             block_metadata;
-                             ops_metadata;
-                             context_hash;
-                             forking_testchain } ->
-                  let validation_store =
-                    ( {
-                        context_hash;
-                        message = validation_result.message;
-                        max_operations_ttl =
-                          validation_result.max_operations_ttl;
-                        last_allowed_fork_level =
-                          validation_result.last_allowed_fork_level;
-                      }
-                      : State.Block.validation_store )
-=======
                   >>=? fun { validation_store;
                              block_metadata;
                              ops_metadata;
@@ -220,7 +186,6 @@
                           validation_store.last_allowed_fork_level;
                       }
                       : Block_validation.validation_store )
->>>>>>> fc8990b1
                   in
                   Distributed_db.commit_block
                     chain_db
@@ -233,16 +198,12 @@
                     ~forking_testchain
                   >>=? function
                   | None ->
-<<<<<<< HEAD
-                      assert false (* should not happen *)
-=======
                       (* This case can be reached if the block was
                          previously validated but its associated
                          context has not been written on disk and
                          therefore it means that it already exists in
                          the store. *)
                       State.Block.read chain_state hash
->>>>>>> fc8990b1
                   | Some block ->
                       return block) )
             >>= function
@@ -279,15 +240,8 @@
                     err ;
                   return error ) ) )
 
-<<<<<<< HEAD
-let on_launch _ _ (limits, start_testchain, db, validation_kind) =
-  let protocol_validator = Protocol_validator.create db in
-  Block_validator_process.init validation_kind
-  >>= fun validation_process ->
-=======
 let on_launch _ _ (limits, start_testchain, db, validation_process) =
   let protocol_validator = Protocol_validator.create db in
->>>>>>> fc8990b1
   return
     {Types.protocol_validator; validation_process; limits; start_testchain}
 
@@ -346,15 +300,9 @@
     (header : Block_header.t) operations =
   let bv = Worker.state w in
   let chain_state = Distributed_db.chain_state chain_db in
-<<<<<<< HEAD
-  State.Block.read_opt chain_state hash
-  >>= function
-  | Some block ->
-=======
   should_validate_block w chain_state hash
   >>= function
   | Some (block, false) ->
->>>>>>> fc8990b1
       debug
         w
         "previously validated block %a (before pipe)"
@@ -366,11 +314,7 @@
         ~timeout:bv.limits.protocol_timeout
         block ;
       return_none
-<<<<<<< HEAD
-  | None ->
-=======
   | Some (_, true) | None ->
->>>>>>> fc8990b1
       map_p
         (map_p (fun op ->
              let op_hash = Operation.hash op in
