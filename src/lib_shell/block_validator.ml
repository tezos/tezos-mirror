(*****************************************************************************)
(*                                                                           *)
(* Open Source License                                                       *)
(* Copyright (c) 2018 Dynamic Ledger Solutions, Inc. <contact@tezos.com>     *)
(* Copyright (c) 2018-2021 Nomadic Labs, <contact@nomadic-labs.com>          *)
(* Copyright (c) 2020 Metastate AG <hello@metastate.dev>                     *)
(*                                                                           *)
(* Permission is hereby granted, free of charge, to any person obtaining a   *)
(* copy of this software and associated documentation files (the "Software"),*)
(* to deal in the Software without restriction, including without limitation *)
(* the rights to use, copy, modify, merge, publish, distribute, sublicense,  *)
(* and/or sell copies of the Software, and to permit persons to whom the     *)
(* Software is furnished to do so, subject to the following conditions:      *)
(*                                                                           *)
(* The above copyright notice and this permission notice shall be included   *)
(* in all copies or substantial portions of the Software.                    *)
(*                                                                           *)
(* THE SOFTWARE IS PROVIDED "AS IS", WITHOUT WARRANTY OF ANY KIND, EXPRESS OR*)
(* IMPLIED, INCLUDING BUT NOT LIMITED TO THE WARRANTIES OF MERCHANTABILITY,  *)
(* FITNESS FOR A PARTICULAR PURPOSE AND NONINFRINGEMENT. IN NO EVENT SHALL   *)
(* THE AUTHORS OR COPYRIGHT HOLDERS BE LIABLE FOR ANY CLAIM, DAMAGES OR OTHER*)
(* LIABILITY, WHETHER IN AN ACTION OF CONTRACT, TORT OR OTHERWISE, ARISING   *)
(* FROM, OUT OF OR IN CONNECTION WITH THE SOFTWARE OR THE USE OR OTHER       *)
(* DEALINGS IN THE SOFTWARE.                                                 *)
(*                                                                           *)
(*****************************************************************************)

open Block_validator_worker_state
open Block_validator_errors

type validation_result =
  | Already_committed
  | Outdated_block
  | Prechecked_and_applied
  | Application_error of error trace
  | Preapplied of (Block_header.shell_header * error Preapply_result.t list)
  | Preapplication_error of error trace
  | Application_error_after_precheck of error trace
  | Precheck_failed of error trace

type new_block = {
  block : Store.Block.t;
  resulting_context_hash : Context_hash.t;
}

module Block_hash_ring =
  Aches.Vache.Map (Aches.Vache.FIFO_Precise) (Aches.Vache.Strong) (Block_hash)

module Name = struct
  type t = unit

  let encoding = Data_encoding.empty

  let base = ["validator"; "block"]

  let pp _ () = ()

  let equal () () = true
end

module Types = struct
  type state = {
    protocol_validator : Protocol_validator.t;
    validation_process : Block_validator_process.t;
    limits : Shell_limits.block_validator_limits;
    start_testchain : bool;
    invalid_blocks_after_precheck : error trace Block_hash_ring.t;
  }

  type parameters =
    Shell_limits.block_validator_limits
    * bool
    * Distributed_db.t
    * Block_validator_process.t
end

module Request = struct
  include Request

  type validation_request = {
    chain_db : Distributed_db.chain_db;
    notify_new_block : new_block -> unit;
    canceler : Lwt_canceler.t option;
    peer : P2p_peer.Id.t option;
    hash : Block_hash.t;
    header : Block_header.t;
    operations : Operation.t list list;
    precheck_and_notify : bool;
  }

  type preapplication_request = {
    chain_store : Store.chain_store;
    canceler : Lwt_canceler.t option;
    predecessor : Store.Block.t;
    timestamp : Time.Protocol.t;
    protocol_data : bytes;
    operations : Operation.t list list;
  }

  type ('a, 'b) t =
    | Request_validation :
        validation_request
        -> (validation_result, error trace) t
    | Request_preapplication :
        preapplication_request
        -> (validation_result, error trace) t

  let validation_view {chain_db; peer; hash; _} =
    let chain_store = Distributed_db.chain_store chain_db in
    let chain_id = Store.Chain.chain_id chain_store in
    {chain_id; block = hash; peer}

  let preapplication_view {chain_store; predecessor; _} =
    let chain_id = Store.Chain.chain_id chain_store in
    let level = Int32.succ (Store.Block.level predecessor) in
    {chain_id; level}

  let view : type a b. (a, b) t -> view = function
    | Request_validation r -> Validation (validation_view r)
    | Request_preapplication r -> Preapplication (preapplication_view r)
end

module Events = Block_validator_events
module Worker = Worker.MakeSingle (Name) (Request) (Types)

type t = Worker.infinite Worker.queue Worker.t

let check_chain_liveness chain_db hash (header : Block_header.t) =
  let open Lwt_result_syntax in
  let chain_store = Distributed_db.chain_store chain_db in
  match Store.Chain.expiration chain_store with
  | Some eol when Time.Protocol.(eol <= header.shell.timestamp) ->
      let error =
        Expired_chain
          {
            chain_id = Store.Chain.chain_id chain_store;
            expiration = eol;
            timestamp = header.shell.timestamp;
          }
      in
      tzfail (invalid_block hash error)
  | None | Some _ -> return_unit

let precheck_block bvp chain_db chain_store ~predecessor block_header block_hash
    operations bv_operations =
  let open Lwt_result_syntax in
  let*! () = Events.(emit prechecking_block) block_hash in
  let* () =
    Block_validator_process.precheck_block
      bvp
      chain_store
      ~predecessor
      block_header
      block_hash
      bv_operations
  in
  let*! () = Events.(emit prechecked_block) block_hash in
  (* Add the block and operations to the cache of the ddb to make them
     available to our peers *)
  Distributed_db.inject_prechecked_block
    chain_db
    block_hash
    block_header
    operations

let check_operations_merkle_root hash header operations =
  let open Result_syntax in
  let fail_unless b e = if b then return_unit else tzfail e in
  let computed_hash =
    let hashes = List.map (List.map Operation.hash) operations in
    Operation_list_list_hash.compute
      (List.map Operation_list_hash.compute hashes)
  in
  fail_unless
    (Operation_list_list_hash.equal
       computed_hash
       header.Block_header.shell.operations_hash)
    (Inconsistent_operations_hash
       {
         block = hash;
         expected = header.shell.operations_hash;
         found = computed_hash;
       })

let on_validation_request w
    {
      Request.chain_db;
      notify_new_block;
      canceler;
      peer;
      hash;
      header;
      operations;
      precheck_and_notify;
    } =
  let open Lwt_result_syntax in
  let bv = Worker.state w in
  let chain_store = Distributed_db.chain_store chain_db in
  let*! b = Store.Block.is_known_valid chain_store hash in
  match b with
  | true -> return Already_committed
  | false -> (
      (* This check might be redundant as operation paths are already
         checked when each pass is received from the network. However,
         removing it would prevent checking locally
         injected/reconstructed blocks which might be problematic. *)
      let*? () = check_operations_merkle_root hash header operations in
      let*! r =
        match
          Block_hash_ring.find_opt bv.invalid_blocks_after_precheck hash
        with
        | Some errs ->
            (* If the block is invalid but has been previously
               successfuly prechecked, we directly return with the cached
               errors. This way, multiple propagation won't happen. *)
            return (Application_error_after_precheck errs)
        | None -> (
            let*! o = Store.Block.read_invalid_block_opt chain_store hash in
            match o with
            | Some {errors; _} -> return (Application_error errors)
            | None -> (
                let*! checkpoint = Store.Chain.checkpoint chain_store in
                (* Safety and late workers in partial mode. *)
                if Compare.Int32.(header.shell.level < snd checkpoint) then
                  return Outdated_block
                else
                  let* pred =
                    Store.Block.read_block chain_store header.shell.predecessor
                  in
                  let with_retry_to_load_protocol f =
                    let*! r = f () in
                    match r with
                    (* [Unavailable_protocol] is expected to be the
                       first error in the trace *)
                    | Error (Unavailable_protocol {protocol; _} :: _) ->
                        let* _ =
                          Protocol_validator.fetch_and_compile_protocol
                            bv.protocol_validator
                            ?peer
                            ~timeout:bv.limits.protocol_timeout
                            protocol
                        in
                        f ()
                    | _ -> Lwt.return r
                  in
                  let*! mempool = Store.Chain.mempool chain_store in
                  let bv_operations =
                    List.map
                      (List.map
                         (Block_validation.mk_operation
                            ~known_valid_operation_set:mempool.known_valid))
                      operations
                  in
                  let*! r =
                    protect ~canceler:(Worker.canceler w) (fun () ->
                        protect ?canceler (fun () ->
                            with_retry_to_load_protocol (fun () ->
                                precheck_block
                                  bv.validation_process
                                  chain_db
                                  chain_store
                                  ~predecessor:pred
                                  header
                                  hash
                                  operations
                                  bv_operations)))
                  in
                  match r with
                  | Error errs -> return (Precheck_failed errs)
                  | Ok () -> (
                      if precheck_and_notify then
                        (* Headers which have been preapplied can be advertised
                           before being fully applied. *)
                        Distributed_db.Advertise.prechecked_head chain_db header ;
                      let* result =
                        protect ~canceler:(Worker.canceler w) (fun () ->
                            protect ?canceler (fun () ->
                                let*! () = Events.(emit applying_block) hash in
                                with_retry_to_load_protocol (fun () ->
                                    Block_validator_process.apply_block
                                      ~should_precheck:false
                                      bv.validation_process
                                      chain_store
                                      ~predecessor:pred
                                      header
                                      bv_operations)))
                      in
                      Shell_metrics.Block_validator
                      .set_operation_per_pass_collector
                        (fun () ->
                          List.map
                            (fun v -> Int.to_float (List.length v))
                            operations) ;
                      let* o =
                        Distributed_db.commit_block
                          chain_db
                          hash
                          header
                          operations
                          result
                      in
                      match o with
                      | Some block ->
                          notify_new_block
                            {
                              block;
                              resulting_context_hash =
                                result.validation_store.resulting_context_hash;
                            } ;
                          return Prechecked_and_applied
                      | None -> return Already_committed)))
      in
      match r with
      | Ok r -> return r
      | Error errs ->
          let* () =
            if
              (not precheck_and_notify)
              && List.exists
                   (function Invalid_block _ -> true | _ -> false)
                   errs
            then
              protect ~canceler:(Worker.canceler w) (fun () ->
                  Distributed_db.commit_invalid_block chain_db hash header errs)
            else return_unit
          in
          if precheck_and_notify then (
            Block_hash_ring.replace bv.invalid_blocks_after_precheck hash errs ;
            return (Application_error_after_precheck errs))
          else return (Application_error errs))

let on_preapplication_request w
    {
      Request.chain_store;
      canceler;
      predecessor;
      timestamp;
      protocol_data;
      operations;
    } =
  let open Lwt_syntax in
  let bv = Worker.state w in
  let* r =
    protect ~canceler:(Worker.canceler w) (fun () ->
        protect ?canceler (fun () ->
            let* mempool = Store.Chain.mempool chain_store in
            let operations =
              List.map
                (List.map
                   (Block_validation.mk_operation
                      ~known_valid_operation_set:mempool.known_valid))
                operations
            in
            Block_validator_process.preapply_block
              bv.validation_process
              chain_store
              ~predecessor
              ~protocol_data
              ~timestamp
              operations))
  in
  match r with
  | Ok res -> return_ok (Preapplied res)
  | Error errs -> return_ok (Preapplication_error errs)

let metrics = Shell_metrics.Block_validator.init Name.base

let on_request :
    type r request_error.
    t -> (r, request_error) Request.t -> (r, request_error) result Lwt.t =
 fun w r ->
  Prometheus.Counter.inc_one metrics.worker_counters.worker_request_count ;
  match r with
  | Request.Request_validation r -> on_validation_request w r
  | Request.Request_preapplication r -> on_preapplication_request w r

type launch_error = |

let on_launch _ _ (limits, start_testchain, db, validation_process) :
    (_, launch_error) result Lwt.t =
  let protocol_validator = Protocol_validator.create db in
  let invalid_blocks_after_precheck = Block_hash_ring.create 50 in
  Lwt.return_ok
    {
      Types.protocol_validator;
      validation_process;
      limits;
      start_testchain;
      invalid_blocks_after_precheck;
    }

let on_error (type a b) (_w : t) st (r : (a, b) Request.t) (errs : b) =
  let open Lwt_syntax in
  Prometheus.Counter.inc_one metrics.worker_counters.worker_error_count ;
  match r with
  | Request_validation v ->
      let view = Request.validation_view v in
      let* () =
        match errs with
        | [Canceled] ->
            (* Ignore requests cancelation *)
            Lwt.return_unit
        | errs -> Events.(emit validation_failure) (view.block, st, errs)
      in
      (* Keep the worker alive. *)
      return_ok_unit
  | Request_preapplication v ->
      let view = Request.preapplication_view v in
      let* () = Events.(emit preapplication_failure) (view.level, st, errs) in
      (* Keep the worker alive. *)
      return_ok_unit

(* This failsafe aims to look for an irmin error that is known to be
   critical and, if found, stop the node gracefully. *)
let check_and_quit_on_irmin_errors errors =
  let open Lwt_syntax in
  let is_inode_error error =
    match error with
    | Exn (Failure s) -> (
        let rex = Str.regexp_string "unknown inode key" in
        try
          let _ = Str.search_forward rex s 0 in
          true
        with Not_found -> false)
    | _ -> false
  in
  if List.exists (fun error -> is_inode_error error) errors then
    let* () = Events.(emit stopping_node_missing_irmin_key ()) in
    let* _ = Lwt_exit.exit_and_wait 1 in
    return_unit
  else return_unit

let on_completion :
    type a b.
    t -> (a, b) Request.t -> a -> Worker_types.request_status -> unit Lwt.t =
 fun _w request v st ->
  let open Lwt_syntax in
  Prometheus.Counter.inc_one metrics.worker_counters.worker_completion_count ;
  match (request, v) with
  | Request.Request_validation {hash; _}, Already_committed ->
      Prometheus.Counter.inc_one metrics.already_commited_blocks_count ;
      let* () = Events.(emit previously_validated) hash in
      Lwt.return_unit
  | Request.Request_validation {hash; _}, Outdated_block ->
      Prometheus.Counter.inc_one metrics.outdated_blocks_count ;
      let* () = Events.(emit previously_validated) hash in
      Lwt.return_unit
  | Request.Request_validation _, Prechecked_and_applied -> (
      Shell_metrics.Worker.update_timestamps metrics.worker_timestamps st ;
      Prometheus.Counter.inc_one metrics.validated_blocks_count ;
      match Request.view request with
      | Validation v -> Events.(emit validation_success) (v.block, st)
      | _ -> (* assert false *) Lwt.return_unit)
  | Request.Request_validation _, Application_error errs -> (
      Shell_metrics.Worker.update_timestamps metrics.worker_timestamps st ;
      Prometheus.Counter.inc_one metrics.validation_errors_count ;
      match Request.view request with
      | Validation v -> (
          match errs with
          | [Canceled] ->
              (* Ignore requests cancellation *)
              Lwt.return_unit
          | errs ->
              let* () = Events.(emit validation_failure) (v.block, st, errs) in
              let* () = check_and_quit_on_irmin_errors errs in
              return_unit)
      | _ -> (* assert false *) Lwt.return_unit)
  | Request.Request_preapplication _, Preapplied _ -> (
      Prometheus.Counter.inc_one metrics.preapplied_blocks_count ;
      match Request.view request with
      | Preapplication v -> Events.(emit preapplication_success) (v.level, st)
      | _ -> (* assert false *) Lwt.return_unit)
  | Request.Request_preapplication _, Preapplication_error errs -> (
      Prometheus.Counter.inc_one metrics.preapplication_errors_count ;
      match Request.view request with
      | Preapplication v ->
          let* () = Events.(emit preapplication_failure) (v.level, st, errs) in
          let* () = check_and_quit_on_irmin_errors errs in
          return_unit
      | _ -> (* assert false *) Lwt.return_unit)
  | Request.Request_validation _, Application_error_after_precheck errs -> (
      Shell_metrics.Worker.update_timestamps metrics.worker_timestamps st ;
      Prometheus.Counter.inc_one metrics.validation_errors_after_precheck_count ;
      match Request.view request with
      | Validation v ->
          let* () =
<<<<<<< HEAD
            Events.(emit validation_failure_after_precheck) (v.block, st, errs)
=======
            Events.(emit application_failure_after_precheck) (v.block, st, errs)
>>>>>>> 847bfbbb
          in
          let* () = check_and_quit_on_irmin_errors errs in
          return_unit
      | _ -> (* assert false *) Lwt.return_unit)
  | Request.Request_validation _, Precheck_failed errs -> (
      Shell_metrics.Worker.update_timestamps metrics.worker_timestamps st ;
      Prometheus.Counter.inc_one metrics.precheck_failed_count ;
      match Request.view request with
      | Validation v -> (
          match errs with
          | [Canceled] ->
              (* Ignore requests cancellation *)
              Lwt.return_unit
          | errs ->
              let* () = Events.(emit precheck_failure) (v.block, st, errs) in
              let* () = check_and_quit_on_irmin_errors errs in
              return_unit)
      | _ -> (* assert false *) Lwt.return_unit)
  | _ -> (* assert false *) Lwt.return_unit

let on_close w =
  let bv = Worker.state w in
  Block_validator_process.close bv.validation_process

let table = Worker.create_table Queue

let create limits db validation_process ~start_testchain =
  let module Handlers = struct
    type self = t

    type nonrec launch_error = launch_error

    let on_launch = on_launch

    let on_request = on_request

    let on_close = on_close

    let on_error = on_error

    let on_completion = on_completion

    let on_no_request _ = Lwt.return_unit
  end in
  let open Lwt_syntax in
  let* (Ok worker) =
    Worker.launch
      table
      ()
      (limits, start_testchain, db, validation_process)
      (module Handlers)
  in
  Lwt.return worker

let shutdown = Worker.shutdown

type block_validity =
  | Valid
  | Unapplicable_after_precheck of error trace
  | Invalid of error trace

let precheck_and_apply w ?canceler ?peer ?(notify_new_block = fun _ -> ())
    ?(precheck_and_notify = false) chain_db hash (header : Block_header.t)
    operations =
  let open Lwt_syntax in
  let chain_store = Distributed_db.chain_store chain_db in
  let* b = Store.Block.is_known_valid chain_store hash in
  match b with
  | true ->
      let* () = Events.(emit previously_validated) hash in
      return Valid
  | false -> (
      let* r =
        let open Lwt_result_syntax in
        let* () =
          check_chain_liveness chain_db hash header
          |> Lwt_result.map_error (fun e -> Worker.Request_error e)
        in
        Worker.Queue.push_request_and_wait
          w
          (Request_validation
             {
               chain_db;
               notify_new_block;
               canceler;
               peer;
               hash;
               header;
               operations;
               precheck_and_notify;
             })
      in
      match r with
      | Ok (Prechecked_and_applied | Already_committed | Outdated_block) ->
          return Valid
      | Ok (Application_error_after_precheck errs) ->
          return (Unapplicable_after_precheck errs)
      | Ok (Precheck_failed errs)
      | Ok (Application_error errs)
      | Error (Request_error errs) ->
          return (Invalid errs)
      | Error (Closed None) -> return (Invalid [Worker_types.Terminated])
      | Error (Closed (Some errs)) -> return (Invalid errs)
      | Error (Any exn) -> return (Invalid [Exn exn])
      | _ ->
          (* preapplication cases *)
          assert false)

let preapply w ?canceler chain_store ~predecessor ~timestamp ~protocol_data
    operations =
  let open Lwt_syntax in
  let* r =
    Worker.Queue.push_request_and_wait
      w
      (Request_preapplication
         {
           chain_store;
           canceler;
           predecessor;
           timestamp;
           protocol_data;
           operations;
         })
  in
  match r with
  | Ok (Preapplied res) -> return_ok res
  | Ok (Preapplication_error errs) -> Lwt.return_error errs
  | Error (Request_error errs) -> Lwt.return_error errs
  | Error (Closed None) -> Lwt.return_error [Worker_types.Terminated]
  | Error (Closed (Some errs)) -> Lwt.return_error errs
  | Error (Any exn) -> Lwt.return_error [Exn exn]
  | _ ->
      (* validation cases *)
      assert false

let context_garbage_collection w index context_hash ~gc_lockfile_path =
  let bv = Worker.state w in
  Block_validator_process.context_garbage_collection
    bv.validation_process
    index
    context_hash
    ~gc_lockfile_path

let context_split w index =
  let bv = Worker.state w in
  Block_validator_process.context_split bv.validation_process index

let fetch_and_compile_protocol w =
  let bv = Worker.state w in
  Protocol_validator.fetch_and_compile_protocol bv.protocol_validator

let status = Worker.status

let running_worker () =
  match Worker.list table with
  | [(_, single)] -> single
  | [] -> raise Not_found
  | _ :: _ :: _ ->
      (* NOTE: names of workers must be unique, [Name.t = unit] which has only
         one inhabitant. *)
      assert false

let pending_requests t = Worker.Queue.pending_requests t

let current_request t = Worker.current_request t<|MERGE_RESOLUTION|>--- conflicted
+++ resolved
@@ -484,11 +484,7 @@
       match Request.view request with
       | Validation v ->
           let* () =
-<<<<<<< HEAD
-            Events.(emit validation_failure_after_precheck) (v.block, st, errs)
-=======
             Events.(emit application_failure_after_precheck) (v.block, st, errs)
->>>>>>> 847bfbbb
           in
           let* () = check_and_quit_on_irmin_errors errs in
           return_unit
