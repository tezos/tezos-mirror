--- conflicted
+++ resolved
@@ -321,85 +321,6 @@
     | Error errs -> return (Commit_block_failed errs)
   else return (Validation_failed errs)
 
-(* [with_retry_to_load_protocol bv peer f] tries to call [f], if it fails with an
-   [Unavailable_protocol] error, it fetches the protocol from the [peer] and retries
-   to call [f] *)
-let with_retry_to_load_protocol (bv : Types.state) ~peer f =
-  let open Lwt_syntax in
-  let* r = f () in
-  match r with
-  (* [Unavailable_protocol] is expected to be the
-     first error in the trace *)
-  | Error (Unavailable_protocol {protocol; _} :: _) ->
-      let* _ =
-        Protocol_validator.fetch_and_compile_protocol
-          bv.protocol_validator
-          ?peer
-          ~timeout:bv.limits.protocol_timeout
-          protocol
-      in
-      f ()
-  | _ -> Lwt.return r
-
-let errors_contains_context_error errors =
-  let rex =
-    (* Matching all the candidate to a context error:
-       - "[Ir]min|[Bb]rassaia": for any error from irmin or brassaia components
-       - "unknown inode key": to catch the so called inode error *)
-    Re.compile (Re.Perl.re "[Ii]rmin|[Bb]rassaia|unknown inode key")
-  in
-  let is_context_error error =
-    let error_s = Format.asprintf "%a" Error_monad.pp error in
-    match Re.exec rex error_s with exception Not_found -> false | _ -> true
-  in
-  List.exists is_context_error errors
-
-let apply_block worker ?canceler bv peer chain_store ~predecessor block_header
-    block_hash bv_operations =
-  let open Lwt_result_syntax in
-  let rec apply_block ~retry =
-    let*! () = Events.(emit applying_block) block_hash in
-    let*! r =
-      protect ~canceler:(Worker.canceler worker) (fun () ->
-          protect ?canceler (fun () ->
-              with_retry_to_load_protocol bv ~peer (fun () ->
-                  Block_validator_process.apply_block
-                    ~should_precheck:false
-                    bv.validation_process
-                    chain_store
-                    ~predecessor
-                    block_header
-                    bv_operations)))
-    in
-    match r with
-    | Error errs ->
-        (* This is a mitigation for context errors. If the application of the
-           block fails, we retry once. The external validator is shut down and
-           will restart on the new application request sent. This is done to
-           force a full reload of the context.
-
-           If the re-application fails, the errors will be raised and the node
-           will shutdown gracefully. *)
-        if retry && errors_contains_context_error errs then
-          match Block_validator_process.kind bv.validation_process with
-          | Block_validator_process.External_process ->
-              let*! () =
-                Events.(emit context_error_at_block_application)
-                  (block_hash, errs)
-              in
-              let*! () = Block_validator_process.close bv.validation_process in
-              let*! () = Events.(emit retry_block_application) block_hash in
-              apply_block ~retry:false
-          | Single_process ->
-              (* If the node is configured in single process mode we cannot
-                 mitigate. The application error is directly raised and the node
-                 will be shut down gracefully. *)
-              Lwt.return_error errs
-        else Lwt.return_error errs
-    | Ok application_result -> Lwt.return_ok application_result
-  in
-  apply_block ~retry:true
-
 let on_validation_request w
     {
       Request.chain_db;
@@ -425,71 +346,6 @@
          removing it would prevent checking locally
          injected/reconstructed blocks which might be problematic. *)
       let*? () = check_operations_merkle_root hash header operations in
-<<<<<<< HEAD
-      let*! r =
-        match
-          Block_hash_ring.find_opt bv.invalid_blocks_after_precheck hash
-        with
-        | Some errs ->
-            (* If the block is invalid but has been previously
-               successfuly prechecked, we directly return with the cached
-               errors. This way, multiple propagation won't happen. *)
-            return (Application_error_after_precheck errs)
-        | None -> (
-            let*! o = Store.Block.read_invalid_block_opt chain_store hash in
-            match o with
-            | Some {errors; _} -> return (Application_error errors)
-            | None -> (
-                let*! checkpoint = Store.Chain.checkpoint chain_store in
-                (* Safety and late workers in partial mode. *)
-                if Compare.Int32.(header.shell.level < snd checkpoint) then
-                  return Outdated_block
-                else
-                  let* pred =
-                    Store.Block.read_block chain_store header.shell.predecessor
-                  in
-                  let*! mempool = Store.Chain.mempool chain_store in
-                  let bv_operations =
-                    List.map
-                      (List.map
-                         (Block_validation.mk_operation
-                            ~known_valid_operation_set:mempool.known_valid))
-                      operations
-                  in
-                  let*! r =
-                    protect ~canceler:(Worker.canceler w) (fun () ->
-                        protect ?canceler (fun () ->
-                            with_retry_to_load_protocol bv ~peer (fun () ->
-                                precheck_block
-                                  bv.validation_process
-                                  chain_db
-                                  chain_store
-                                  ~predecessor:pred
-                                  header
-                                  hash
-                                  operations
-                                  bv_operations)))
-                  in
-                  match r with
-                  | Error errs -> return (Precheck_failed errs)
-                  | Ok () -> (
-                      if precheck_and_notify then
-                        (* Headers which have been preapplied can be advertised
-                           before being fully applied. *)
-                        Distributed_db.Advertise.prechecked_head chain_db header ;
-                      let* result =
-                        apply_block
-                          w
-                          ?canceler
-                          bv
-                          peer
-                          chain_store
-                          ~predecessor:pred
-                          header
-                          hash
-                          bv_operations
-                      in
-=======
       match
         Block_hash_ring.find_opt bv.inapplicable_blocks_after_validation hash
       with
@@ -572,7 +428,6 @@
                           errs ;
                       return (Application_error_after_validation errs)
                   | Applied application_result ->
->>>>>>> a15b5170
                       Shell_metrics.Block_validator
                       .set_operation_per_pass_collector
                         (fun () ->
@@ -698,28 +553,9 @@
       Shell_metrics.Worker.update_timestamps metrics.worker_timestamps st ;
       Prometheus.Counter.inc_one metrics.validated_blocks_count ;
       match Request.view request with
-<<<<<<< HEAD
-      | Validation v -> Events.(emit validation_success) (v.block, st)
-      | _ -> (* assert false *) Lwt.return_unit)
-  | Request.Request_validation _, Application_error errs -> (
-      Shell_metrics.Worker.update_timestamps metrics.worker_timestamps st ;
-      Prometheus.Counter.inc_one metrics.validation_errors_count ;
-      match Request.view request with
-      | Validation v -> (
-          match errs with
-          | [Canceled] ->
-              (* Ignore requests cancellation *)
-              Lwt.return_unit
-          | errs ->
-              let* () = Events.(emit validation_failure) (v.block, st, errs) in
-              let* () = check_and_quit_on_context_errors errs in
-              return_unit)
-      | _ -> (* assert false *) Lwt.return_unit)
-=======
       | Validation v ->
           Events.(emit validation_and_application_success) (v.block, st)
       | Preapplication _ -> (* assert false *) Lwt.return_unit)
->>>>>>> a15b5170
   | Request.Request_preapplication _, Preapplied _ -> (
       Prometheus.Counter.inc_one metrics.preapplied_blocks_count ;
       match Request.view request with
@@ -738,16 +574,6 @@
       Prometheus.Counter.inc_one
         metrics.application_errors_after_validation_count ;
       match Request.view request with
-<<<<<<< HEAD
-      | Validation v ->
-          let* () =
-            Events.(emit application_failure_after_precheck) (v.block, st, errs)
-          in
-          let* () = check_and_quit_on_context_errors errs in
-          return_unit
-      | _ -> (* assert false *) Lwt.return_unit)
-  | Request.Request_validation _, Precheck_failed errs -> (
-=======
       | Validation v -> (
           match errs with
           | [Canceled] ->
@@ -776,7 +602,6 @@
               return_unit)
       | Preapplication _ -> (* assert false *) Lwt.return_unit)
   | Request.Request_validation _, Commit_block_failed errs -> (
->>>>>>> a15b5170
       Shell_metrics.Worker.update_timestamps metrics.worker_timestamps st ;
       Prometheus.Counter.inc_one metrics.commit_block_failed_count ;
       match Request.view request with
@@ -786,13 +611,9 @@
               (* Ignore requests cancellation *)
               Events.(emit validation_canceled) (v.block, st)
           | errs ->
-<<<<<<< HEAD
-              let* () = Events.(emit precheck_failure) (v.block, st, errs) in
-=======
               let* () =
                 Events.(emit commit_block_failure) (v.block, st, errs)
               in
->>>>>>> a15b5170
               let* () = check_and_quit_on_context_errors errs in
               return_unit)
       | Preapplication _ -> (* assert false *) Lwt.return_unit)
