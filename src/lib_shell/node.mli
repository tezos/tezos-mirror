--- conflicted
+++ resolved
@@ -31,15 +31,9 @@
   genesis : State.Chain.genesis;
   store_root : string;
   context_root : string;
-<<<<<<< HEAD
-  patch_context : (Context.t -> Context.t Lwt.t) option;
-  p2p : (P2p.config * P2p.limits) option;
-  test_chain_max_tll : int option;
-=======
   protocol_root : string;
   patch_context : (Context.t -> Context.t Lwt.t) option;
   p2p : (P2p.config * P2p.limits) option;
->>>>>>> fc8990b1
   checkpoint : Block_header.t option;
 }
 
