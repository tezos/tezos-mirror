--- conflicted
+++ resolved
@@ -50,10 +50,6 @@
   in
   Tezos_rpc.Answer.return_stream {next; shutdown}
 
-<<<<<<< HEAD
-let build_rpc_directory ~(commit_info : Octez_node_version.commit_info)
-    validator mainchain_validator =
-=======
 let monitor_head
     ~(head_watcher :
        (Block_hash.t * Block_header.t) Lwt_stream.t * Lwt_watcher.stopper)
@@ -187,7 +183,6 @@
   Tezos_rpc.Answer.return_stream {next; shutdown}
 
 let build_rpc_directory validator mainchain_validator =
->>>>>>> a15b5170
   let open Lwt_syntax in
   let distributed_db = Validator.distributed_db validator in
   let store = Distributed_db.store distributed_db in
