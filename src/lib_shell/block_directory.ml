(*****************************************************************************)
(*                                                                           *)
(* Open Source License                                                       *)
(* Copyright (c) 2018 Dynamic Ledger Solutions, Inc. <contact@tezos.com>     *)
(* Copyright (c) 2019-2021 Nomadic Labs, <contact@nomadic-labs.com>          *)
(*                                                                           *)
(* Permission is hereby granted, free of charge, to any person obtaining a   *)
(* copy of this software and associated documentation files (the "Software"),*)
(* to deal in the Software without restriction, including without limitation *)
(* the rights to use, copy, modify, merge, publish, distribute, sublicense,  *)
(* and/or sell copies of the Software, and to permit persons to whom the     *)
(* Software is furnished to do so, subject to the following conditions:      *)
(*                                                                           *)
(* The above copyright notice and this permission notice shall be included   *)
(* in all copies or substantial portions of the Software.                    *)
(*                                                                           *)
(* THE SOFTWARE IS PROVIDED "AS IS", WITHOUT WARRANTY OF ANY KIND, EXPRESS OR*)
(* IMPLIED, INCLUDING BUT NOT LIMITED TO THE WARRANTIES OF MERCHANTABILITY,  *)
(* FITNESS FOR A PARTICULAR PURPOSE AND NONINFRINGEMENT. IN NO EVENT SHALL   *)
(* THE AUTHORS OR COPYRIGHT HOLDERS BE LIABLE FOR ANY CLAIM, DAMAGES OR OTHER*)
(* LIABILITY, WHETHER IN AN ACTION OF CONTRACT, TORT OR OTHERWISE, ARISING   *)
(* FROM, OUT OF OR IN CONNECTION WITH THE SOFTWARE OR THE USE OR OTHER       *)
(* DEALINGS IN THE SOFTWARE.                                                 *)
(*                                                                           *)
(*****************************************************************************)

let read_partial_context =
  let init = Block_services.Dir TzString.Map.empty in
  fun context path depth ->
    if depth = 0 then Lwt.return Block_services.Cut
    else
      (* According to the documentation of Context.fold,
         "[f] is never called with an empty key for values; i.e.,
           folding over a value is a no-op".
         Therefore, we first need to check that whether its a value.
      *)
      Context.find context path >>= function
      | Some v -> Lwt.return (Block_services.Key v)
      | None ->
          (* try to read as directory *)
          Context.fold
            ~depth:(`Le depth)
            context
            path
<<<<<<< HEAD
=======
            ~order:`Sorted
>>>>>>> e445371a
            ~init
            ~f:(fun k tree acc ->
              let open Block_services in
              if List.compare_length_with k depth >= 0 then
                (* only [=] case is possible because [~depth] is [(`Le depth)] *)
                Lwt.return (raw_context_insert (k, Cut) acc)
              else
                Context.Tree.to_value tree >|= function
                | None -> acc
                | Some v -> raw_context_insert (k, Key v) acc)

let build_raw_header_rpc_directory (module Proto : Block_services.PROTO) =
  let dir :
      (Store.chain_store * Block_hash.t * Block_header.t) RPC_directory.t ref =
    ref RPC_directory.empty
  in
  let register0 s f =
    dir :=
      RPC_directory.register !dir (RPC_service.subst0 s) (fun block p q ->
          f block p q)
  in
  let module Block_services = Block_services.Make (Proto) (Proto) in
  let module S = Block_services.S in
  register0 S.hash (fun (_, hash, _) () () -> return hash) ;
  (* block header *)
  register0 S.header (fun (chain_store, hash, header) () () ->
      let protocol_data =
        Data_encoding.Binary.of_bytes_exn
          Proto.block_header_data_encoding
          header.protocol_data
      in
      return
        {
          Block_services.hash;
          chain_id = Store.Chain.chain_id chain_store;
          shell = header.shell;
          protocol_data;
        }) ;
  register0 S.raw_header (fun (_, _, header) () () ->
      return (Data_encoding.Binary.to_bytes_exn Block_header.encoding header)) ;
  register0 S.Header.shell_header (fun (_, _, header) () () ->
      return header.shell) ;
  register0 S.Header.protocol_data (fun (_, _, header) () () ->
      return
        (Data_encoding.Binary.of_bytes_exn
           Proto.block_header_data_encoding
           header.protocol_data)) ;
  register0 S.Header.raw_protocol_data (fun (_, _, header) () () ->
      return header.protocol_data) ;
  (* helpers *)
  register0 S.Helpers.Forge.block_header (fun _block () header ->
      return (Data_encoding.Binary.to_bytes_exn Block_header.encoding header)) ;
  (* protocols *)
  register0 S.protocols (fun (chain_store, _hash, header) () () ->
      Store.Chain.find_protocol
        chain_store
        ~protocol_level:header.shell.proto_level
      >>= fun next_proto ->
      let next_protocol_hash =
        WithExceptions.Option.to_exn ~none:Not_found next_proto
      in
      Store.Block.read_block_opt chain_store header.shell.predecessor
      >>= function
      | None ->
          return
            {
              Tezos_shell_services.Block_services.current_protocol =
                next_protocol_hash;
              next_protocol = next_protocol_hash;
            }
      | Some pred_block ->
          let pred_header = Store.Block.header pred_block in
          Store.Chain.find_protocol
            chain_store
            ~protocol_level:pred_header.shell.proto_level
          >>= fun current_protocol ->
          let protocol_hash =
            WithExceptions.Option.to_exn ~none:Not_found current_protocol
          in
          return
            {
              Tezos_shell_services.Block_services.current_protocol =
                protocol_hash;
              next_protocol = next_protocol_hash;
            }) ;
  !dir

let build_raw_rpc_directory (module Proto : Block_services.PROTO)
    (module Next_proto : Registered_protocol.T) =
  let dir : (Store.chain_store * Store.Block.block) RPC_directory.t ref =
    ref RPC_directory.empty
  in
  let merge d = dir := RPC_directory.merge d !dir in
  let register0 s f =
    dir :=
      RPC_directory.register !dir (RPC_service.subst0 s) (fun block p q ->
          f block p q)
  in
  let register1 s f =
    dir :=
      RPC_directory.register !dir (RPC_service.subst1 s) (fun (block, a) p q ->
          f block a p q)
  in
  let register2 s f =
    dir :=
      RPC_directory.register
        !dir
        (RPC_service.subst2 s)
        (fun ((block, a), b) p q -> f block a b p q)
  in
  let module Block_services = Block_services.Make (Proto) (Next_proto) in
  let module S = Block_services.S in
  register0 S.live_blocks (fun (chain_store, block) () () ->
      Store.Chain.compute_live_blocks chain_store ~block
      >>=? fun (live_blocks, _) -> return live_blocks) ;
  (* block metadata *)
  let block_metadata chain_store block =
    Store.Block.get_block_metadata chain_store block >>=? fun metadata ->
    let protocol_data =
      Data_encoding.Binary.of_bytes_exn
        Proto.block_header_metadata_encoding
        (Store.Block.block_metadata metadata)
    in
    Store.Block.testchain_status chain_store block
    >>=? fun (test_chain_status, _) ->
    let max_operations_ttl = Store.Block.max_operations_ttl metadata in
    return
      {
        Block_services.protocol_data;
        test_chain_status;
        max_operations_ttl;
        max_operation_data_length = Next_proto.max_operation_data_length;
        max_block_header_length = Next_proto.max_block_length;
        operation_list_quota =
          List.map
            (fun {Tezos_protocol_environment.max_size; max_op} ->
              {Tezos_shell_services.Block_services.max_size; max_op})
            Next_proto.validation_passes;
      }
  in
  register0 S.metadata (fun (chain_store, block) () () ->
      block_metadata chain_store block) ;
  let fail_opt = function None -> Lwt.fail Not_found | Some v -> return v in
  register0 S.metadata_hash (fun (_, block) () () ->
      fail_opt (Store.Block.block_metadata_hash block)) ;
  (* operations *)
  let convert_with_metadata chain_id (op : Operation.t) metadata :
      Block_services.operation =
    let protocol_data =
      Data_encoding.Binary.of_bytes_exn Proto.operation_data_encoding op.proto
    in
    let receipt =
      Some
        (Data_encoding.Binary.of_bytes_exn
           Proto.operation_receipt_encoding
           metadata)
    in
    {
      Block_services.chain_id;
      hash = Operation.hash op;
      shell = op.shell;
      protocol_data;
      receipt;
    }
  in
  let convert_without_metadata chain_id (op : Operation.t) =
    let protocol_data =
      Data_encoding.Binary.of_bytes_exn Proto.operation_data_encoding op.proto
    in
    {
      Block_services.chain_id;
      hash = Operation.hash op;
      shell = op.shell;
      protocol_data;
      receipt = None;
    }
  in
  let operations chain_store block =
    let chain_id = Store.Chain.chain_id chain_store in
    let ops = Store.Block.operations block in
    Store.Block.get_block_metadata_opt chain_store block >>= function
    | None ->
        return (List.map (List.map (convert_without_metadata chain_id)) ops)
    | Some metadata ->
        Lwt.catch
          (fun () ->
            let ops_metadata = Store.Block.operations_metadata metadata in
            List.map2_e
              ~when_different_lengths:()
              (List.map2
                 ~when_different_lengths:()
                 (convert_with_metadata chain_id))
              ops
              ops_metadata
            |> function
            | Ok v -> return v
            | Error () -> raise Not_found)
          (fun _ ->
            return (List.map (List.map (convert_without_metadata chain_id)) ops))
  in
  (*****************************************************************)
  register0 S.Operations.operations (fun (chain_store, block) () () ->
      operations chain_store block) ;
  register1 S.Operations.operations_in_pass (fun (chain_store, block) i () () ->
      let chain_id = Store.Chain.chain_id chain_store in
      let (ops, _path) = Store.Block.operations_path block i in
      Lwt.catch
        (fun () ->
          Store.Block.get_block_metadata_opt chain_store block >>= function
          | None -> return (List.map (convert_without_metadata chain_id) ops)
          | Some metadata -> (
              let opss_metadata = Store.Block.operations_metadata metadata in
              let ops_metadata =
                List.nth opss_metadata i
                |> WithExceptions.Option.to_exn ~none:Not_found
              in
              List.map2
                ~when_different_lengths:()
                (convert_with_metadata chain_id)
                ops
                ops_metadata
              |> function
              | Ok x -> return x
              | _ -> raise Not_found))
        (fun _ -> Lwt.fail Not_found)) ;
  register2 S.Operations.operation (fun (chain_store, block) i j () () ->
      let chain_id = Store.Chain.chain_id chain_store in
      Lwt.catch
        (fun () ->
          let (ops, _path) = Store.Block.operations_path block i in
          let op =
            List.nth ops j |> WithExceptions.Option.to_exn ~none:Not_found
          in
          Store.Block.get_block_metadata_opt chain_store block >>= function
          | None -> return (convert_without_metadata chain_id op)
          | Some metadata ->
              let opss_metadata = Store.Block.operations_metadata metadata in
              let ops_metadata =
                List.nth opss_metadata i
                |> WithExceptions.Option.to_exn ~none:Not_found
              in
              let op_metadata =
                List.nth ops_metadata j
                |> WithExceptions.Option.to_exn ~none:Not_found
              in
              return (convert_with_metadata chain_id op op_metadata))
        (fun _ -> Lwt.fail Not_found)) ;
  (* operation_hashes *)
  register0 S.Operation_hashes.operation_hashes (fun (_, block) () () ->
      return (Store.Block.all_operation_hashes block)) ;
  register1
    S.Operation_hashes.operation_hashes_in_pass
    (fun (_, block) i () () ->
      return (Store.Block.operations_hashes_path block i |> fst)) ;
  register2 S.Operation_hashes.operation_hash (fun (_, block) i j () () ->
      Lwt.catch
        (fun () ->
          let (ops, _) = Store.Block.operations_hashes_path block i in
          return (List.nth ops j |> WithExceptions.Option.to_exn ~none:Not_found))
        (fun _ -> Lwt.fail Not_found)) ;
  (* operation_metadata_hashes *)
  register0 S.Operation_metadata_hashes.root (fun (_, block) () () ->
      fail_opt (Store.Block.all_operations_metadata_hash block)) ;
  register0
    S.Operation_metadata_hashes.operation_metadata_hashes
    (fun (_, block) () () ->
      fail_opt (Store.Block.operations_metadata_hashes block)) ;
  register1
    S.Operation_metadata_hashes.operation_metadata_hashes_in_pass
    (fun (_, block) i () () ->
      fail_opt (Store.Block.operations_metadata_hashes block)
      >>=? fun ops_metadata_hashes ->
      fail_opt (List.nth_opt ops_metadata_hashes i)) ;
  register2
    S.Operation_metadata_hashes.operation_metadata_hash
    (fun (_, block) i j () () ->
      Lwt.catch
        (fun () ->
          fail_opt (Store.Block.operations_metadata_hashes_path block i)
          >>=? fun hashes ->
          return
            (List.nth hashes j |> WithExceptions.Option.to_exn ~none:Not_found))
        (fun _ -> Lwt.fail Not_found)) ;
  (* context *)
  register1 S.Context.read (fun (chain_store, block) path q () ->
      let depth = Option.value ~default:max_int q#depth in
      (* [depth] is defined as a [uint] not an [int] *)
      assert (depth >= 0) ;
      Store.Block.context chain_store block >>=? fun context ->
      Context.mem context path >>= fun mem ->
      Context.mem_tree context path >>= fun dir_mem ->
      if not (mem || dir_mem) then Lwt.fail Not_found
      else read_partial_context context path depth >>= Lwt.return_ok) ;
  register1 S.Context.merkle_tree (fun (chain_store, block) path query () ->
      Store.Block.context_opt chain_store block >>= function
      | None -> return None
      | Some context ->
          let holey = Option.value ~default:false query#holey in
          let leaf_kind =
            let open Tezos_shell_services.Block_services in
            if holey then Hole else Raw_context
          in
          Context.merkle_tree context leaf_kind path >>= return_some) ;
  (* info *)
  register0 S.info (fun (chain_store, block) () () ->
      let chain_id = Store.Chain.chain_id chain_store in
      let hash = Store.Block.hash block in
      let header = Store.Block.header block in
      let shell = header.shell in
      let protocol_data =
        Data_encoding.Binary.of_bytes_exn
          Proto.block_header_data_encoding
          header.protocol_data
      in
      (block_metadata chain_store block >>= function
       | Ok metadata -> return_some metadata
       | Error _ -> return_none)
      >>=? fun metadata ->
      operations chain_store block >>=? fun operations ->
      return
        {
          Block_services.hash;
          chain_id;
          header = {shell; protocol_data};
          metadata;
          operations;
        }) ;
  (* helpers *)
  register0 S.Helpers.Preapply.block (fun (chain_store, block) q p ->
      let timestamp =
        match q#timestamp with
        | None -> Time.System.to_protocol (Systime_os.now ())
        | Some time -> time
      in
      let protocol_data =
        Data_encoding.Binary.to_bytes_exn
          Next_proto.block_header_data_encoding
          p.protocol_data
      in
      let operations =
        List.map
          (fun operations ->
            let operations =
              if q#sort_operations then
                List.sort Next_proto.relative_position_within_block operations
              else operations
            in
            List.map
              (fun op ->
                let proto =
                  Data_encoding.Binary.to_bytes_exn
                    Next_proto.operation_data_encoding
                    op.Next_proto.protocol_data
                in
                {Operation.shell = op.shell; proto})
              operations)
          p.operations
      in
      (try return (Block_validator.running_worker ())
       with _ -> failwith "Block validator is not running")
      >>=? fun bv ->
      Block_validator.preapply
        bv
        chain_store
        ~predecessor:block
        ~timestamp
        ~protocol_data
        operations) ;
  register0 S.Helpers.Preapply.operations (fun (chain_store, block) () ops ->
      Store.Block.context chain_store block >>=? fun ctxt ->
      let predecessor = Store.Block.hash block in
      let header = Store.Block.shell_header block in
      let predecessor_context = Shell_context.wrap_disk_context ctxt in
      Next_proto.begin_construction
        ~chain_id:(Store.Chain.chain_id chain_store)
        ~predecessor_context
        ~predecessor_timestamp:header.timestamp
        ~predecessor_level:header.level
        ~predecessor_fitness:header.fitness
        ~predecessor
        ~timestamp:(Time.System.to_protocol (Systime_os.now ()))
        ~cache:`Lazy
        ()
      >>=? fun state ->
      List.fold_left_es
        (fun (state, acc) op ->
          Next_proto.apply_operation state op >>=? fun (state, result) ->
          return (state, (op.protocol_data, result) :: acc))
        (state, [])
        ops
      >>=? fun (state, acc) ->
      (* A pre application must not commit into the protocol caches.
         Hence, we set [cache_nonce] to None. *)
      Next_proto.finalize_block state None >>=? fun _ -> return (List.rev acc)) ;
  register1 S.Helpers.complete (fun (chain_store, block) prefix () () ->
      Store.Block.context chain_store block >>=? fun ctxt ->
      Base58.complete prefix >>= fun l1 ->
      let ctxt = Shell_context.wrap_disk_context ctxt in
      Next_proto.complete_b58prefix ctxt prefix >>= fun l2 -> return (l1 @ l2)) ;
  (* merge protocol rpcs... *)
  merge
    (RPC_directory.map
       (fun (chain_store, block) ->
         let hash = Store.Block.hash block in
         let header = Store.Block.header block in
         Lwt.return (chain_store, hash, header))
       (build_raw_header_rpc_directory (module Proto))) ;
  let proto_services =
    match Prevalidator_filters.find Next_proto.hash with
    | Some (module Filters) -> Filters.RPC.rpc_services
    | None -> Next_proto.rpc_services
  in
  merge
    (RPC_directory.map
       (fun (chain_store, block) ->
         ( Store.Block.context_exn chain_store block >>= fun context ->
           let predecessor_context = Shell_context.wrap_disk_context context in
           let chain_id = Store.Chain.chain_id chain_store in
           let Block_header.
                 {
                   timestamp = predecessor_timestamp;
                   level = predecessor_level;
                   fitness = predecessor_fitness;
                   _;
                 } =
             Store.Block.shell_header block
           in
           (*
             Reactivity is important when executing RPCs and there are
             no constraints to be consistent with other nodes. For this
             reason, the RPC directory loads the cache lazily.
             See {!Environment_context.source_of_cache}.
           *)
           let predecessor = Store.Block.hash block in
           let timestamp = Time.System.to_protocol (Systime_os.now ()) in
           Next_proto.value_of_key
             ~chain_id
             ~predecessor_context
             ~predecessor_timestamp
             ~predecessor_level
             ~predecessor_fitness
             ~predecessor
             ~timestamp
           >>=? fun value_of_key ->
           Tezos_protocol_environment.Context.load_cache
             predecessor
             predecessor_context
             `Lazy
             value_of_key
           >>=? fun context ->
           return
             {
               Tezos_protocol_environment.block_hash = Store.Block.hash block;
               block_header = Store.Block.shell_header block;
               context;
             } )
         >>= function
         | Ok result -> Lwt.return result
         | Error _ -> Lwt.fail Not_found)
       proto_services) ;
  !dir

let get_protocol hash =
  match Registered_protocol.get hash with
  | None -> raise Not_found
  | Some protocol -> protocol

let get_directory chain_store block =
  Store.Chain.get_rpc_directory chain_store block >>= function
  | Some dir -> Lwt.return dir
  | None -> (
      Store.Block.protocol_hash_exn chain_store block
      >>= fun next_protocol_hash ->
      let (module Next_proto) = get_protocol next_protocol_hash in
      let build_fake_rpc_directory () =
        build_raw_rpc_directory
          (module Block_services.Fake_protocol)
          (module Next_proto)
      in
      if Store.Block.is_genesis chain_store (Store.Block.hash block) then
        Lwt.return (build_fake_rpc_directory ())
      else
        (Store.Block.read_predecessor_opt chain_store block >>= function
         | None ->
             (* No predecessors (e.g. pruned caboose), return the
                current protocol *)
             Lwt.return (module Next_proto : Registered_protocol.T)
         | Some pred ->
             Store.Chain.savepoint chain_store >>= fun (_, savepoint_level) ->
             (if Compare.Int32.(Store.Block.level pred < savepoint_level) then
              Store.Chain.find_protocol
                chain_store
                ~protocol_level:(Store.Block.proto_level pred)
              >>= fun predecessor_protocol ->
              let protocol_hash =
                WithExceptions.Option.to_exn
                  ~none:Not_found
                  predecessor_protocol
              in
              Lwt.return protocol_hash
             else Store.Block.protocol_hash_exn chain_store pred)
             >>= fun protocol_hash -> Lwt.return (get_protocol protocol_hash))
        >>= fun (module Proto) ->
        Store.Chain.get_rpc_directory chain_store block >>= function
        | Some dir -> Lwt.return dir
        | None ->
            let dir =
              build_raw_rpc_directory (module Proto) (module Next_proto)
            in
            Store.Chain.set_rpc_directory
              chain_store
              ~protocol_hash:Proto.hash
              ~next_protocol_hash:Next_proto.hash
              dir
            >>= fun () -> Lwt.return dir)

<<<<<<< HEAD
let get_block chain_store = function
  | `Genesis ->
      Store.Chain.genesis_block chain_store >>= fun block ->
      Lwt.return_some block
  | `Head n ->
      Store.Chain.current_head chain_store >>= fun current_head ->
      if n < 0 then Lwt.return_none
      else if n = 0 then Lwt.return_some current_head
      else
        Store.Block.read_block_opt
          chain_store
          ~distance:n
          (Store.Block.hash current_head)
  | (`Alias (_, n) | `Hash (_, n)) as b ->
      (match b with
      | `Alias (`Checkpoint, _) ->
          Store.Chain.checkpoint chain_store >>= fun (checkpoint_hash, _) ->
          Lwt.return checkpoint_hash
      | `Alias (`Savepoint, _) ->
          Store.Chain.savepoint chain_store >>= fun (savepoint_hash, _) ->
          Lwt.return savepoint_hash
      | `Alias (`Caboose, _) ->
          Store.Chain.caboose chain_store >>= fun (caboose_hash, _) ->
          Lwt.return caboose_hash
      | `Hash (h, _) -> Lwt.return h)
      >>= fun hash ->
      if n < 0 then
        Store.Block.read_block_opt chain_store hash >>= function
        | None -> Lwt.fail Not_found
        | Some block ->
            Store.Chain.current_head chain_store >>= fun current_head ->
            let head_level = Store.Block.level current_head in
            let block_level = Store.Block.level block in
            let distance =
              Int32.(to_int (sub head_level (sub block_level (of_int n))))
            in
            if distance < 0 then Lwt.return_none
            else
              Store.Block.read_block_opt
                chain_store
                ~distance
                (Store.Block.hash current_head)
      else if n = 0 then Store.Block.read_block_opt chain_store hash
      else Store.Block.read_block_opt chain_store ~distance:n hash
  | `Level i ->
      if Compare.Int32.(i < 0l) then Lwt.fail Not_found
      else Store.Block.read_block_by_level_opt chain_store i

let build_rpc_directory chain_store block =
  get_block chain_store block >>= function
=======
let build_rpc_directory chain_store block =
  Store.Chain.block_of_identifier_opt chain_store block >>= function
>>>>>>> e445371a
  | None -> Lwt.fail Not_found
  | Some b ->
      get_directory chain_store b >>= fun dir ->
      Lwt.return (RPC_directory.map (fun _ -> Lwt.return (chain_store, b)) dir)<|MERGE_RESOLUTION|>--- conflicted
+++ resolved
@@ -42,10 +42,7 @@
             ~depth:(`Le depth)
             context
             path
-<<<<<<< HEAD
-=======
             ~order:`Sorted
->>>>>>> e445371a
             ~init
             ~f:(fun k tree acc ->
               let open Block_services in
@@ -562,61 +559,8 @@
               dir
             >>= fun () -> Lwt.return dir)
 
-<<<<<<< HEAD
-let get_block chain_store = function
-  | `Genesis ->
-      Store.Chain.genesis_block chain_store >>= fun block ->
-      Lwt.return_some block
-  | `Head n ->
-      Store.Chain.current_head chain_store >>= fun current_head ->
-      if n < 0 then Lwt.return_none
-      else if n = 0 then Lwt.return_some current_head
-      else
-        Store.Block.read_block_opt
-          chain_store
-          ~distance:n
-          (Store.Block.hash current_head)
-  | (`Alias (_, n) | `Hash (_, n)) as b ->
-      (match b with
-      | `Alias (`Checkpoint, _) ->
-          Store.Chain.checkpoint chain_store >>= fun (checkpoint_hash, _) ->
-          Lwt.return checkpoint_hash
-      | `Alias (`Savepoint, _) ->
-          Store.Chain.savepoint chain_store >>= fun (savepoint_hash, _) ->
-          Lwt.return savepoint_hash
-      | `Alias (`Caboose, _) ->
-          Store.Chain.caboose chain_store >>= fun (caboose_hash, _) ->
-          Lwt.return caboose_hash
-      | `Hash (h, _) -> Lwt.return h)
-      >>= fun hash ->
-      if n < 0 then
-        Store.Block.read_block_opt chain_store hash >>= function
-        | None -> Lwt.fail Not_found
-        | Some block ->
-            Store.Chain.current_head chain_store >>= fun current_head ->
-            let head_level = Store.Block.level current_head in
-            let block_level = Store.Block.level block in
-            let distance =
-              Int32.(to_int (sub head_level (sub block_level (of_int n))))
-            in
-            if distance < 0 then Lwt.return_none
-            else
-              Store.Block.read_block_opt
-                chain_store
-                ~distance
-                (Store.Block.hash current_head)
-      else if n = 0 then Store.Block.read_block_opt chain_store hash
-      else Store.Block.read_block_opt chain_store ~distance:n hash
-  | `Level i ->
-      if Compare.Int32.(i < 0l) then Lwt.fail Not_found
-      else Store.Block.read_block_by_level_opt chain_store i
-
-let build_rpc_directory chain_store block =
-  get_block chain_store block >>= function
-=======
 let build_rpc_directory chain_store block =
   Store.Chain.block_of_identifier_opt chain_store block >>= function
->>>>>>> e445371a
   | None -> Lwt.fail Not_found
   | Some b ->
       get_directory chain_store b >>= fun dir ->
