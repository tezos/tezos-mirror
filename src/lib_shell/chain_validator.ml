--- conflicted
+++ resolved
@@ -135,11 +135,7 @@
     Lwt.wakeup_later nv.bootstrapped_wakener () ;
   end
 
-<<<<<<< HEAD
-let with_activated_peer_validator history_mode w peer_id f =
-=======
 let with_activated_peer_validator w peer_id f =
->>>>>>> 9f69abe8
   let nv = Worker.state w in
   begin
     match P2p_peer.Table.find_opt nv.active_peers peer_id with
@@ -156,10 +152,6 @@
               P2p_peer.Table.remove nv.active_peers peer_id ;
               P2p_peer.Table.remove nv.bootstrapped_peers peer_id ;
             end
-<<<<<<< HEAD
-            history_mode
-=======
->>>>>>> 9f69abe8
             nv.parameters.peer_validator_limits
             nv.parameters.block_validator
             nv.parameters.chain_db
@@ -177,37 +169,18 @@
       | Worker_types.Closed (_, _, _)
       | Worker_types.Launching _ -> return_unit
 
-<<<<<<< HEAD
-let may_update_checkpoint chain_state new_head history_mode =
-  State.Chain.checkpoint chain_state >>= fun checkpoint ->
-=======
 let may_update_checkpoint chain_state new_head =
   State.Chain.checkpoint chain_state >>= fun (old_level, _old_block) ->
->>>>>>> 9f69abe8
   let new_level = State.Block.last_allowed_fork_level new_head in
-  if new_level <= checkpoint.shell.level then
+  if new_level <= old_level then
     Lwt.return_unit
   else
     let head_level = State.Block.level new_head in
     State.Block.predecessor_n new_head
       (Int32.to_int (Int32.sub head_level new_level)) >>= function
-    | None -> assert false (* should not happen *)
-    | Some new_checkpoint ->
-        Log.log_notice "@[Update checkpoint: %a with save point %a@]"
-          History_mode.pp history_mode
-          Block_hash.pp new_checkpoint;
-        State.Block.read_opt chain_state new_checkpoint >>= function
-        | None -> assert false (* should not happen *)
-        | Some new_checkpoint ->
-            let new_checkpoint = State.Block.header new_checkpoint in
-            begin match history_mode with
-              | History_mode.Archive ->
-                  State.Chain.set_checkpoint chain_state new_checkpoint
-              | Full ->
-                  State.Chain.set_checkpoint_then_purge_full chain_state new_checkpoint
-              | Rolling ->
-                  State.Chain.set_checkpoint_then_purge_rolling chain_state new_checkpoint
-            end
+    | None -> Lwt.return_unit (* should not happen *)
+    | Some new_block ->
+        State.Chain.set_checkpoint chain_state (new_level, new_block)
 
 let may_switch_test_chain w active_chains spawn_child block =
   let nv = Worker.state w in
@@ -328,11 +301,7 @@
       return protocol
 
 let on_request (type a) w
-<<<<<<< HEAD
-    start_testchain active_chains spawn_child history_mode (req : a Request.t) : a tzresult Lwt.t =
-=======
     start_testchain active_chains spawn_child (req : a Request.t) : a tzresult Lwt.t =
->>>>>>> 9f69abe8
   let Request.Validated block = req in
   let nv = Worker.state w in
   Chain.head nv.parameters.chain_state >>= fun head ->
@@ -357,8 +326,8 @@
   if not accepted_head then
     return Event.Ignored_head
   else begin
-    Chain.set_head nv.parameters.chain_state block >>=? fun previous ->
-    may_update_checkpoint nv.parameters.chain_state block history_mode >>= fun () ->
+    Chain.set_head nv.parameters.chain_state block >>= fun previous ->
+    may_update_checkpoint nv.parameters.chain_state block >>= fun () ->
     broadcast_head w ~previous block >>= fun () ->
     begin match nv.prevalidator with
       | Some old_prevalidator ->
@@ -430,7 +399,8 @@
      pvs) >>= fun () ->
   Lwt.return_unit
 
-let on_launch history_mode start_prevalidator w _ parameters =
+let on_launch start_prevalidator w _ parameters =
+  Chain.init_head parameters.chain_state >>= fun () ->
   (if start_prevalidator then
      State.read_chain_data parameters.chain_state
        (fun _ {State.current_head} -> Lwt.return current_head) >>= fun head ->
@@ -473,22 +443,14 @@
   Distributed_db.set_callback parameters.chain_db {
     notify_branch = begin fun peer_id locator ->
       Lwt.async begin fun () ->
-<<<<<<< HEAD
-        with_activated_peer_validator history_mode w peer_id @@ fun pv ->
-=======
         with_activated_peer_validator w peer_id @@ fun pv ->
->>>>>>> 9f69abe8
         Peer_validator.notify_branch pv locator ;
         return_unit
       end
     end ;
     notify_head = begin fun peer_id block ops ->
       Lwt.async begin fun () ->
-<<<<<<< HEAD
-        with_activated_peer_validator history_mode w peer_id (fun pv ->
-=======
         with_activated_peer_validator w peer_id (fun pv ->
->>>>>>> 9f69abe8
             Peer_validator.notify_head pv block ;
             return_unit) >>=? fun () ->
         (* TODO notify prevalidator only if head is known ??? *)
@@ -522,16 +484,6 @@
     peer_validator_limits prevalidator_limits block_validator
     global_valid_block_input
     global_chains_input
-<<<<<<< HEAD
-    db chain_state limits history_mode =
-  let spawn_child ~parent pvl pl bl gvbi gci db n l =
-    create ~start_prevalidator ~start_testchain ~active_chains ~parent pvl pl bl gvbi gci db n l history_mode >>=? fun w ->
-    return (Worker.state w, (fun () -> Worker.shutdown w)) in
-  let module Handlers = struct
-    type self = t
-    let on_launch = on_launch history_mode start_prevalidator
-    let on_request w = on_request w start_testchain active_chains spawn_child history_mode
-=======
     db chain_state limits =
   let spawn_child ~parent pvl pl bl gvbi gci db n l =
     create ~start_prevalidator ~start_testchain ~active_chains ~parent pvl pl bl gvbi gci db n l >>=? fun w ->
@@ -540,7 +492,6 @@
     type self = t
     let on_launch = on_launch start_prevalidator
     let on_request w = on_request w start_testchain active_chains spawn_child
->>>>>>> 9f69abe8
     let on_close = on_close
     let on_error _ _ _ errs = Lwt.return (Error errs)
     let on_completion = on_completion
@@ -558,7 +509,6 @@
       chain_db = Distributed_db.activate db chain_state ;
       chain_state ;
       limits } in
-  Chain.init_head chain_state >>=? fun () ->
   Worker.launch table
     prevalidator_limits.worker_limits
     (State.Chain.id chain_state)
@@ -579,11 +529,7 @@
     block_validator
     global_valid_block_input
     global_chains_input
-<<<<<<< HEAD
-    global_db state limits history_mode =
-=======
     global_db state limits =
->>>>>>> 9f69abe8
   (* hide the optional ?parent *)
   create
     ?max_child_ttl
@@ -594,11 +540,7 @@
     block_validator
     global_valid_block_input
     global_chains_input
-<<<<<<< HEAD
-    global_db state limits history_mode
-=======
     global_db state limits
->>>>>>> 9f69abe8
 
 let chain_id w =
   let { parameters = { chain_state } } = Worker.state w in
@@ -634,18 +576,18 @@
        (State.Block.fitness local_header) <= 0)
     (failure "Fitness too low")
 
-let assert_checkpoint w (header: Block_header.t) =
+let assert_checkpoint w hash (header: Block_header.t) =
   let pv = Worker.state w in
   let chain_state = Distributed_db.chain_state pv.parameters.chain_db in
-  State.Chain.acceptable_block chain_state header >>= fun acceptable ->
+  State.Chain.acceptable_block chain_state hash header >>= fun acceptable ->
   fail_unless acceptable
-    (Validation_errors.Checkpoint_error (Block_header.hash header, None))
+    (Validation_errors.Checkpoint_error (hash, None))
 
 let validate_block w ?force hash block operations =
   let nv = Worker.state w in
   assert (Block_hash.equal hash (Block_header.hash block)) ;
   assert_fitness_increases ?force w block >>=? fun () ->
-  assert_checkpoint w block >>=? fun () ->
+  assert_checkpoint w hash block >>=? fun () ->
   Block_validator.validate
     ~canceler:(Worker.canceler w)
     ~notify_new_block:(notify_new_block w)
