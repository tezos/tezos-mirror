(*****************************************************************************)
(*                                                                           *)
(* Open Source License                                                       *)
(* Copyright (c) 2018 Dynamic Ledger Solutions, Inc. <contact@tezos.com>     *)
(* Copyright (c) 2020 Nomadic Labs. <contact@nomadic-labs.com>               *)
(*                                                                           *)
(* Permission is hereby granted, free of charge, to any person obtaining a   *)
(* copy of this software and associated documentation files (the "Software"),*)
(* to deal in the Software without restriction, including without limitation *)
(* the rights to use, copy, modify, merge, publish, distribute, sublicense,  *)
(* and/or sell copies of the Software, and to permit persons to whom the     *)
(* Software is furnished to do so, subject to the following conditions:      *)
(*                                                                           *)
(* The above copyright notice and this permission notice shall be included   *)
(* in all copies or substantial portions of the Software.                    *)
(*                                                                           *)
(* THE SOFTWARE IS PROVIDED "AS IS", WITHOUT WARRANTY OF ANY KIND, EXPRESS OR*)
(* IMPLIED, INCLUDING BUT NOT LIMITED TO THE WARRANTIES OF MERCHANTABILITY,  *)
(* FITNESS FOR A PARTICULAR PURPOSE AND NONINFRINGEMENT. IN NO EVENT SHALL   *)
(* THE AUTHORS OR COPYRIGHT HOLDERS BE LIABLE FOR ANY CLAIM, DAMAGES OR OTHER*)
(* LIABILITY, WHETHER IN AN ACTION OF CONTRACT, TORT OR OTHERWISE, ARISING   *)
(* FROM, OUT OF OR IN CONNECTION WITH THE SOFTWARE OR THE USE OR OTHER       *)
(* DEALINGS IN THE SOFTWARE.                                                 *)
(*                                                                           *)
(*****************************************************************************)

open Chain_validator_worker_state

module Name = struct
  type t = Chain_id.t

  let encoding = Chain_id.encoding

  let base = ["validator"; "chain"]

  let pp = Chain_id.pp_short

  let equal = Chain_id.equal
end

module Request = struct
  include Request

  type _ t =
    | Validated : State.Block.t -> Event.update t
    | Notify_branch : P2p_peer.Id.t * Block_locator.t -> unit t
    | Notify_head : P2p_peer.Id.t * Block_header.t * Mempool.t -> unit t
    | Disconnection : P2p_peer.Id.t -> unit t

  let view (type a) (req : a t) : view =
    match req with
    | Validated block ->
        Hash (State.Block.hash block)
    | Notify_branch (peer_id, _) ->
        PeerId peer_id
    | Notify_head (peer_id, _, _) ->
        PeerId peer_id
    | Disconnection peer_id ->
        PeerId peer_id
end

type synchronisation_limits = {latency : int; threshold : int}

type limits = {
  synchronisation : synchronisation_limits;
  worker_limits : Worker_types.limits;
}

module Types = struct
  include Worker_state

  type parameters = {
    parent : Name.t option;
    (* inherit bootstrap status from parent chain validator *)
    db : Distributed_db.t;
    chain_state : State.Chain.t;
    chain_db : Distributed_db.chain_db;
    block_validator : Block_validator.t;
    block_validator_process : Block_validator_process.t;
    global_valid_block_input : State.Block.t Lwt_watcher.input;
    global_chains_input : (Chain_id.t * bool) Lwt_watcher.input;
    start_prevalidator : bool;
    prevalidator_limits : Prevalidator.limits;
    peer_validator_limits : Peer_validator.limits;
    limits : limits;
  }

  type state = {
    parameters : parameters;
    (* This state should be updated everytime a block is validated or
       when we receive a message [Current_head] or [Current_branch]
       with a known head. Because the chain validator does not handle
       directly these messages, this is done through callbacks. *)
    synchronisation_state : Synchronisation_heuristic.t;
    mutable current_status : Synchronisation_heuristic.status option;
    (* This should be true if after updating the synchronisatio_state,
       the status was [Synchronized] at least once. When this flag is
       true, the node starts its mempool. *)
    mutable bootstrapped : bool;
    bootstrapped_waiter : unit Lwt.t;
    bootstrapped_wakener : unit Lwt.u;
    valid_block_input : State.Block.t Lwt_watcher.input;
    new_head_input : State.Block.t Lwt_watcher.input;
    mutable child : (state * (unit -> unit Lwt.t (* shutdown *))) option;
    mutable prevalidator : Prevalidator.t option;
    active_peers :
      (Peer_validator.t, Error_monad.tztrace) P2p_peer.Error_table.t;
  }

  let view (state : state) _ : view =
    let {bootstrapped; active_peers; _} = state in
    {
      bootstrapped;
      active_peers =
        P2p_peer.Error_table.fold_keys (fun id l -> id :: l) active_peers [];
    }
end

module Logger =
  Worker_logger.Make (Event) (Request)
    (struct
      let worker_name = "node_chain_validator"
    end)

module Worker = Worker.Make (Name) (Event) (Request) (Types) (Logger)
open Types

type t = Worker.infinite Worker.queue Worker.t

let table = Worker.create_table Queue

let shutdown w = Worker.shutdown w

let shutdown_child nv active_chains =
  Option.iter_s
    (fun ({parameters = {chain_state; global_chains_input; _}; _}, shutdown) ->
      Lwt_watcher.notify global_chains_input (State.Chain.id chain_state, false) ;
      Chain_id.Table.remove active_chains (State.Chain.id chain_state) ;
      State.update_chain_data nv.parameters.chain_state (fun _ chain_data ->
          Lwt.return (Some {chain_data with test_chain = None}, ()))
      >>= fun () ->
      shutdown ()
      >>= fun () ->
      nv.child <- None ;
      Lwt.return_unit)
    nv.child

(* Update the synchronisation state and if it is relevant, set the
   bootstrapped flag to true. Assume:

   - [peer_id] is not us.

   - [block] is known as valid. *)
let update_synchronisation_state w
    ((block, peer_id) : Block_header.t * P2p_peer.Id.t) =
  let nv = Worker.state w in
  Synchronisation_heuristic.update
    nv.synchronisation_state
    (block.shell.timestamp, peer_id) ;
  let status = Synchronisation_heuristic.get_status nv.synchronisation_state in
  ( match status with
  | Synchronised _ when nv.bootstrapped = false ->
      nv.bootstrapped <- true ;
      Lwt.wakeup_later nv.bootstrapped_wakener () ;
      Worker.record_event w Bootstrapped
  | _ ->
      () ) ;
  if nv.current_status <> Some status then (
    nv.current_status <- Some status ;
    Worker.record_event w (Sync_status status) )

(* The synchronisation state is updated only for blocks known as
   valid. Assume:

   - [peer_id] is not us *)
let check_and_update_synchronisation_state w (block, peer_id) : unit Lwt.t =
  let nv = Worker.state w in
  let hash = Block_header.hash block in
  let chain_state = nv.parameters.chain_state in
  State.Block.known_valid chain_state hash
  >>= fun known_valid ->
  let known_valid_or_genesis =
    known_valid
    || Block_hash.equal (State.Chain.faked_genesis_hash chain_state) hash
  in
  if known_valid_or_genesis then (
    update_synchronisation_state w (block, peer_id) ;
    Lwt.return_unit )
  else Lwt.return_unit

(* Called for every validated block. *)
let notify_new_block w block =
  let nv = Worker.state w in
  Option.iter
    (fun id ->
      List.assoc id (Worker.list table)
      |> Option.iter (fun w ->
             let nv = Worker.state w in
             Lwt_watcher.notify nv.valid_block_input block))
    nv.parameters.parent ;
  Lwt_watcher.notify nv.valid_block_input block ;
  Lwt_watcher.notify nv.parameters.global_valid_block_input block ;
  Worker.Queue.push_request_now w (Validated block)

(* Called for every validated block coming from a remote peer_id. *)
let notify_new_foreign_block w peer_id block =
  notify_new_block w block ;
  update_synchronisation_state w (State.Block.header block, peer_id)

let with_activated_peer_validator w peer_id f =
  let nv = Worker.state w in
  P2p_peer.Error_table.find_or_make nv.active_peers peer_id (fun () ->
      Peer_validator.create
        ~notify_new_block:(notify_new_foreign_block w peer_id)
        ~notify_termination:(fun _pv ->
          P2p_peer.Error_table.remove nv.active_peers peer_id)
        nv.parameters.peer_validator_limits
        nv.parameters.block_validator
        nv.parameters.chain_db
        peer_id)
  >>=? fun pv ->
  match Peer_validator.status pv with
  | Worker_types.Running _ ->
      f pv
  | Worker_types.Closing (_, _)
  | Worker_types.Closed (_, _, _)
  | Worker_types.Launching _ ->
      return_unit

let may_update_checkpoint chain_state new_head =
  State.Chain.checkpoint chain_state
  >>= fun checkpoint ->
  State.Block.last_allowed_fork_level new_head
  >>=? fun new_level ->
  if new_level <= checkpoint.shell.level then return_unit
  else
    let state = State.Chain.global_state chain_state in
    State.history_mode state
    >>= fun history_mode ->
    let head_level = State.Block.level new_head in
    State.Block.predecessor_n
      new_head
      (Int32.to_int (Int32.sub head_level new_level))
    >>= function
    | None ->
        assert false (* should not happen *)
    | Some new_checkpoint -> (
        State.Block.read_opt chain_state new_checkpoint
        >>= function
        | None ->
            assert false (* should not happen *)
        | Some new_checkpoint -> (
            Chain_validator_event.(emit updated_to_checkpoint)
              (State.Block.hash new_checkpoint, history_mode)
            >>= fun () ->
            let new_checkpoint = State.Block.header new_checkpoint in
            match history_mode with
            | History_mode.Archive ->
                State.Chain.set_checkpoint chain_state new_checkpoint
                >>= fun () -> return_unit
            | Full ->
                State.Chain.set_checkpoint_then_purge_full
                  chain_state
                  new_checkpoint
            | Rolling ->
                State.Chain.set_checkpoint_then_purge_rolling
                  chain_state
                  new_checkpoint ) )

let may_update_protocol_levels chain_state ~prev ~block =
  let prev_proto_level = State.Block.protocol_level prev in
  let new_proto_level = State.Block.protocol_level block in
  if Compare.Int.(prev_proto_level < new_proto_level) then
    State.Block.protocol_hash block
    >>=? fun new_protocol ->
    State.Chain.update_level_indexed_protocol_store
      chain_state
      (State.Chain.id chain_state)
      new_proto_level
      new_protocol
      (State.Block.header block)
    >>= fun () -> return_unit
  else return_unit

let may_switch_test_chain w active_chains spawn_child block =
  let nv = Worker.state w in
  let create_child block protocol expiration forking_block =
    let block_header = State.Block.header block in
    let genesis =
      Context.compute_testchain_genesis (State.Block.hash forking_block)
    in
    let chain_id = Context.compute_testchain_chain_id genesis in
    let activated =
      match nv.child with
      | None ->
          false
      | Some (child, _) ->
          Block_hash.equal
            (State.Chain.genesis child.parameters.chain_state).block
            genesis
    in
    let expired = expiration < block_header.shell.timestamp in
    if expired && activated then
      shutdown_child nv active_chains >>= fun () -> return_unit
    else if
      activated || expired
      || not (State.Chain.allow_forked_chain nv.parameters.chain_state)
    then return_unit
    else
      State.Chain.get_opt
        (State.Chain.global_state nv.parameters.chain_state)
        chain_id
      >>= (function
            | Some chain_state ->
                State.update_testchain block ~testchain_state:chain_state
                >>= fun () -> return chain_state
            | None ->
                let try_init_test_chain cont =
                  let bvp = nv.parameters.block_validator_process in
                  Block_validator_process.init_test_chain bvp forking_block
                  >>= function
                  | Ok genesis_header ->
                      State.fork_testchain
                        block
                        chain_id
                        genesis
                        genesis_header
                        protocol
                        expiration
                      >>=? fun chain_state ->
                      Chain.head chain_state
                      >>= fun new_genesis_block ->
                      Lwt_watcher.notify
                        nv.parameters.global_valid_block_input
                        new_genesis_block ;
                      Lwt_watcher.notify nv.valid_block_input new_genesis_block ;
                      return chain_state
                  | Error
                      (Block_validator_errors.Missing_test_protocol
                         missing_protocol
                      :: _) ->
                      Block_validator.fetch_and_compile_protocol
                        nv.parameters.block_validator
                        missing_protocol
                      >>=? fun _ -> cont ()
                  | Error _ as error ->
                      Lwt.return error
                in
                try_init_test_chain
                @@ fun () ->
                try_init_test_chain
                @@ fun () -> failwith "Could not retrieve test protocol")
      >>=? fun chain_state ->
      (* [spawn_child] is a callback to [create_node]. Thus, it takes care of
         global initialization boilerplate (e.g. notifying [global_chains_input],
         adding the chain to the correct tables, ...) *)
      spawn_child
        ~parent:(State.Chain.id chain_state)
        nv.parameters.start_prevalidator
        nv.parameters.peer_validator_limits
        nv.parameters.prevalidator_limits
        nv.parameters.block_validator
        nv.parameters.global_valid_block_input
        nv.parameters.global_chains_input
        nv.parameters.db
        chain_state
        nv.parameters.limits
      (* TODO: different limits main/test ? *)
      >>=? fun child ->
      nv.child <- Some child ;
      return_unit
  in
  State.Block.test_chain block
  >>= (function
        | (Not_running, _) ->
            shutdown_child nv active_chains >>= fun () -> return_unit
        | ((Forking _ | Running _), None) ->
            return_unit (* only for snapshots *)
        | ( ( Forking {protocol; expiration; _}
            | Running {protocol; expiration; _} ),
            Some forking_block ) ->
            create_child block protocol expiration forking_block)
  >>= function
  | Ok () ->
      Lwt.return_unit
  | Error err ->
      Worker.record_event w (Could_not_switch_testchain err) ;
      Lwt.return_unit

let broadcast_head w ~previous block =
  let nv = Worker.state w in
  if not nv.bootstrapped then Lwt.return_unit
  else
    State.Block.predecessor block
    >>= (function
          | None ->
              Lwt.return_true
          | Some predecessor ->
              Lwt.return (State.Block.equal predecessor previous))
    >>= fun successor ->
    if successor then (
      Distributed_db.Advertise.current_head nv.parameters.chain_db block ;
      Lwt.return_unit )
    else Distributed_db.Advertise.current_branch nv.parameters.chain_db

let safe_get_prevalidator_filter hash =
  match Prevalidator_filters.find hash with
  | Some filter ->
      return filter
  | None -> (
    match Registered_protocol.get hash with
    | None ->
        (* FIXME. *)
        (* This should not happen: it should be handled in the validator. *)
        failwith
          "chain_validator: missing protocol '%a' for the current block."
          Protocol_hash.pp_short
          hash
    | Some protocol ->
        Chain_validator_event.(emit prevalidator_filter_not_found) hash
        >>= fun () ->
        let (module Proto) = protocol in
        let module Filter = Prevalidator_filters.No_filter (Proto) in
        return (module Filter : Prevalidator_filters.FILTER) )

<<<<<<< HEAD
let may_instanciate_new_prevalidator nv ~prev ~block =
  match nv.prevalidator with
  | Some old_prevalidator ->
      let prev_proto_level = State.Block.protocol_level prev in
      let new_proto_level = State.Block.protocol_level block in
      if Compare.Int.(prev_proto_level < new_proto_level) then (
        State.Block.protocol_hash block
        >>=? fun new_protocol ->
        safe_get_prevalidator_filter new_protocol
        >>=? fun (module Filter) ->
        let (limits, chain_db) = Prevalidator.parameters old_prevalidator in
        (* TODO inject in the new prevalidator the operation
           from the previous one. *)
        Prevalidator.create limits (module Filter) chain_db
        >>= function
        | Error errs ->
            Chain_validator_event.(emit prevalidator_reinstantiation_failure)
              errs
            >>= fun () ->
            nv.prevalidator <- None ;
            Prevalidator.shutdown old_prevalidator >>= fun () -> return_unit
        | Ok prevalidator ->
            nv.prevalidator <- Some prevalidator ;
            Prevalidator.shutdown old_prevalidator >>= fun () -> return_unit )
      else Prevalidator.flush old_prevalidator (State.Block.hash block)
  | None ->
      return_unit

let on_request (type a) w start_testchain active_chains spawn_child
    (req : a Request.t) : a tzresult Lwt.t =
  let (Request.Validated block) = req in
=======
let instantiate_prevalidator nv block (limits, chain_db) =
  State.Block.protocol_hash block
  >>=? (fun new_protocol ->
         safe_get_prevalidator_filter new_protocol
         >>=? fun (module Filter) ->
         Prevalidator.create limits (module Filter) chain_db)
  >>= function
  | Error errs ->
      Chain_validator_event.(emit prevalidator_reinstantiation_failure) errs
      >>= fun () ->
      nv.prevalidator <- None ;
      Lwt.return_unit
  | Ok prevalidator ->
      nv.prevalidator <- Some prevalidator ;
      Lwt.return_unit

let may_flush_or_update_prevalidator nv ~prev ~block =
  match nv.prevalidator with
  | None ->
      return_unit
  | Some old_prevalidator ->
      let prev_proto_level = State.Block.protocol_level prev in
      let new_proto_level = State.Block.protocol_level block in
      if Compare.Int.(prev_proto_level < new_proto_level) then
        (* TODO inject in the new prevalidator the operation
           from the previous one. *)
        let parameters = Prevalidator.parameters old_prevalidator in
        instantiate_prevalidator nv block parameters
        >>= fun () ->
        Prevalidator.shutdown old_prevalidator >>= fun () -> return_unit
      else Prevalidator.flush old_prevalidator (State.Block.hash block)

let may_instantiate_prevalidator nv ~head =
  if nv.parameters.start_prevalidator && nv.bootstrapped then
    instantiate_prevalidator
      nv
      head
      (nv.parameters.prevalidator_limits, nv.parameters.chain_db)
  else Lwt.return_unit

let on_validation_request w start_testchain active_chains spawn_child block =
>>>>>>> 9098def0
  let nv = Worker.state w in
  Chain.head nv.parameters.chain_state
  >>= fun head ->
  let head_header = State.Block.header head
  and head_hash = State.Block.hash head
  and block_header = State.Block.header block in
  ( match nv.prevalidator with
  | None ->
      Lwt.return head_header.shell.fitness
  | Some pv ->
      Prevalidator.fitness pv )
  >>= fun context_fitness ->
  let head_fitness = head_header.shell.fitness in
  let new_fitness = block_header.shell.fitness in
  let accepted_head =
    if Fitness.(context_fitness = head_fitness) then
      Fitness.(new_fitness > head_fitness)
    else Fitness.(new_fitness >= context_fitness)
  in
  if not accepted_head then return Event.Ignored_head
  else
    Chain.set_head nv.parameters.chain_state block
    >>=? fun previous ->
    may_update_checkpoint nv.parameters.chain_state block
    >>=? fun () ->
    may_update_protocol_levels nv.parameters.chain_state ~prev:previous ~block
    >>=? fun () ->
    broadcast_head w ~previous block
    >>= fun () ->
<<<<<<< HEAD
    may_instanciate_new_prevalidator nv ~prev:previous ~block
=======
    may_flush_or_update_prevalidator nv ~prev:previous ~block
>>>>>>> 9098def0
    >>=? fun () ->
    ( if start_testchain then
      may_switch_test_chain w active_chains spawn_child block
    else Lwt.return_unit )
    >>= fun () ->
    Lwt_watcher.notify nv.new_head_input block ;
    if Block_hash.equal head_hash block_header.shell.predecessor then
      return Event.Head_increment
    else return Event.Branch_switch

let on_notify_branch w peer_id locator =
  let (block, _) = (locator : Block_locator.t :> _ * _) in
  check_and_update_synchronisation_state w (block, peer_id)
  >>= fun () ->
  with_activated_peer_validator w peer_id (fun pv ->
      Peer_validator.notify_branch pv locator ;
      return_unit)

let on_notify_head w peer_id header mempool =
  let nv = Worker.state w in
  check_and_update_synchronisation_state w (header, peer_id)
  >>= fun () ->
  with_activated_peer_validator w peer_id (fun pv ->
      Peer_validator.notify_head pv header ;
      return_unit)
  >>=? fun () ->
  match nv.prevalidator with
  | Some prevalidator ->
      Prevalidator.notify_operations prevalidator peer_id mempool
      >>= fun () -> return_unit
  | None ->
      return_unit

let on_disconnection w peer_id =
  let nv = Worker.state w in
  match P2p_peer.Error_table.find nv.active_peers peer_id with
  | None ->
      return_unit
  | Some pv ->
      pv >>=? fun pv -> Peer_validator.shutdown pv >>= fun () -> return_unit

let on_request (type a) w start_testchain active_chains spawn_child
    (req : a Request.t) : a tzresult Lwt.t =
  match req with
  | Request.Validated block ->
      on_validation_request w start_testchain active_chains spawn_child block
  | Request.Notify_branch (peer_id, locator) ->
      on_notify_branch w peer_id locator
  | Request.Notify_head (peer_id, header, mempool) ->
      on_notify_head w peer_id header mempool
  | Request.Disconnection peer_id ->
      on_disconnection w peer_id

let on_completion (type a) w (req : a Request.t) (update : a) request_status =
  match req with
  | Request.Validated block ->
      let fitness = State.Block.fitness block in
      let request = Request.Hash (State.Block.hash block) in
      let level = State.Block.level block in
      let timestamp = State.Block.timestamp block in
      Worker.record_event
        w
        (Processed_block
           {request; request_status; update; fitness; level; timestamp}) ;
      Lwt.return_unit
  | Request.Notify_head (peer_id, _, _) ->
      Worker.record_event w (Event.Notify_head peer_id) ;
      Lwt.return_unit
  | Request.Notify_branch (peer_id, _) ->
      Worker.record_event w (Event.Notify_branch peer_id) ;
      Lwt.return_unit
  | Request.Disconnection peer_id ->
      Worker.record_event w (Event.Disconnection peer_id) ;
      Lwt.return_unit

let on_close w =
  let nv = Worker.state w in
  Distributed_db.deactivate nv.parameters.chain_db
  >>= fun () ->
  let pvs =
    P2p_peer.Error_table.fold_promises
      (fun _ pv acc ->
        ( pv
        >>= function
        | Error _ -> Lwt.return_unit | Ok pv -> Peer_validator.shutdown pv )
        :: acc)
      nv.active_peers
      []
  in
  Lwt.join
    ( Option.iter_s Prevalidator.shutdown nv.prevalidator
    :: Option.iter_s (fun (_, shutdown) -> shutdown ()) nv.child
    :: pvs )

<<<<<<< HEAD
(* Copied from lwtreslib, which is not available in the v8 release branche. *)
let rec list_iter_es f = function
  | [] ->
      return_unit
  | h :: t ->
      f h >>=? fun () -> (list_iter_es [@ocaml.tailcall]) f t

(* Copied from lwtreslib, which is not available in the v8 release branche. *)
let list_iter_es f = function
  | [] ->
      return_unit
  | h :: t ->
      Lwt.apply f h >>=? fun () -> (list_iter_es [@ocaml.tailcall]) f t

=======
>>>>>>> 9098def0
let may_load_protocols parameters =
  let chain_state = Distributed_db.chain_state parameters.chain_db in
  let state = Distributed_db.state parameters.db in
  State.Chain.all_indexed_protocols chain_state
  >>= fun indexed_protocols ->
<<<<<<< HEAD
  list_iter_es
=======
  List.iter_es
>>>>>>> 9098def0
    (fun (_proto_level, (proto_hash, _activation_block)) ->
      if Registered_protocol.mem proto_hash then return_unit
      else
        State.Protocol.known state proto_hash
<<<<<<< HEAD
        >>= function
        | false ->
            return_unit
        | true ->
            (* Only compile protocols that are on-disk *)
            Chain_validator_event.(emit loading_protocol proto_hash)
            >>= fun () ->
            trace
              (Validation_errors.Cannot_load_protocol proto_hash)
              ( Block_validator.fetch_and_compile_protocol
                  parameters.block_validator
                  proto_hash
              >>=? fun _ -> return_unit ))
    indexed_protocols

let on_launch start_prevalidator w _ parameters =
  may_load_protocols parameters
  >>=? fun () ->
  ( if start_prevalidator then
    State.read_chain_data
      parameters.chain_state
      (fun _ {State.current_head; _} -> Lwt.return current_head)
    >>= fun head ->
    State.Block.protocol_hash head
    >>=? fun head_protocol_hash ->
    safe_get_prevalidator_filter head_protocol_hash
    >>= function
    | Ok (module Proto_filters) -> (
        Prevalidator.create
          parameters.prevalidator_limits
          (module Proto_filters)
          parameters.chain_db
        >>= function
        | Error errs ->
            Chain_validator_event.(emit prevalidator_instantiation_failure)
              errs
            >>= fun () -> return_none
        | Ok prevalidator ->
            return_some prevalidator )
    | Error errs ->
        Chain_validator_event.(emit prevalidator_instantiation_failure) errs
        >>= fun () -> return_none
  else return_none )
  >>=? fun prevalidator ->
=======
        >>= function
        | false ->
            return_unit
        | true ->
            (* Only compile protocols that are on-disk *)
            Chain_validator_event.(emit loading_protocol proto_hash)
            >>= fun () ->
            trace
              (Validation_errors.Cannot_load_protocol proto_hash)
              ( Block_validator.fetch_and_compile_protocol
                  parameters.block_validator
                  proto_hash
              >>=? fun _ -> return_unit ))
    indexed_protocols

let on_launch w _ parameters =
  may_load_protocols parameters
  >>=? fun () ->
>>>>>>> 9098def0
  let valid_block_input = Lwt_watcher.create_input () in
  let new_head_input = Lwt_watcher.create_input () in
  let (bootstrapped_waiter, bootstrapped_wakener) = Lwt.wait () in
  let synchronisation_state =
    Synchronisation_heuristic.create
      ~threshold:parameters.limits.synchronisation.threshold
      ~latency:parameters.limits.synchronisation.latency
  in
  let bootstrapped =
    match Synchronisation_heuristic.get_status synchronisation_state with
    | Synchronised _ ->
        true
    | Not_synchronised ->
        false
  in
  let nv =
    {
      parameters;
      valid_block_input;
      new_head_input;
      bootstrapped_wakener;
      bootstrapped_waiter;
      bootstrapped;
      synchronisation_state;
      current_status = None;
      active_peers = P2p_peer.Error_table.create 50;
      (* TODO use [2 * max_connection] *)
      child = None;
      prevalidator = None (* the prevalidator may be instantiated next *);
    }
  in
  (* Start the prevalidator when the chain becomes bootstrapped *)
  Lwt.on_success bootstrapped_waiter (fun () ->
      (* ignore errors *)
      Lwt.dont_wait
        (fun () ->
          Chain.head parameters.chain_state
          >>= fun head -> may_instantiate_prevalidator nv ~head)
        (fun exc -> ignore exc)) ;
  if nv.bootstrapped then Lwt.wakeup_later nv.bootstrapped_wakener () ;
  Distributed_db.set_callback
    parameters.chain_db
    {
      notify_branch =
        (fun peer_id locator ->
          Worker.Queue.push_request_now w (Notify_branch (peer_id, locator)));
      notify_head =
        (fun peer_id header ops ->
          Worker.Queue.push_request_now w (Notify_head (peer_id, header, ops)));
      disconnection =
        (fun peer_id ->
          Worker.Queue.push_request_now w (Disconnection peer_id));
    } ;
  return nv

let rec create ~start_testchain ~active_chains ?parent ~block_validator_process
    start_prevalidator peer_validator_limits prevalidator_limits
    block_validator global_valid_block_input global_chains_input db chain_state
    limits =
  let spawn_child ~parent epv pvl pl bl gvbi gci db n l =
    create
      ~start_testchain
      ~active_chains
      ~parent
      ~block_validator_process
      epv
      pvl
      pl
      bl
      gvbi
      gci
      db
      n
      l
    >>=? fun w -> return (Worker.state w, fun () -> Worker.shutdown w)
  in
  let module Handlers = struct
    type self = t

    let on_launch = on_launch

    let on_request w = on_request w start_testchain active_chains spawn_child

    let on_close = on_close

    let on_error w r st errs =
      Worker.log_event w (Request_failure (r, st, errs))
      >>= fun () ->
      match r with
      | Hash _ ->
          (* If an error happens here, it means that the request
            [Validated] failed. For this request, the payload
            associated to the request was validated and therefore is
            safe. The handler for such request does some I/Os, and
            therefore a failure could be "No space left on device" for
            example. If there is an error at this level, it certainly
            requires a manual operation from the maintener of the
            node. *)
          Lwt.return_error errs
      | PeerId _ ->
          (* We do not crash the worker here mainly for one reason:
            Such request comes from a remote peer. The payload for
            this request may contain unsafe data. The current policy
            with tzresult is not clear and there might be a non
            serious error raised as a [tzresult] to say it was a bad
            data. If if is the case, we do not want to crash the
            worker.

            With the current state of the code, it is possible that
            this branch is not reachable. This would be possible to
            see it if we relax the interface of [tezos-worker] to use
            [('a, 'b) result] instead of [tzresult] and if each
            request uses its own error type. *)
          return_unit

    let on_completion = on_completion

    let on_no_request _ = return_unit
  end in
  let parameters =
    {
      parent;
      peer_validator_limits;
      start_prevalidator;
      prevalidator_limits;
      block_validator;
      block_validator_process;
      global_valid_block_input;
      global_chains_input;
      db;
      chain_db = Distributed_db.activate db chain_state;
      chain_state;
      limits;
    }
  in
  Chain.init_head chain_state
  >>=? fun () ->
  Worker.launch
    table
    prevalidator_limits.worker_limits
    (State.Chain.id chain_state)
    parameters
    (module Handlers)
  >>=? fun w ->
  Chain_id.Table.add active_chains (State.Chain.id chain_state) w ;
  Lwt_watcher.notify global_chains_input (State.Chain.id chain_state, true) ;
  return w

(** Current block computation *)

let create ~start_prevalidator ~start_testchain ~active_chains
    ~block_validator_process peer_validator_limits prevalidator_limits
    block_validator global_valid_block_input global_chains_input global_db
    state limits =
  (* hide the optional ?parent *)
  create
    ~start_testchain
    ~active_chains
    ~block_validator_process
    start_prevalidator
    peer_validator_limits
    prevalidator_limits
    block_validator
    global_valid_block_input
    global_chains_input
    global_db
    state
    limits

let chain_id w =
  let {parameters = {chain_state; _}; _} = Worker.state w in
  State.Chain.id chain_state

let chain_state w =
  let {parameters = {chain_state; _}; _} = Worker.state w in
  chain_state

let prevalidator w =
  let {prevalidator; _} = Worker.state w in
  prevalidator

let chain_db w =
  let {parameters = {chain_db; _}; _} = Worker.state w in
  chain_db

let child w =
  Option.bind
    (Worker.state w).child
    (fun ({parameters = {chain_state; _}; _}, _) ->
      List.assoc (State.Chain.id chain_state) (Worker.list table))

let assert_fitness_increases ?(force = false) w distant_header =
  let pv = Worker.state w in
  let chain_state = Distributed_db.chain_state pv.parameters.chain_db in
  Chain.head chain_state
  >>= fun local_header ->
  fail_when
    ( (not force)
    && Fitness.compare
         distant_header.Block_header.shell.fitness
         (State.Block.fitness local_header)
       <= 0 )
    (failure "Fitness too low")

let assert_checkpoint w (header : Block_header.t) =
  let pv = Worker.state w in
  let chain_state = Distributed_db.chain_state pv.parameters.chain_db in
  State.Chain.acceptable_block chain_state header
  >>= fun acceptable ->
  fail_unless
    acceptable
    (Validation_errors.Checkpoint_error (Block_header.hash header, None))

let validate_block w ?force hash block operations =
  let nv = Worker.state w in
  assert (Block_hash.equal hash (Block_header.hash block)) ;
  assert_fitness_increases ?force w block
  >>=? fun () ->
  assert_checkpoint w block
  >>=? fun () ->
  Block_validator.validate
    ~canceler:(Worker.canceler w)
    ~notify_new_block:(notify_new_block w)
    nv.parameters.block_validator
    nv.parameters.chain_db
    hash
    block
    operations

let bootstrapped w =
  let {bootstrapped_waiter; _} = Worker.state w in
  Lwt.protected bootstrapped_waiter

let is_bootstrapped w = (Worker.state w).bootstrapped

let force_bootstrapped w b =
  let state = Worker.state w in
  if b then Worker.record_event w Event.Bootstrapped ;
  state.bootstrapped <- b

let valid_block_watcher w =
  let {valid_block_input; _} = Worker.state w in
  Lwt_watcher.create_stream valid_block_input

let new_head_watcher w =
  let {new_head_input; _} = Worker.state w in
  Lwt_watcher.create_stream new_head_input

let status = Worker.status

let information = Worker.information

let running_workers () = Worker.list table

let pending_requests t = Worker.Queue.pending_requests t

let pending_requests_length t = Worker.Queue.pending_requests_length t

let current_request t = Worker.current_request t

let last_events = Worker.last_events

let ddb_information t =
  let state = Worker.state t in
  let ddb = state.parameters.chain_db in
  Distributed_db.information ddb

let sync_status w =
  let nv = Worker.state w in
  Synchronisation_heuristic.get_status nv.synchronisation_state<|MERGE_RESOLUTION|>--- conflicted
+++ resolved
@@ -423,39 +423,6 @@
         let module Filter = Prevalidator_filters.No_filter (Proto) in
         return (module Filter : Prevalidator_filters.FILTER) )
 
-<<<<<<< HEAD
-let may_instanciate_new_prevalidator nv ~prev ~block =
-  match nv.prevalidator with
-  | Some old_prevalidator ->
-      let prev_proto_level = State.Block.protocol_level prev in
-      let new_proto_level = State.Block.protocol_level block in
-      if Compare.Int.(prev_proto_level < new_proto_level) then (
-        State.Block.protocol_hash block
-        >>=? fun new_protocol ->
-        safe_get_prevalidator_filter new_protocol
-        >>=? fun (module Filter) ->
-        let (limits, chain_db) = Prevalidator.parameters old_prevalidator in
-        (* TODO inject in the new prevalidator the operation
-           from the previous one. *)
-        Prevalidator.create limits (module Filter) chain_db
-        >>= function
-        | Error errs ->
-            Chain_validator_event.(emit prevalidator_reinstantiation_failure)
-              errs
-            >>= fun () ->
-            nv.prevalidator <- None ;
-            Prevalidator.shutdown old_prevalidator >>= fun () -> return_unit
-        | Ok prevalidator ->
-            nv.prevalidator <- Some prevalidator ;
-            Prevalidator.shutdown old_prevalidator >>= fun () -> return_unit )
-      else Prevalidator.flush old_prevalidator (State.Block.hash block)
-  | None ->
-      return_unit
-
-let on_request (type a) w start_testchain active_chains spawn_child
-    (req : a Request.t) : a tzresult Lwt.t =
-  let (Request.Validated block) = req in
-=======
 let instantiate_prevalidator nv block (limits, chain_db) =
   State.Block.protocol_hash block
   >>=? (fun new_protocol ->
@@ -497,7 +464,6 @@
   else Lwt.return_unit
 
 let on_validation_request w start_testchain active_chains spawn_child block =
->>>>>>> 9098def0
   let nv = Worker.state w in
   Chain.head nv.parameters.chain_state
   >>= fun head ->
@@ -527,11 +493,7 @@
     >>=? fun () ->
     broadcast_head w ~previous block
     >>= fun () ->
-<<<<<<< HEAD
-    may_instanciate_new_prevalidator nv ~prev:previous ~block
-=======
     may_flush_or_update_prevalidator nv ~prev:previous ~block
->>>>>>> 9098def0
     >>=? fun () ->
     ( if start_testchain then
       may_switch_test_chain w active_chains spawn_child block
@@ -626,38 +588,16 @@
     :: Option.iter_s (fun (_, shutdown) -> shutdown ()) nv.child
     :: pvs )
 
-<<<<<<< HEAD
-(* Copied from lwtreslib, which is not available in the v8 release branche. *)
-let rec list_iter_es f = function
-  | [] ->
-      return_unit
-  | h :: t ->
-      f h >>=? fun () -> (list_iter_es [@ocaml.tailcall]) f t
-
-(* Copied from lwtreslib, which is not available in the v8 release branche. *)
-let list_iter_es f = function
-  | [] ->
-      return_unit
-  | h :: t ->
-      Lwt.apply f h >>=? fun () -> (list_iter_es [@ocaml.tailcall]) f t
-
-=======
->>>>>>> 9098def0
 let may_load_protocols parameters =
   let chain_state = Distributed_db.chain_state parameters.chain_db in
   let state = Distributed_db.state parameters.db in
   State.Chain.all_indexed_protocols chain_state
   >>= fun indexed_protocols ->
-<<<<<<< HEAD
-  list_iter_es
-=======
   List.iter_es
->>>>>>> 9098def0
     (fun (_proto_level, (proto_hash, _activation_block)) ->
       if Registered_protocol.mem proto_hash then return_unit
       else
         State.Protocol.known state proto_hash
-<<<<<<< HEAD
         >>= function
         | false ->
             return_unit
@@ -673,55 +613,9 @@
               >>=? fun _ -> return_unit ))
     indexed_protocols
 
-let on_launch start_prevalidator w _ parameters =
-  may_load_protocols parameters
-  >>=? fun () ->
-  ( if start_prevalidator then
-    State.read_chain_data
-      parameters.chain_state
-      (fun _ {State.current_head; _} -> Lwt.return current_head)
-    >>= fun head ->
-    State.Block.protocol_hash head
-    >>=? fun head_protocol_hash ->
-    safe_get_prevalidator_filter head_protocol_hash
-    >>= function
-    | Ok (module Proto_filters) -> (
-        Prevalidator.create
-          parameters.prevalidator_limits
-          (module Proto_filters)
-          parameters.chain_db
-        >>= function
-        | Error errs ->
-            Chain_validator_event.(emit prevalidator_instantiation_failure)
-              errs
-            >>= fun () -> return_none
-        | Ok prevalidator ->
-            return_some prevalidator )
-    | Error errs ->
-        Chain_validator_event.(emit prevalidator_instantiation_failure) errs
-        >>= fun () -> return_none
-  else return_none )
-  >>=? fun prevalidator ->
-=======
-        >>= function
-        | false ->
-            return_unit
-        | true ->
-            (* Only compile protocols that are on-disk *)
-            Chain_validator_event.(emit loading_protocol proto_hash)
-            >>= fun () ->
-            trace
-              (Validation_errors.Cannot_load_protocol proto_hash)
-              ( Block_validator.fetch_and_compile_protocol
-                  parameters.block_validator
-                  proto_hash
-              >>=? fun _ -> return_unit ))
-    indexed_protocols
-
 let on_launch w _ parameters =
   may_load_protocols parameters
   >>=? fun () ->
->>>>>>> 9098def0
   let valid_block_input = Lwt_watcher.create_input () in
   let new_head_input = Lwt_watcher.create_input () in
   let (bootstrapped_waiter, bootstrapped_wakener) = Lwt.wait () in
