(*****************************************************************************)
(*                                                                           *)
(* Open Source License                                                       *)
(* Copyright (c) 2018 Dynamic Ledger Solutions, Inc. <contact@tezos.com>     *)
(*                                                                           *)
(* Permission is hereby granted, free of charge, to any person obtaining a   *)
(* copy of this software and associated documentation files (the "Software"),*)
(* to deal in the Software without restriction, including without limitation *)
(* the rights to use, copy, modify, merge, publish, distribute, sublicense,  *)
(* and/or sell copies of the Software, and to permit persons to whom the     *)
(* Software is furnished to do so, subject to the following conditions:      *)
(*                                                                           *)
(* The above copyright notice and this permission notice shall be included   *)
(* in all copies or substantial portions of the Software.                    *)
(*                                                                           *)
(* THE SOFTWARE IS PROVIDED "AS IS", WITHOUT WARRANTY OF ANY KIND, EXPRESS OR*)
(* IMPLIED, INCLUDING BUT NOT LIMITED TO THE WARRANTIES OF MERCHANTABILITY,  *)
(* FITNESS FOR A PARTICULAR PURPOSE AND NONINFRINGEMENT. IN NO EVENT SHALL   *)
(* THE AUTHORS OR COPYRIGHT HOLDERS BE LIABLE FOR ANY CLAIM, DAMAGES OR OTHER*)
(* LIABILITY, WHETHER IN AN ACTION OF CONTRACT, TORT OR OTHERWISE, ARISING   *)
(* FROM, OUT OF OR IN CONNECTION WITH THE SOFTWARE OR THE USE OR OTHER       *)
(* DEALINGS IN THE SOFTWARE.                                                 *)
(*                                                                           *)
(*****************************************************************************)

module type DISTRIBUTED_DB = sig
  type t

  type key

  type value

  type param

  val known : t -> key -> bool Lwt.t

  type error += Missing_data of key

  type error += Canceled of key

  type error += Timeout of key

  val read : t -> key -> value tzresult Lwt.t

  val read_opt : t -> key -> value option Lwt.t

  val prefetch :
    t ->
    ?peer:P2p_peer.Id.t ->
    ?timeout:Time.System.Span.t ->
    key ->
    param ->
    unit

  val fetch :
    t ->
    ?peer:P2p_peer.Id.t ->
    ?timeout:Time.System.Span.t ->
    key ->
    param ->
    value tzresult Lwt.t

  val clear_or_cancel : t -> key -> unit

  val resolve_pending : t -> key -> value -> unit

  val inject : t -> key -> value -> bool Lwt.t

  val watch : t -> (key * value) Lwt_stream.t * Lwt_watcher.stopper

  val pending : t -> key -> bool
end

module type DISK_TABLE = sig
  type store

  type key

  type value

  val known : store -> key -> bool Lwt.t

  val read : store -> key -> value tzresult Lwt.t

  val read_opt : store -> key -> value option Lwt.t
end

module type MEMORY_TABLE = sig
  type 'a t

  type key

  val create : int -> 'a t

  val find : 'a t -> key -> 'a

  val find_opt : 'a t -> key -> 'a option

  val add : 'a t -> key -> 'a -> unit

  val replace : 'a t -> key -> 'a -> unit

  val remove : 'a t -> key -> unit

  val fold : (key -> 'a -> 'b -> 'b) -> 'a t -> 'b -> 'b

  val length : 'a t -> int
end

module type SCHEDULER_EVENTS = sig
  type t

  type key

  val request : t -> P2p_peer.Id.t option -> key -> unit

  val notify : t -> P2p_peer.Id.t -> key -> unit

  val notify_cancelation : t -> key -> unit

  val notify_unrequested : t -> P2p_peer.Id.t -> key -> unit

  val notify_duplicate : t -> P2p_peer.Id.t -> key -> unit

  val notify_invalid : t -> P2p_peer.Id.t -> key -> unit

  val memory_table_length : t -> int
end

module type PRECHECK = sig
  type key

  type param

  type notified_value

  type value

  val precheck : key -> param -> notified_value -> value option
end

module Make_table (Hash : sig
  type t

  val name : string

  val encoding : t Data_encoding.t

  val pp : Format.formatter -> t -> unit
end)
(Disk_table : DISK_TABLE with type key := Hash.t)
(Memory_table : MEMORY_TABLE with type key := Hash.t)
(Scheduler : SCHEDULER_EVENTS with type key := Hash.t)
(Precheck : PRECHECK with type key := Hash.t and type value := Disk_table.value) : sig
  include
    DISTRIBUTED_DB
      with type key = Hash.t
       and type value = Disk_table.value
       and type param = Precheck.param

  val create :
    ?global_input:(key * value) Lwt_watcher.input ->
    Scheduler.t ->
    Disk_table.store ->
    t

  val notify :
    t -> P2p_peer.Id.t -> key -> Precheck.notified_value -> unit Lwt.t

  val memory_table_length : t -> int
end = struct
  type key = Hash.t

  type value = Disk_table.value

  type param = Precheck.param

  type t = {
    scheduler : Scheduler.t;
    disk : Disk_table.store;
    memory : status Memory_table.t;
    global_input : (key * value) Lwt_watcher.input option;
    input : (key * value) Lwt_watcher.input;
  }

  and status =
    | Pending of {
        waiter : value tzresult Lwt.t;
        wakener : value tzresult Lwt.u;
        mutable waiters : int;
        param : param;
      }
    | Found of value

  let known s k =
    match Memory_table.find_opt s.memory k with
    | None ->
        Disk_table.known s.disk k
    | Some (Pending _) ->
        Lwt.return_false
    | Some (Found _) ->
        Lwt.return_true

  let read_opt s k =
    match Memory_table.find_opt s.memory k with
    | None ->
        Disk_table.read_opt s.disk k
    | Some (Found v) ->
        Lwt.return_some v
    | Some (Pending _) ->
        Lwt.return_none

  type error += Missing_data of key

  type error += Canceled of key

  type error += Timeout of key

  let () =
    (* Missing data key *)
    register_error_kind
      `Permanent
      ~id:("distributed_db." ^ Hash.name ^ ".missing")
      ~title:("Missing " ^ Hash.name)
      ~description:("Some " ^ Hash.name ^ " is missing from the distributed db")
      ~pp:(fun ppf key ->
        Format.fprintf ppf "Missing %s %a" Hash.name Hash.pp key)
      (Data_encoding.obj1 (Data_encoding.req "key" Hash.encoding))
      (function Missing_data key -> Some key | _ -> None)
      (fun key -> Missing_data key) ;
    (* Canceled key *)
    register_error_kind
      `Permanent
      ~title:("Canceled fetch of a " ^ Hash.name)
      ~description:("The fetch of a " ^ Hash.name ^ " has been canceled")
      ~id:("distributed_db." ^ Hash.name ^ ".fetch_canceled")
      ~pp:(fun ppf key ->
        Format.fprintf ppf "Fetch of %s %a canceled" Hash.name Hash.pp key)
      Data_encoding.(obj1 (req "key" Hash.encoding))
      (function Canceled key -> Some key | _ -> None)
      (fun key -> Canceled key) ;
    (* Timeout key *)
    register_error_kind
      `Permanent
      ~title:("Timed out fetch of a " ^ Hash.name)
      ~description:("The fetch of a " ^ Hash.name ^ " has timed out")
      ~id:("distributed_db." ^ Hash.name ^ ".fetch_timeout")
      ~pp:(fun ppf key ->
        Format.fprintf ppf "Fetch of %s %a timed out" Hash.name Hash.pp key)
      Data_encoding.(obj1 (req "key" Hash.encoding))
      (function Timeout key -> Some key | _ -> None)
      (fun key -> Timeout key)

  let read s k =
    match Memory_table.find_opt s.memory k with
    | None ->
        trace (Missing_data k) @@ Disk_table.read s.disk k
    | Some (Found v) ->
        return v
    | Some (Pending _) ->
        fail (Missing_data k)

  let wrap s k ?timeout t =
    let t = Lwt.protected t in
    Lwt.on_cancel t (fun () ->
        match Memory_table.find_opt s.memory k with
        | None ->
            ()
        | Some (Found _) ->
            ()
        | Some (Pending data) ->
            data.waiters <- data.waiters - 1 ;
            if data.waiters = 0 then (
              Memory_table.remove s.memory k ;
              Scheduler.notify_cancelation s.scheduler k )) ;
    match timeout with
    | None ->
        t
    | Some delay ->
        let timeout = Systime_os.sleep delay >>= fun () -> fail (Timeout k) in
        Lwt.pick [t; timeout]

  let fetch s ?peer ?timeout k param =
    match Memory_table.find_opt s.memory k with
    | None -> (
        Disk_table.read_opt s.disk k
        >>= function
        | Some v ->
            return v
        | None -> (
          match Memory_table.find_opt s.memory k with
          | None ->
              let (waiter, wakener) = Lwt.wait () in
              Memory_table.add
                s.memory
                k
                (Pending {waiter; wakener; waiters = 1; param}) ;
              Scheduler.request s.scheduler peer k ;
              wrap s k ?timeout waiter
          | Some (Pending data) ->
              Scheduler.request s.scheduler peer k ;
              data.waiters <- data.waiters + 1 ;
              wrap s k ?timeout data.waiter
          | Some (Found v) ->
              return v ) )
    | Some (Pending data) ->
        Scheduler.request s.scheduler peer k ;
        data.waiters <- data.waiters + 1 ;
        wrap s k ?timeout data.waiter
    | Some (Found v) ->
        return v

  let prefetch s ?peer ?timeout k param =
    try ignore (fetch s ?peer ?timeout k param) with _ -> ()

  let notify s p k v =
    match Memory_table.find_opt s.memory k with
    | None -> (
        Disk_table.known s.disk k
        >>= function
        | true ->
            Scheduler.notify_duplicate s.scheduler p k ;
            Lwt.return_unit
        | false ->
            Scheduler.notify_unrequested s.scheduler p k ;
            Lwt.return_unit )
    | Some (Pending {wakener = w; param; _}) -> (
      match Precheck.precheck k param v with
      | None ->
          Scheduler.notify_invalid s.scheduler p k ;
          Lwt.return_unit
      | Some v ->
          Scheduler.notify s.scheduler p k ;
          Memory_table.replace s.memory k (Found v) ;
          Lwt.wakeup_later w (Ok v) ;
          Option.iter s.global_input ~f:(fun input ->
              Lwt_watcher.notify input (k, v)) ;
          Lwt_watcher.notify s.input (k, v) ;
          Lwt.return_unit )
    | Some (Found _) ->
        Scheduler.notify_duplicate s.scheduler p k ;
        Lwt.return_unit

  let inject s k v =
    match Memory_table.find_opt s.memory k with
    | None -> (
        Disk_table.known s.disk k
        >>= function
        | true ->
            Lwt.return_false
        | false ->
            Memory_table.add s.memory k (Found v) ;
            Lwt.return_true )
    | Some (Pending _) | Some (Found _) ->
        Lwt.return_false

  let resolve_pending s k v =
    match Memory_table.find_opt s.memory k with
    | Some (Pending {wakener; _}) ->
        Scheduler.notify_cancelation s.scheduler k ;
        Memory_table.replace s.memory k (Found v) ;
        Lwt.wakeup_later wakener (Ok v) ;
        Option.iter s.global_input ~f:(fun input ->
            Lwt_watcher.notify input (k, v)) ;
        Lwt_watcher.notify s.input (k, v)
    | _ ->
        ()

  let clear_or_cancel s k =
    match Memory_table.find_opt s.memory k with
    | None ->
        ()
    | Some (Pending {wakener = w; _}) ->
        Scheduler.notify_cancelation s.scheduler k ;
        Memory_table.remove s.memory k ;
        Lwt.wakeup_later w (error (Canceled k))
    | Some (Found _) ->
        Memory_table.remove s.memory k

  let watch s = Lwt_watcher.create_stream s.input

  let create ?global_input scheduler disk =
    let memory = Memory_table.create 17 in
    let input = Lwt_watcher.create_input () in
    {scheduler; disk; memory; input; global_input}

  let pending s k =
    match Memory_table.find_opt s.memory k with
    | None ->
        false
    | Some (Found _) ->
        false
    | Some (Pending _) ->
        true

  let memory_table_length s = Memory_table.length s.memory
end

module type REQUEST = sig
  type key

  type param

  val initial_delay : Time.System.Span.t

  val active : param -> P2p_peer.Set.t

  val send : param -> P2p_peer.Id.t -> key list -> unit
end

module Make_request_scheduler (Hash : sig
  type t

  val name : string

  module Logging : sig
    val tag : t Tag.def
  end
end)
(Table : MEMORY_TABLE with type key := Hash.t)
(Request : REQUEST with type key := Hash.t) : sig
  type t

  val create : Request.param -> t

  val shutdown : t -> unit Lwt.t

  include SCHEDULER_EVENTS with type t := t and type key := Hash.t

  val memory_table_length : t -> int
end = struct
  include Internal_event.Legacy_logging.Make_semantic (struct
    let name = "node.distributed_db.scheduler." ^ Hash.name
  end)

  type key = Hash.t

  type t = {
    param : Request.param;
    pending : status Table.t;
    queue : event Lwt_pipe.t;
    mutable events : event list Lwt.t;
    canceler : Lwt_canceler.t;
    mutable worker : unit Lwt.t;
  }

  and status = {
    peers : P2p_peer.Set.t;
    next_request : Time.System.t;
    delay : Time.System.Span.t;
  }

  and event =
    | Request of P2p_peer.Id.t option * key
    | Notify of P2p_peer.Id.t * key
    | Notify_cancelation of key
    | Notify_invalid of P2p_peer.Id.t * key
    | Notify_duplicate of P2p_peer.Id.t * key
    | Notify_unrequested of P2p_peer.Id.t * key

  let request t p k = assert (Lwt_pipe.push_now t.queue (Request (p, k)))

  let notify t p k =
    debug
      Tag.DSL.(
        fun f ->
          f "push received %a from %a"
          -% t event "push_received" -% a Hash.Logging.tag k
          -% a P2p_peer.Id.Logging.tag p) ;
    assert (Lwt_pipe.push_now t.queue (Notify (p, k)))

  let notify_cancelation t k =
    debug
      Tag.DSL.(
        fun f ->
          f "push cancelation %a" -% t event "push_cancelation"
          -% a Hash.Logging.tag k) ;
    assert (Lwt_pipe.push_now t.queue (Notify_cancelation k))

  let notify_invalid t p k =
    debug
      Tag.DSL.(
        fun f ->
          f "push received invalid %a from %a"
          -% t event "push_received_invalid"
          -% a Hash.Logging.tag k
          -% a P2p_peer.Id.Logging.tag p) ;
    assert (Lwt_pipe.push_now t.queue (Notify_invalid (p, k)))

  let notify_duplicate t p k =
    debug
      Tag.DSL.(
        fun f ->
          f "push received duplicate %a from %a"
          -% t event "push_received_duplicate"
          -% a Hash.Logging.tag k
          -% a P2p_peer.Id.Logging.tag p) ;
    assert (Lwt_pipe.push_now t.queue (Notify_duplicate (p, k)))

  let notify_unrequested t p k =
    debug
      Tag.DSL.(
        fun f ->
          f "push received unrequested %a from %a"
          -% t event "push_received_unrequested"
          -% a Hash.Logging.tag k
          -% a P2p_peer.Id.Logging.tag p) ;
    assert (Lwt_pipe.push_now t.queue (Notify_unrequested (p, k)))

  let compute_timeout state =
    let next =
      Table.fold
        (fun _ {next_request; _} acc ->
          match acc with
          | None ->
              Some next_request
          | Some x ->
              Some (Time.System.min x next_request))
        state.pending
        None
    in
    match next with
    | None ->
        fst @@ Lwt.task ()
    | Some next ->
        let now = Systime_os.now () in
        let delay = Ptime.diff next now in
        if Ptime.Span.compare delay Ptime.Span.zero <= 0 then Lwt.return_unit
        else Systime_os.sleep delay

  let process_event state now = function
    | Request (peer, key) -> (
        lwt_debug
          Tag.DSL.(
            fun f ->
              f "registering request %a from %a"
              -% t event "registering_request"
              -% a Hash.Logging.tag key
              -% a P2p_peer.Id.Logging.tag_opt peer)
        >>= fun () ->
        try
          let data = Table.find state.pending key in
          let peers =
            match peer with
            | None ->
                data.peers
            | Some peer ->
                P2p_peer.Set.add peer data.peers
          in
<<<<<<< HEAD
          let next_request =
            Option.unopt
              ~default:Ptime.max
              (Ptime.add_span now Request.initial_delay)
          in
=======
          let next_request = now in
>>>>>>> fc8990b1
          Table.replace
            state.pending
            key
            {delay = Request.initial_delay; next_request; peers} ;
          lwt_debug
            Tag.DSL.(
              fun f ->
                f "registering request %a from %a -> replaced"
                -% t event "registering_request_replaced"
                -% a Hash.Logging.tag key
                -% a P2p_peer.Id.Logging.tag_opt peer)
        with Not_found ->
          let peers =
            match peer with
            | None ->
                P2p_peer.Set.empty
            | Some peer ->
                P2p_peer.Set.singleton peer
          in
          Table.add
            state.pending
            key
            {peers; next_request = now; delay = Request.initial_delay} ;
          lwt_debug
            Tag.DSL.(
              fun f ->
                f "registering request %a from %a -> added"
                -% t event "registering_request_added"
                -% a Hash.Logging.tag key
                -% a P2p_peer.Id.Logging.tag_opt peer) )
    | Notify (peer, key) ->
        Table.remove state.pending key ;
        lwt_debug
          Tag.DSL.(
            fun f ->
              f "received %a from %a" -% t event "received"
              -% a Hash.Logging.tag key
              -% a P2p_peer.Id.Logging.tag peer)
    | Notify_cancelation key ->
        Table.remove state.pending key ;
        lwt_debug
          Tag.DSL.(
            fun f ->
              f "canceled %a" -% t event "canceled" -% a Hash.Logging.tag key)
    | Notify_invalid (peer, key) ->
        (* TODO *)
        lwt_debug
          Tag.DSL.(
            fun f ->
              f "received invalid %a from %a"
              -% t event "received_invalid" -% a Hash.Logging.tag key
              -% a P2p_peer.Id.Logging.tag peer)
    | Notify_unrequested (peer, key) ->
        (* TODO *)
        lwt_debug
          Tag.DSL.(
            fun f ->
              f "received unrequested %a from %a"
              -% t event "received_unrequested"
              -% a Hash.Logging.tag key
              -% a P2p_peer.Id.Logging.tag peer)
    | Notify_duplicate (peer, key) ->
        (* TODO *)
        lwt_debug
          Tag.DSL.(
            fun f ->
              f "received duplicate %a from %a"
              -% t event "received_duplicate"
              -% a Hash.Logging.tag key
              -% a P2p_peer.Id.Logging.tag peer)

  let worker_loop state =
    let shutdown = Lwt_canceler.cancelation state.canceler in
    let rec loop state =
      let timeout = compute_timeout state in
      Lwt.choose [(state.events >|= fun _ -> ()); timeout; shutdown]
      >>= fun () ->
      if Lwt.state shutdown <> Lwt.Sleep then
        lwt_debug Tag.DSL.(fun f -> f "terminating" -% t event "terminating")
      else if Lwt.state state.events <> Lwt.Sleep then (
        let now = Systime_os.now () in
        state.events
        >>= fun events ->
        state.events <- Lwt_pipe.pop_all state.queue ;
        Lwt_list.iter_s (process_event state now) events
        >>= fun () -> loop state )
      else
        lwt_debug Tag.DSL.(fun f -> f "timeout" -% t event "timeout")
        >>= fun () ->
        let now = Systime_os.now () in
        let active_peers = Request.active state.param in
        let requests =
          Table.fold
            (fun key {peers; next_request; delay} acc ->
<<<<<<< HEAD
              let later =
                Option.unopt
                  ~default:Ptime.max
                  (Ptime.add_span now (Time.System.Span.of_seconds_exn 0.2))
              in
              if Ptime.is_later next_request ~than:later then acc
=======
              if Ptime.is_later next_request ~than:now then acc
>>>>>>> fc8990b1
              else
                let remaining_peers = P2p_peer.Set.inter peers active_peers in
                if
                  P2p_peer.Set.is_empty remaining_peers
                  && not (P2p_peer.Set.is_empty peers)
                then (
                  Table.remove state.pending key ;
                  acc )
                else
                  let requested_peer =
                    P2p_peer.Id.Set.random_elt
                      ( if P2p_peer.Set.is_empty remaining_peers then
                        active_peers
                      else remaining_peers )
                  in
                  let next_request =
                    Option.unopt ~default:Ptime.max (Ptime.add_span now delay)
                  in
                  let next =
                    {
                      peers = remaining_peers;
                      next_request;
                      delay = Time.System.Span.multiply_exn 1.5 delay;
                    }
                  in
                  Table.replace state.pending key next ;
                  let requests =
                    try key :: P2p_peer.Map.find requested_peer acc
                    with Not_found -> [key]
                  in
                  P2p_peer.Map.add requested_peer requests acc)
            state.pending
            P2p_peer.Map.empty
        in
        P2p_peer.Map.iter (Request.send state.param) requests ;
        P2p_peer.Map.fold
          (fun peer request acc ->
            acc
            >>= fun () ->
            Lwt_list.iter_s
              (fun key ->
                lwt_debug
                  Tag.DSL.(
                    fun f ->
                      f "requested %a from %a" -% t event "requested"
                      -% a Hash.Logging.tag key
                      -% a P2p_peer.Id.Logging.tag peer))
              request)
          requests
          Lwt.return_unit
        >>= fun () -> loop state
    in
    loop state

  let create param =
    let state =
      {
        param;
        queue = Lwt_pipe.create ();
        pending = Table.create 17;
        events = Lwt.return_nil;
        canceler = Lwt_canceler.create ();
        worker = Lwt.return_unit;
      }
    in
    state.worker <-
      Lwt_utils.worker
        "db_request_scheduler"
        ~on_event:Internal_event.Lwt_worker_event.on_event
        ~run:(fun () -> worker_loop state)
        ~cancel:(fun () -> Lwt_canceler.cancel state.canceler) ;
    state

  let shutdown s = Lwt_canceler.cancel s.canceler >>= fun () -> s.worker

  let memory_table_length s = Table.length s.pending
end<|MERGE_RESOLUTION|>--- conflicted
+++ resolved
@@ -547,15 +547,7 @@
             | Some peer ->
                 P2p_peer.Set.add peer data.peers
           in
-<<<<<<< HEAD
-          let next_request =
-            Option.unopt
-              ~default:Ptime.max
-              (Ptime.add_span now Request.initial_delay)
-          in
-=======
           let next_request = now in
->>>>>>> fc8990b1
           Table.replace
             state.pending
             key
@@ -650,16 +642,7 @@
         let requests =
           Table.fold
             (fun key {peers; next_request; delay} acc ->
-<<<<<<< HEAD
-              let later =
-                Option.unopt
-                  ~default:Ptime.max
-                  (Ptime.add_span now (Time.System.Span.of_seconds_exn 0.2))
-              in
-              if Ptime.is_later next_request ~than:later then acc
-=======
               if Ptime.is_later next_request ~than:now then acc
->>>>>>> fc8990b1
               else
                 let remaining_peers = P2p_peer.Set.inter peers active_peers in
                 if
