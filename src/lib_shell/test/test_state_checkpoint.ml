--- conflicted
+++ resolved
@@ -204,16 +204,14 @@
 
 let build_example_tree chain =
   let vtbl = Hashtbl.create 23 in
-  Chain.genesis chain >>= function
-  | None -> assert false
-  | Some genesis ->
-      Hashtbl.add vtbl "Genesis" genesis ;
-      let c = [ "A1" ; "A2" ; "A3" ; "A4" ; "A5" ] in
-      build_valid_chain chain vtbl genesis c >>= fun () ->
-      let a2 = Hashtbl.find vtbl "A2" in
-      let c = [ "B1" ; "B2" ; "B3" ; "B4" ; "B5" ] in
-      build_valid_chain chain vtbl a2 c >>= fun () ->
-      Lwt.return vtbl
+  Chain.genesis chain >>= fun genesis ->
+  Hashtbl.add vtbl "Genesis" genesis ;
+  let c = [ "A1" ; "A2" ; "A3" ; "A4" ; "A5" ] in
+  build_valid_chain chain vtbl genesis c >>= fun () ->
+  let a2 = Hashtbl.find vtbl "A2" in
+  let c = [ "B1" ; "B2" ; "B3" ; "B4" ; "B5" ] in
+  build_valid_chain chain vtbl a2 c >>= fun () ->
+  Lwt.return vtbl
 
 let wrap_state_init f base_dir =
   begin
@@ -241,11 +239,6 @@
 does not prevent a future good block from correctly being reached
 - There are no bad quadratic behaviours *)
 
-<<<<<<< HEAD
-(* test genesis/basic check point: (level_0, genesis_block) *)
-
-=======
->>>>>>> ec3576fd
 let test_basic_checkpoint s =
   let block = vblock s "A1" in
   let header = State.Block.header block in
@@ -401,15 +394,8 @@
   let header = State.Block.header block in
   State.Chain.set_checkpoint s.chain header >>= fun () ->
   State.Chain.checkpoint s.chain >>= fun checkpoint_header ->
-<<<<<<< HEAD
-  let c_level = checkpoint_header.shell.level in
-  let c_block = Block_header.hash checkpoint_header in
-  let time_now = Time.now () in
-  if Time.(add time_now 15L >= header.shell.timestamp)
-=======
   let time_now = (Time.System.to_protocol (Systime_os.now ())) in
   if Time.Protocol.compare (Time.Protocol.add time_now 15L) header.shell.timestamp >= 0
->>>>>>> ec3576fd
   then
     let checkpoint_hash = Block_header.hash checkpoint_header in
     if Int32.equal header.shell.level checkpoint_header.shell.level &&
@@ -513,17 +499,10 @@
   let header = State.Block.header block in
   State.Chain.set_checkpoint s.chain header >>= fun () ->
   (* set new checkpoint at (3l, A3) *)
-<<<<<<< HEAD
-  let new_block = vblock s "A3" in
-  let new_header = State.Block.header new_block in
-  note_may_update_checkpoint s.chain (Some new_header) >>= fun () ->
-  return ()
-=======
   let block = vblock s "A3" in
   let checkpoint = State.Block.header block in
   note_may_update_checkpoint s.chain (Some checkpoint) >>= fun () ->
   return_unit
->>>>>>> ec3576fd
 
 (****************************************************************************)
 
