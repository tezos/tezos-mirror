--- conflicted
+++ resolved
@@ -29,12 +29,6 @@
   Prevalidator_classification.(
     if is_in_mempool op.Prevalidation.hash t = None then add classification op t)
 
-<<<<<<< HEAD
-let string_gen = QCheck2.Gen.small_string ?gen:None
-
-let block_hash_gen : Block_hash.t QCheck2.Gen.t =
-  let open QCheck2.Gen in
-=======
 (** A generator for the protocol bytes of an operation. *)
 let operation_proto_gen = QCheck2.Gen.small_string ?gen:None
 
@@ -49,7 +43,6 @@
 let block_hash_gen : Block_hash.t QCheck2.Gen.t =
   let open QCheck2.Gen in
   let string_gen = QCheck2.Gen.small_string ?gen:None in
->>>>>>> 55b3bab8
   let+ key = opt (string_size (0 -- 64))
   and+ path = list_size (0 -- 10) string_gen in
   Block_hash.hash_string ?key path
@@ -59,17 +52,12 @@
       {!proto_gen} above. This default is fine for cases where having
       valid proto bytes doesn't matter (for example for {!Prevalidator_classification}).
     - [block_hash_t] is an optional generator for the branch.
-<<<<<<< HEAD
-      If omitted {!block_hash_gen} is used. *)
-let operation_gen ?(string_gen = string_gen) ?block_hash_t () :
-=======
       If omitted {!block_hash_gen} is used.
 
     This function should be renamed to [raw_operation_gen] at some point,
     because it returns {!Operation.t} (the [op] prefix is for functions
     returning {!Prevalidation.operation} values). *)
 let operation_gen ?(proto_gen = operation_proto_gen) ?block_hash_t () :
->>>>>>> 55b3bab8
     Operation.t QCheck2.Gen.t =
   let open QCheck2.Gen in
   let prod_block_hash_gen = Option.value ~default:block_hash_gen block_hash_t in
@@ -79,17 +67,10 @@
   Operation.{shell = {branch}; proto}
 
 (** Like {!operation_gen} with a hash. *)
-<<<<<<< HEAD
-let raw_operation_with_hash_gen ?string_gen ?block_hash_t () :
-    (Operation_hash.t * Operation.t) QCheck2.Gen.t =
-  let open QCheck2.Gen in
-  let+ op = operation_gen ?string_gen ?block_hash_t () in
-=======
 let raw_operation_with_hash_gen ?proto_gen ?block_hash_t () :
     (Operation_hash.t * Operation.t) QCheck2.Gen.t =
   let open QCheck2.Gen in
   let+ op = operation_gen ?proto_gen ?block_hash_t () in
->>>>>>> 55b3bab8
   let hash = Operation.hash op in
   (hash, op)
 
@@ -109,27 +90,6 @@
       let+ weights = small_list (q_in_0_1 ()) in
       `Low weights
 
-<<<<<<< HEAD
-let operation_with_hash_gen ?string_gen ?block_hash_t () :
-    unit Prevalidation.operation QCheck2.Gen.t =
-  let open QCheck2.Gen in
-  let+ (oph, op) = raw_operation_with_hash_gen ?string_gen ?block_hash_t () in
-  Prevalidation.Internal_for_tests.make_operation op oph ()
-
-let operation_with_hash_and_priority_gen ?string_gen ?block_hash_t () :
-    (unit Prevalidation.operation * Prevalidator_pending_operations.priority)
-    QCheck2.Gen.t =
-  let open QCheck2.Gen in
-  let* op = operation_with_hash_gen ?string_gen ?block_hash_t () in
-  let* priority = priority_gen () in
-  return (op, priority)
-
-let raw_op_map_gen ?string_gen ?block_hash_t () :
-    Operation.t Operation_hash.Map.t QCheck2.Gen.t =
-  let open QCheck2.Gen in
-  let+ ops =
-    small_list (raw_operation_with_hash_gen ?string_gen ?block_hash_t ())
-=======
 (** [operation_with_hash_gen ?proto_gen ?block_hash_t ()] is a generator
     for parsable operations, i.e. values of type {!Prevalidation.operation}.
 
@@ -167,7 +127,6 @@
   let open QCheck2.Gen in
   let+ ops =
     small_list (raw_operation_with_hash_gen ?proto_gen ?block_hash_t ())
->>>>>>> 55b3bab8
   in
   List.to_seq ops |> Operation_hash.Map.of_seq
 
@@ -178,19 +137,10 @@
     Because it returns a map,
     this generator guarantees that all returned operations are distinct
     (because their hashes differ). *)
-<<<<<<< HEAD
-let op_map_gen ?string_gen ?block_hash_t () :
-    unit Prevalidation.operation Operation_hash.Map.t QCheck2.Gen.t =
-  let open QCheck2.Gen in
-  let+ ops =
-    small_list (operation_with_hash_gen ?string_gen ?block_hash_t ())
-  in
-=======
 let op_map_gen ?proto_gen ?block_hash_t () :
     unit Prevalidation.operation Operation_hash.Map.t QCheck2.Gen.t =
   let open QCheck2.Gen in
   let+ ops = small_list (operation_with_hash_gen ?proto_gen ?block_hash_t ()) in
->>>>>>> 55b3bab8
   List.to_seq ops
   |> Seq.map (fun op -> (op.Prevalidation.hash, op))
   |> Operation_hash.Map.of_seq
@@ -200,11 +150,7 @@
     a custom function (as opposed to using a QCheck2 function for lists
     of fixed lengths) because we *need* to return maps, because we need
     the properties that all operations hashes are different. *)
-<<<<<<< HEAD
-let raw_op_map_gen_n ?string_gen ?block_hash_t (n : int) :
-=======
 let raw_op_map_gen_n ?proto_gen ?block_hash_t (n : int) :
->>>>>>> 55b3bab8
     Operation.t Operation_hash.Map.t QCheck2.Gen.t =
   let open QCheck2.Gen in
   let map_take_n n m =
@@ -218,11 +164,7 @@
       return (map_take_n n ops)
     else
       (* Not enough operations yet, generate more *)
-<<<<<<< HEAD
-      let* new_ops = raw_op_map_gen ?string_gen ?block_hash_t () in
-=======
       let* new_ops = raw_op_map_gen ?proto_gen ?block_hash_t () in
->>>>>>> 55b3bab8
       go (Operation_hash.Map.union merge ops new_ops)
   in
   go Operation_hash.Map.empty
@@ -232,11 +174,7 @@
     a custom function (as opposed to using a QCheck2 function for lists
     of fixed lengths) because we *need* to return maps, because we need
     the properties that all operations hashes are different. *)
-<<<<<<< HEAD
-let op_map_gen_n ?string_gen ?block_hash_t (n : int) :
-=======
 let op_map_gen_n ?proto_gen ?block_hash_t (n : int) :
->>>>>>> 55b3bab8
     unit Prevalidation.operation Operation_hash.Map.t QCheck2.Gen.t =
   let open QCheck2.Gen in
   let map_take_n n m =
@@ -250,11 +188,7 @@
       return (map_take_n n ops)
     else
       (* Not enough operations yet, generate more *)
-<<<<<<< HEAD
-      let* new_ops = op_map_gen ?string_gen ?block_hash_t () in
-=======
       let* new_ops = op_map_gen ?proto_gen ?block_hash_t () in
->>>>>>> 55b3bab8
       go (Operation_hash.Map.union merge ops new_ops)
   in
   go Operation_hash.Map.empty
@@ -281,11 +215,7 @@
   let on_discarded_operation _ = () in
   {map_size_limit; on_discarded_operation}
 
-<<<<<<< HEAD
-let t_gen ?(can_be_full = true) () : unit t QCheck2.Gen.t =
-=======
 let t_gen_ ~can_be_full : unit t QCheck2.Gen.t =
->>>>>>> 55b3bab8
   let open QCheck2.Gen in
   let* parameters = parameters_gen in
   let limit = parameters.map_size_limit - if can_be_full then 0 else 1 in
@@ -338,12 +268,7 @@
         + freq_of_map (Classification.map t.outdated))
     in
     freq_and_gen_of_list t.applied_rev
-<<<<<<< HEAD
-    @ freq_and_gen_of_list
-        (List.map snd (Operation_hash.Map.bindings t.prechecked))
-=======
     @ freq_and_gen_of_list (List.map snd (Sized_map.bindings t.prechecked))
->>>>>>> 55b3bab8
     @ freq_and_gen_of_map (Classification.map t.branch_refused)
     @ freq_and_gen_of_map (Classification.map t.branch_delayed)
     @ freq_and_gen_of_map (Classification.map t.refused)
@@ -351,12 +276,6 @@
     @ [(freq_fresh t, operation_with_hash_gen ())]
     |> Gen.frequency
 
-<<<<<<< HEAD
-let t_with_operation_gen ?can_be_full () :
-    (unit t * unit Prevalidation.operation) QCheck2.Gen.t =
-  let open QCheck2.Gen in
-  t_gen ?can_be_full () >>= fun t -> pair (return t) (with_t_operation_gen t)
-=======
 let t_with_operation_gen_ ~can_be_full :
     (unit t * unit Prevalidation.operation) QCheck2.Gen.t =
   let open QCheck2.Gen in
@@ -366,5 +285,4 @@
 let t_with_operation_gen = t_with_operation_gen_ ~can_be_full:true
 
 let t_with_operation_gen__cant_be_full =
-  t_with_operation_gen_ ~can_be_full:false
->>>>>>> 55b3bab8
+  t_with_operation_gen_ ~can_be_full:false