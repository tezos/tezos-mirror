(*****************************************************************************)
(*                                                                           *)
(* Open Source License                                                       *)
(* Copyright (c) 2018 Dynamic Ledger Solutions, Inc. <contact@tezos.com>     *)
(* Copyright (c) 2018-2021 Nomadic Labs. <contact@nomadic-labs.com>          *)
(* Copyright (c) 2020 Metastate AG <hello@metastate.dev>                     *)
(*                                                                           *)
(* Permission is hereby granted, free of charge, to any person obtaining a   *)
(* copy of this software and associated documentation files (the "Software"),*)
(* to deal in the Software without restriction, including without limitation *)
(* the rights to use, copy, modify, merge, publish, distribute, sublicense,  *)
(* and/or sell copies of the Software, and to permit persons to whom the     *)
(* Software is furnished to do so, subject to the following conditions:      *)
(*                                                                           *)
(* The above copyright notice and this permission notice shall be included   *)
(* in all copies or substantial portions of the Software.                    *)
(*                                                                           *)
(* THE SOFTWARE IS PROVIDED "AS IS", WITHOUT WARRANTY OF ANY KIND, EXPRESS OR*)
(* IMPLIED, INCLUDING BUT NOT LIMITED TO THE WARRANTIES OF MERCHANTABILITY,  *)
(* FITNESS FOR A PARTICULAR PURPOSE AND NONINFRINGEMENT. IN NO EVENT SHALL   *)
(* THE AUTHORS OR COPYRIGHT HOLDERS BE LIABLE FOR ANY CLAIM, DAMAGES OR OTHER*)
(* LIABILITY, WHETHER IN AN ACTION OF CONTRACT, TORT OR OTHERWISE, ARISING   *)
(* FROM, OUT OF OR IN CONNECTION WITH THE SOFTWARE OR THE USE OR OTHER       *)
(* DEALINGS IN THE SOFTWARE.                                                 *)
(*                                                                           *)
(*****************************************************************************)

module Profiler = struct
  include (val Profiler.wrap Shell_profiling.block_validator_profiler)
end

type validator_environment = {
  user_activated_upgrades : User_activated.upgrades;
  user_activated_protocol_overrides : User_activated.protocol_overrides;
  operation_metadata_size_limit : Shell_limits.operation_metadata_size_limit;
}

type validator_kind =
  | Internal : validator_environment * Store.Chain.chain_store -> validator_kind
  | External : {
      parameters : External_validation.parameters;
      process_path : string;
    }
      -> validator_kind

type simple_kind = External_process | Single_process

(* A common interface for the two type of validation *)
module type S = sig
  type t

  val kind : simple_kind

  val close : t -> unit Lwt.t

  val apply_block :
    simulate:bool ->
    ?should_validate:bool ->
    t ->
    Store.chain_store ->
    predecessor:Store.Block.t ->
    max_operations_ttl:int ->
    Block_header.t ->
    Block_validation.operation list list ->
    Block_validation.result tzresult Lwt.t

  val preapply_block :
    t ->
    chain_id:Chain_id.t ->
    timestamp:Time.Protocol.t ->
    protocol_data:bytes ->
    live_blocks:Block_hash.Set.t ->
    live_operations:Operation_hash.Set.t ->
    predecessor_shell_header:Block_header.shell_header ->
    predecessor_hash:Block_hash.t ->
    predecessor_max_operations_ttl:int ->
    predecessor_block_metadata_hash:Block_metadata_hash.t option ->
    predecessor_ops_metadata_hash:Operation_metadata_list_list_hash.t option ->
    predecessor_resulting_context_hash:Context_hash.t ->
    Block_validation.operation list list ->
    (Block_header.shell_header * error Preapply_result.t list) tzresult Lwt.t

  val validate_block :
    t ->
    Store.chain_store ->
    predecessor:Store.Block.t ->
    Block_header.t ->
    Block_hash.t ->
    Block_validation.operation trace trace ->
    unit tzresult Lwt.t

  val context_garbage_collection :
    t ->
    Context_ops.index ->
    Context_hash.t ->
    gc_lockfile_path:string ->
    unit tzresult Lwt.t

  val context_split : t -> Context_ops.index -> unit tzresult Lwt.t

  val commit_genesis : t -> chain_id:Chain_id.t -> Context_hash.t tzresult Lwt.t

  (** [init_test_chain] must only be called on a forking block. *)
  val init_test_chain :
    t -> Chain_id.t -> Store.Block.t -> Block_header.t tzresult Lwt.t

  val reconfigure_event_logging :
    t -> Internal_event_unix.Configuration.t -> unit tzresult Lwt.t
end

(* We hide the validator (of type [S.t]) and the according module in a GADT.
   This way, we avoid one pattern matching. *)
type t =
  | E : {validator_process : (module S with type t = 'a); validator : 'a} -> t

(** The standard block validation method *)
module Internal_validator_process = struct
  module Events = struct
    open Internal_event.Simple

    let section = ["sequential_block_validator"]

    let init =
      declare_0
        ~section
        ~level:Notice
        ~name:"seq_initialized"
        ~msg:"internal validation initialized"
        ()

    let close =
      declare_0
        ~section
        ~level:Notice
        ~name:"seq_close"
        ~msg:"shutting down internal validation"
        ()

    let validation_request =
      declare_2
        ~section
        ~level:Debug
        ~name:"seq_validation_request"
        ~msg:
          "requesting validation and application of {block} for chain {chain}"
        ~pp1:Block_hash.pp
        ("block", Block_hash.encoding)
        ~pp2:Chain_id.pp
        ("chain", Chain_id.encoding)

    let application_request =
      declare_2
        ~section
        ~level:Debug
        ~name:"seq_application_request"
        ~msg:"requesting application of {block} for chain {chain}"
        ~pp1:Block_hash.pp
        ("block", Block_hash.encoding)
        ~pp2:Chain_id.pp
        ("chain", Chain_id.encoding)

    let validation_success =
      declare_2
        ~section
        ~level:Debug
        ~name:"seq_validation_success"
        ~msg:"block {block} successfully validated in {timespan}"
        ~pp1:Block_hash.pp
        ("block", Block_hash.encoding)
        ~pp2:Time.System.Span.pp_hum
        ("timespan", Time.System.Span.encoding)

    let application_success =
      declare_2
        ~section
        ~level:Debug
        ~name:"seq_application_success"
        ~msg:"block {block} successfully applied in {timespan}"
        ~pp1:Block_hash.pp
        ("block", Block_hash.encoding)
        ~pp2:Time.System.Span.pp_hum
        ("timespan", Time.System.Span.encoding)

    let emit = Internal_event.Simple.emit
  end

  type t = {
    chain_store : Store.chain_store;
    user_activated_upgrades : User_activated.upgrades;
    user_activated_protocol_overrides : User_activated.protocol_overrides;
    operation_metadata_size_limit : Shell_limits.operation_metadata_size_limit;
    (*
       The cache must be updated by the component that owns the
       context, i.e., the component that has the writing permissions
       on the context. In the shell, this component is the block
       validator process. For this reason, we maintain the collection
       of caches passed from one block to the next one here.
    *)
    mutable cache : Tezos_protocol_environment.Context.block_cache option;
    mutable preapply_result :
      (Block_validation.apply_result * Tezos_protocol_environment.Context.t)
      option;
    headless : Tezos_base.Profiler.instance;
  }

  let init
      ({
         user_activated_upgrades;
         user_activated_protocol_overrides;
         operation_metadata_size_limit;
       } :
        validator_environment) chain_store =
    let open Lwt_syntax in
    let* () = Events.(emit init ()) in
    let headless =
      Tezos_base.Profiler.instance
        Tezos_base_unix.Simple_profiler.headless
        Profiler.Detailed
    in
    Tezos_base.Profiler.(plug main) headless ;
    Tezos_protocol_environment.Environment_profiler.plug headless ;
    return_ok
      {
        chain_store;
        user_activated_upgrades;
        user_activated_protocol_overrides;
        operation_metadata_size_limit;
        cache = None;
        preapply_result = None;
        headless;
      }

  let kind = Single_process

  let close _ = Events.(emit close ())

  let get_context_index chain_store =
    Store.context_index (Store.Chain.global_store chain_store)

  let make_apply_environment
      {
        user_activated_upgrades;
        user_activated_protocol_overrides;
        operation_metadata_size_limit;
        _;
      } chain_store predecessor max_operations_ttl =
    let open Lwt_result_syntax in
    let chain_id = Store.Chain.chain_id chain_store in
    let predecessor_block_header = Store.Block.header predecessor in
    let* predecessor_resulting_context_hash =
      Store.Block.resulting_context_hash chain_store predecessor
    in
    let context_index = get_context_index chain_store in
    let* predecessor_context =
      let*! o =
        Context_ops.checkout context_index predecessor_resulting_context_hash
      in
      match o with
      | None ->
          tzfail
            (Block_validator_errors.Failed_to_checkout_context
               predecessor_resulting_context_hash)
      | Some ctx -> return ctx
    in
    let predecessor_block_metadata_hash =
      Store.Block.block_metadata_hash predecessor
    in
    let predecessor_ops_metadata_hash =
      Store.Block.all_operations_metadata_hash predecessor
    in
    return
      {
        Block_validation.max_operations_ttl;
        chain_id;
        predecessor_block_header;
        predecessor_block_metadata_hash;
        predecessor_ops_metadata_hash;
        predecessor_context;
        predecessor_resulting_context_hash;
        user_activated_upgrades;
        user_activated_protocol_overrides;
        operation_metadata_size_limit;
      }

  let apply_block ~simulate ?(should_validate = true) validator chain_store
      ~predecessor ~max_operations_ttl block_header operations =
    let open Lwt_result_syntax in
    let* env =
      make_apply_environment
        validator
        chain_store
        predecessor
        max_operations_ttl
    in
    let now = Time.System.now () in
    let block_hash = Block_header.hash block_header in
    let predecessor_resulting_context_hash =
      env.predecessor_resulting_context_hash
    in
    let*! () =
      if should_validate then
        Events.(emit validation_request (block_hash, env.chain_id))
      else Events.(emit application_request (block_hash, env.chain_id))
    in
    let cache =
      match validator.cache with
      | None -> `Load
      | Some block_cache ->
          `Inherited (block_cache, predecessor_resulting_context_hash)
    in
    let* {result; cache} =
      Block_validation.apply
        ~simulate
        ?cached_result:validator.preapply_result
        ~should_validate
        env
        block_header
        operations
        ~cache
    in
    let timespan =
      let then_ = Time.System.now () in
      Ptime.diff then_ now
    in
    validator.cache <-
      Some
        {context_hash = result.validation_store.resulting_context_hash; cache} ;
    validator.preapply_result <- None ;
    let*! () =
      if should_validate then
        Events.(emit validation_success (block_hash, timespan))
      else Events.(emit application_success (block_hash, timespan))
    in
    let report = Tezos_base.Profiler.report validator.headless in
    (match report with
    | None -> ()
    | Some report -> ( try Profiler.inc report with _ -> ())) ;
    return result

  let preapply_block validator ~chain_id ~timestamp ~protocol_data ~live_blocks
      ~live_operations ~predecessor_shell_header ~predecessor_hash
      ~predecessor_max_operations_ttl ~predecessor_block_metadata_hash
      ~predecessor_ops_metadata_hash ~predecessor_resulting_context_hash
      operations =
    let open Lwt_result_syntax in
    let context_index =
      Store.context_index (Store.Chain.global_store validator.chain_store)
    in
    let* predecessor_context =
      let*! o =
        Context_ops.checkout context_index predecessor_resulting_context_hash
      in
      match o with
      | None ->
          tzfail
            (Block_validator_errors.Failed_to_checkout_context
               predecessor_resulting_context_hash)
      | Some ctx -> return ctx
    in
    let user_activated_upgrades = validator.user_activated_upgrades in
    let user_activated_protocol_overrides =
      validator.user_activated_protocol_overrides
    in
    let operation_metadata_size_limit =
      validator.operation_metadata_size_limit
    in
    let cache =
      match validator.cache with
      | None -> `Load
      | Some block_cache ->
          `Inherited (block_cache, predecessor_resulting_context_hash)
    in
    let* result, apply_result =
      Block_validation.preapply
        ~chain_id
        ~user_activated_upgrades
        ~user_activated_protocol_overrides
        ~operation_metadata_size_limit
        ~timestamp
        ~protocol_data
        ~live_blocks
        ~live_operations
        ~predecessor_context
        ~predecessor_resulting_context_hash
        ~predecessor_shell_header
        ~predecessor_hash
        ~predecessor_max_operations_ttl
        ~predecessor_block_metadata_hash
        ~predecessor_ops_metadata_hash
        ~cache
        operations
    in
    validator.preapply_result <- Some apply_result ;
    let report = Tezos_base.Profiler.report validator.headless in
    (match report with
    | None -> ()
    | Some report -> ( try Profiler.inc report with _ -> ())) ;
    return result

  let validate_block validator chain_store ~predecessor header _hash operations
      =
    let open Lwt_result_syntax in
    let chain_id = Store.Chain.chain_id chain_store in
    let context_index =
      Store.context_index (Store.Chain.global_store validator.chain_store)
    in
    let predecessor_block_header = Store.Block.header predecessor in
    let* predecessor_resulting_context_hash =
      Store.Block.resulting_context_hash chain_store predecessor
    in
    let* predecessor_context =
      let*! o =
        Context_ops.checkout context_index predecessor_resulting_context_hash
      in
      match o with
      | None ->
          tzfail
            (Block_validator_errors.Failed_to_checkout_context
               predecessor_resulting_context_hash)
      | Some ctx -> return ctx
    in
    let cache =
      match validator.cache with
      | None -> `Lazy
      | Some block_cache ->
          `Inherited (block_cache, predecessor_resulting_context_hash)
    in
    let predecessor_block_hash = Store.Block.hash predecessor in
    let* res =
      Block_validation.validate
        ~chain_id
        ~predecessor_block_header
        ~predecessor_block_hash
        ~predecessor_context
        ~predecessor_resulting_context_hash
        ~cache
        header
        operations
    in
    let report = Tezos_base.Profiler.report validator.headless in
    (match report with
    | None -> ()
    | Some report -> ( try Profiler.inc report with _ -> ())) ;
    return res

  let context_garbage_collection _validator context_index context_hash
      ~gc_lockfile_path:_ =
    let open Lwt_result_syntax in
    let*! () = Context_ops.gc context_index context_hash in
    return_unit

  let context_split _validator context_index =
    let open Lwt_result_syntax in
    let*! () = Context_ops.split context_index in
    return_unit

  let commit_genesis validator ~chain_id =
    let context_index = get_context_index validator.chain_store in
    let genesis = Store.Chain.genesis validator.chain_store in
    Context_ops.commit_genesis
      context_index
      ~chain_id
      ~time:genesis.time
      ~protocol:genesis.protocol

  let init_test_chain validator chain_id forking_block =
    let open Lwt_result_syntax in
    let forked_header = Store.Block.header forking_block in
    let* context = Store.Block.context validator.chain_store forking_block in
    Block_validation.init_test_chain chain_id context forked_header

  let reconfigure_event_logging _ _ = Lwt_result_syntax.return_unit
end

(** Block validation using an external process *)
module External_validator_process = struct
  include External_process.Make (External_validation)

  let kind = External_process

  let apply_block ~simulate ?(should_validate = true) validator chain_store
      ~predecessor ~max_operations_ttl block_header operations =
    let open Lwt_result_syntax in
    let chain_id = Store.Chain.chain_id chain_store in
    let predecessor_block_header = Store.Block.header predecessor in
    let predecessor_block_metadata_hash =
      Store.Block.block_metadata_hash predecessor
    in
    let predecessor_ops_metadata_hash =
      Store.Block.all_operations_metadata_hash predecessor
    in
    let* predecessor_resulting_context_hash =
      Store.Block.resulting_context_hash chain_store predecessor
    in
    let request =
      External_validation.Apply
        {
          chain_id;
          block_header;
          predecessor_block_header;
          predecessor_block_metadata_hash;
          predecessor_ops_metadata_hash;
          predecessor_resulting_context_hash;
          operations;
          max_operations_ttl;
          should_validate;
          simulate;
        }
    in
    let* res, report = send_request validator request in
    (match report with
    | None -> ()
    | Some report -> ( try Profiler.inc report with _ -> ())) ;
    return res

  let preapply_block validator ~chain_id ~timestamp ~protocol_data ~live_blocks
      ~live_operations ~predecessor_shell_header ~predecessor_hash
      ~predecessor_max_operations_ttl ~predecessor_block_metadata_hash
      ~predecessor_ops_metadata_hash ~predecessor_resulting_context_hash
      operations =
    let open Lwt_result_syntax in
    let request =
      External_validation.Preapply
        {
          chain_id;
          timestamp;
          protocol_data;
          live_blocks;
          live_operations;
          predecessor_shell_header;
          predecessor_hash;
          predecessor_max_operations_ttl;
          predecessor_block_metadata_hash;
          predecessor_ops_metadata_hash;
          predecessor_resulting_context_hash;
          operations;
        }
    in
    let* res, report = send_request validator request in
    (match report with
    | None -> ()
    | Some report -> ( try Profiler.inc report with _ -> ())) ;
    return res

  let validate_block validator chain_store ~predecessor header hash operations =
    let open Lwt_result_syntax in
    let chain_id = Store.Chain.chain_id chain_store in
    let predecessor_block_header = Store.Block.header predecessor in
    let predecessor_block_hash = Store.Block.hash predecessor in
    let* predecessor_resulting_context_hash =
      Store.Block.resulting_context_hash chain_store predecessor
    in
    let request =
      External_validation.Validate
        {
          chain_id;
          predecessor_block_header;
          predecessor_block_hash;
          predecessor_resulting_context_hash;
          header;
          operations;
          hash;
        }
    in
    let* res, report = send_request validator request in
    (match report with
    | None -> ()
    | Some report -> ( try Profiler.inc report with _ -> ())) ;
    return res

  let context_garbage_collection validator _index context_hash ~gc_lockfile_path
      =
    let open Lwt_result_syntax in
    let request =
      External_validation.Context_garbage_collection
        {context_hash; gc_lockfile_path}
    in
    let* (), _report = send_request validator request in
    return_unit

  let context_split validator _index =
    let open Lwt_result_syntax in
    let request = External_validation.Context_split in
    let* (), _report = send_request validator request in
    return_unit

  let commit_genesis validator ~chain_id =
    let open Lwt_result_syntax in
    let request = External_validation.Commit_genesis {chain_id} in
    let* res, _report = send_request validator request in
    return res

  let init_test_chain validator chain_id forking_block =
    let open Lwt_result_syntax in
    let forked_header = Store.Block.header forking_block in
    let context_hash = forked_header.shell.context in
    let request =
      External_validation.Fork_test_chain
        {chain_id; context_hash; forked_header}
    in
    let* res, _report = send_request validator request in
    return res

  let reconfigure_event_logging validator config =
<<<<<<< HEAD
    send_request
      validator
      (External_validation.Reconfigure_event_logging config)

  let close vp =
    let open Lwt_syntax in
    let* () = Events.(emit close ()) in
    match vp.validator_process with
    | Running {process; input = process_input; canceler; _} ->
        let request = External_validation.Erequest Terminate in
        let* () = Events.(emit request_for request) in
        let* () =
          Lwt.catch
            (fun () ->
              vp.validator_process <- Exiting ;
              (* Try to trigger the clean shutdown of the validation
                 process. *)
              External_validation.send
                process_input
                External_validation.request_encoding
                request)
            (function
              | Unix.Unix_error (ECONNREFUSED, _, _)
              | Unix.Unix_error (EPIPE, _, _)
              | Unix.Unix_error (ENOTCONN, _, _) ->
                  (* It may fail if the validation process is not
                     responding (connection already closed) and is
                     killed afterward. No need to propagate the error. *)
                  let* () = Events.(emit cannot_close ()) in
                  Lwt.return_unit
              | e -> Lwt.reraise e)
        in
        let* () =
          Lwt.catch
            (fun () ->
              Lwt_unix.with_timeout shutdown_timeout (fun () ->
                  let* s = process#status in
                  match s with
                  | Unix.WEXITED 0 -> Events.(emit process_exited_normally ())
                  | status ->
                      let* () =
                        Events.(emit process_exited_abnormally status)
                      in
                      process#terminate ;
                      Lwt.return_unit))
            (function
              | Lwt_unix.Timeout -> Events.(emit unresponsive_validator) ()
              | err -> Lwt.reraise err)
        in
        let* () = Error_monad.cancel_with_exceptions canceler in
        vp.validator_process <- Uninitialized ;
        Lwt.return_unit
    | Uninitialized | Exiting -> Lwt.return_unit
=======
    let open Lwt_result_syntax in
    let* (), _report =
      send_request
        validator
        (External_validation.Reconfigure_event_logging config)
    in
    return_unit
>>>>>>> a15b5170
end

let init validator_kind =
  let open Lwt_result_syntax in
  match validator_kind with
  | Internal (validator_environment, chain_store) ->
      let* (validator : 'a) =
        Internal_validator_process.init validator_environment chain_store
      in
      let validator_process : (module S with type t = 'a) =
        (module Internal_validator_process)
      in
      return (E {validator_process; validator})
  | External {parameters; process_path} ->
      let* (validator : 'b) =
        External_validator_process.init parameters ~process_path
      in
      let validator_process : (module S with type t = 'b) =
        (module External_validator_process)
      in
      return (E {validator_process; validator})

let kind (E {validator_process; _}) =
  let (module M) = validator_process in
  M.kind

let close (E {validator_process = (module VP); validator}) = VP.close validator

let reconfigure_event_logging (E {validator_process = (module VP); validator})
    config =
  VP.reconfigure_event_logging validator config

let apply_block ?(simulate = false) ?(should_validate = true)
    (E {validator_process = (module VP); validator}) chain_store ~predecessor
    header operations =
  let open Lwt_result_syntax in
  let block_hash = Block_header.hash header in
  let* () =
    when_ (not should_validate) (fun () ->
        let*! is_validated =
          Store.Block.is_known_validated chain_store block_hash
        in
        fail_unless
          is_validated
          (Block_validator_errors.Applying_non_validated_block block_hash))
  in
<<<<<<< HEAD
  let* metadata = Store.Block.get_block_metadata chain_store predecessor in
  let max_operations_ttl = Store.Block.max_operations_ttl metadata in
  VP.apply_block
    ~simulate
    ~should_precheck
    validator
    chain_store
    ~predecessor
    ~max_operations_ttl
    header
    operations

let precheck_block (E {validator_process = (module VP); validator}) chain_store
    ~predecessor header block_hash operations =
  let open Lwt_result_syntax in
  let* live_blocks, live_operations =
    Store.Chain.compute_live_blocks chain_store ~block:predecessor
  in
  let*? () =
    Block_validation.check_liveness
      ~live_operations
      ~live_blocks
      block_hash
      operations
  in
  VP.precheck_block
=======
  let* metadata =
    (Store.Block.get_block_metadata
       chain_store
       predecessor [@profiler.record_s "get_predecessor_metadata"])
  in
  let max_operations_ttl = Store.Block.max_operations_ttl metadata in
  VP.apply_block
    ~simulate
    ~should_validate
>>>>>>> a15b5170
    validator
    chain_store
    ~predecessor
    header
    block_hash
    operations

<<<<<<< HEAD
=======
let validate_block (E {validator_process = (module VP); validator}) chain_store
    ~predecessor header block_hash operations =
  let open Lwt_result_syntax in
  let* live_blocks, live_operations =
    (Store.Chain.compute_live_blocks
       chain_store
       ~block:predecessor [@profiler.record_s "compute_live_blocks"])
  in
  let*? () =
    (Block_validation.check_liveness
       ~live_operations
       ~live_blocks
       block_hash
       operations [@profiler.record_f "check_liveness"])
  in
  VP.validate_block
    validator
    chain_store
    ~predecessor
    header
    block_hash
    operations

>>>>>>> a15b5170
let context_garbage_collection (E {validator_process = (module VP); validator})
    context_index context_hash ~gc_lockfile_path =
  (VP.context_garbage_collection
     validator
     context_index
     context_hash
     ~gc_lockfile_path [@profiler.record_s "context_garbage_collection"])

let context_split (E {validator_process = (module VP); validator}) context_index
    =
  VP.context_split validator context_index

let commit_genesis (E {validator_process = (module VP); validator}) ~chain_id =
  VP.commit_genesis validator ~chain_id

let init_test_chain (E {validator_process = (module VP); validator}) chain_id
    forked_block =
  VP.init_test_chain validator chain_id forked_block

let preapply_block (E {validator_process = (module VP); validator} : t)
    chain_store ~predecessor ~protocol_data ~timestamp operations =
  let open Lwt_result_syntax in
  let chain_id = Store.Chain.chain_id chain_store in
  let* live_blocks, live_operations =
    (Store.Chain.compute_live_blocks
       chain_store
       ~block:predecessor [@profiler.record_s "compute_live_blocks"])
  in
  let predecessor_shell_header = Store.Block.shell_header predecessor in
  let predecessor_hash = Store.Block.hash predecessor in
  let predecessor_block_metadata_hash =
    Store.Block.block_metadata_hash predecessor
  in
  let predecessor_ops_metadata_hash =
    Store.Block.all_operations_metadata_hash predecessor
  in
  let* metadata =
    (Store.Block.get_block_metadata
       chain_store
       predecessor [@profiler.record_s "get_block_metadata"])
  in
  let predecessor_max_operations_ttl =
    Store.Block.max_operations_ttl metadata
  in
  let* predecessor_resulting_context_hash =
    (Store.Block.resulting_context_hash
       chain_store
       predecessor [@profiler.record_s "resulting_context_hash"])
  in
  VP.preapply_block
    validator
    ~chain_id
    ~timestamp
    ~protocol_data
    ~live_blocks
    ~live_operations
    ~predecessor_shell_header
    ~predecessor_hash
    ~predecessor_max_operations_ttl
    ~predecessor_block_metadata_hash
    ~predecessor_ops_metadata_hash
    ~predecessor_resulting_context_hash
    operations<|MERGE_RESOLUTION|>--- conflicted
+++ resolved
@@ -602,61 +602,6 @@
     return res
 
   let reconfigure_event_logging validator config =
-<<<<<<< HEAD
-    send_request
-      validator
-      (External_validation.Reconfigure_event_logging config)
-
-  let close vp =
-    let open Lwt_syntax in
-    let* () = Events.(emit close ()) in
-    match vp.validator_process with
-    | Running {process; input = process_input; canceler; _} ->
-        let request = External_validation.Erequest Terminate in
-        let* () = Events.(emit request_for request) in
-        let* () =
-          Lwt.catch
-            (fun () ->
-              vp.validator_process <- Exiting ;
-              (* Try to trigger the clean shutdown of the validation
-                 process. *)
-              External_validation.send
-                process_input
-                External_validation.request_encoding
-                request)
-            (function
-              | Unix.Unix_error (ECONNREFUSED, _, _)
-              | Unix.Unix_error (EPIPE, _, _)
-              | Unix.Unix_error (ENOTCONN, _, _) ->
-                  (* It may fail if the validation process is not
-                     responding (connection already closed) and is
-                     killed afterward. No need to propagate the error. *)
-                  let* () = Events.(emit cannot_close ()) in
-                  Lwt.return_unit
-              | e -> Lwt.reraise e)
-        in
-        let* () =
-          Lwt.catch
-            (fun () ->
-              Lwt_unix.with_timeout shutdown_timeout (fun () ->
-                  let* s = process#status in
-                  match s with
-                  | Unix.WEXITED 0 -> Events.(emit process_exited_normally ())
-                  | status ->
-                      let* () =
-                        Events.(emit process_exited_abnormally status)
-                      in
-                      process#terminate ;
-                      Lwt.return_unit))
-            (function
-              | Lwt_unix.Timeout -> Events.(emit unresponsive_validator) ()
-              | err -> Lwt.reraise err)
-        in
-        let* () = Error_monad.cancel_with_exceptions canceler in
-        vp.validator_process <- Uninitialized ;
-        Lwt.return_unit
-    | Uninitialized | Exiting -> Lwt.return_unit
-=======
     let open Lwt_result_syntax in
     let* (), _report =
       send_request
@@ -664,7 +609,6 @@
         (External_validation.Reconfigure_event_logging config)
     in
     return_unit
->>>>>>> a15b5170
 end
 
 let init validator_kind =
@@ -711,12 +655,15 @@
           is_validated
           (Block_validator_errors.Applying_non_validated_block block_hash))
   in
-<<<<<<< HEAD
-  let* metadata = Store.Block.get_block_metadata chain_store predecessor in
+  let* metadata =
+    (Store.Block.get_block_metadata
+       chain_store
+       predecessor [@profiler.record_s "get_predecessor_metadata"])
+  in
   let max_operations_ttl = Store.Block.max_operations_ttl metadata in
   VP.apply_block
     ~simulate
-    ~should_precheck
+    ~should_validate
     validator
     chain_store
     ~predecessor
@@ -724,40 +671,6 @@
     header
     operations
 
-let precheck_block (E {validator_process = (module VP); validator}) chain_store
-    ~predecessor header block_hash operations =
-  let open Lwt_result_syntax in
-  let* live_blocks, live_operations =
-    Store.Chain.compute_live_blocks chain_store ~block:predecessor
-  in
-  let*? () =
-    Block_validation.check_liveness
-      ~live_operations
-      ~live_blocks
-      block_hash
-      operations
-  in
-  VP.precheck_block
-=======
-  let* metadata =
-    (Store.Block.get_block_metadata
-       chain_store
-       predecessor [@profiler.record_s "get_predecessor_metadata"])
-  in
-  let max_operations_ttl = Store.Block.max_operations_ttl metadata in
-  VP.apply_block
-    ~simulate
-    ~should_validate
->>>>>>> a15b5170
-    validator
-    chain_store
-    ~predecessor
-    header
-    block_hash
-    operations
-
-<<<<<<< HEAD
-=======
 let validate_block (E {validator_process = (module VP); validator}) chain_store
     ~predecessor header block_hash operations =
   let open Lwt_result_syntax in
@@ -781,7 +694,6 @@
     block_hash
     operations
 
->>>>>>> a15b5170
 let context_garbage_collection (E {validator_process = (module VP); validator})
     context_index context_hash ~gc_lockfile_path =
   (VP.context_garbage_collection
