--- conflicted
+++ resolved
@@ -47,14 +47,9 @@
 
   let close _ = lwt_log_notice "Shutting down..."
 
-<<<<<<< HEAD
-  let apply_block validator_process chain_id ~max_operations_ttl
-      ~(predecessor_block_header : Block_header.t) ~block_header operations =
-=======
   let apply_block validator_process chain_state ~max_operations_ttl
       ~(predecessor_block_header : Block_header.t) ~block_header operations =
     let chain_id = State.Chain.id chain_state in
->>>>>>> fc8990b1
     get_context
       validator_process.context_index
       predecessor_block_header.shell.context
@@ -66,19 +61,6 @@
       ~predecessor_context
       ~block_header
       operations
-<<<<<<< HEAD
-end
-
-type validator_kind = Internal of Context.index
-
-type t = Sequential of Seq_validator.t
-
-let init = function
-  | Internal index ->
-      Seq_validator.init index >>= fun v -> Lwt.return (Sequential v)
-
-let close = function Sequential vp -> Seq_validator.close vp
-=======
 end
 
 (* Block validation using an external processes *)
@@ -251,7 +233,6 @@
       Seq_validator.close vp
   | External vp ->
       External_validator.close vp
->>>>>>> fc8990b1
 
 let apply_block bvp ~predecessor block_header operations =
   let chain_state = State.Block.chain_state predecessor in
@@ -276,12 +257,6 @@
       Seq_validator.apply_block
         vp
         ~max_operations_ttl
-<<<<<<< HEAD
-        chain_id
-        ~predecessor_block_header
-        ~block_header
-        operations
-=======
         chain_state
         ~predecessor_block_header
         ~block_header
@@ -327,5 +302,4 @@
       let request =
         External_validation.Fork_test_chain {context_hash; forked_header}
       in
-      External_validator.send_request vp request Block_header.encoding
->>>>>>> fc8990b1
+      External_validator.send_request vp request Block_header.encoding