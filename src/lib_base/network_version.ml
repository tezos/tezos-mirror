--- conflicted
+++ resolved
@@ -43,17 +43,6 @@
 
 let encoding =
   let open Data_encoding in
-<<<<<<< HEAD
-  conv
-    (fun {chain_name; distributed_db_version; p2p_version} ->
-      (chain_name, distributed_db_version, p2p_version))
-    (fun (chain_name, distributed_db_version, p2p_version) ->
-      {chain_name; distributed_db_version; p2p_version})
-    (obj3
-       (req "chain_name" Distributed_db_version.name_encoding)
-       (req "distributed_db_version" Distributed_db_version.encoding)
-       (req "p2p_version" P2p_version.encoding))
-=======
   def
     "network_version"
     ~description:
@@ -68,7 +57,6 @@
           (req "chain_name" Distributed_db_version.name_encoding)
           (req "distributed_db_version" Distributed_db_version.encoding)
           (req "p2p_version" P2p_version.encoding))
->>>>>>> fc8990b1
 
 let greatest = function
   | [] ->
@@ -101,10 +89,6 @@
     >>= fun distributed_db_version ->
     may_select_version p2p_versions remote.p2p_version
     >>= fun p2p_version ->
-<<<<<<< HEAD
-    some {chain_name; distributed_db_version; p2p_version}
-=======
     some {chain_name; distributed_db_version; p2p_version}
 
-let () = Data_encoding.Registration.register ~pp encoding
->>>>>>> fc8990b1
+let () = Data_encoding.Registration.register ~pp encoding