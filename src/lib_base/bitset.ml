(*****************************************************************************)
(*                                                                           *)
(* SPDX-License-Identifier: MIT                                              *)
(* Copyright (c) 2024 Nomadic Labs <contact@nomadic-labs.com>                *)
(*                                                                           *)
(*****************************************************************************)

open Error_monad

type t = Z.t

let encoding = Data_encoding.z

type error += Invalid_position of int | Invalid_input of string

let () =
  let open Data_encoding in
  register_error_kind
    `Permanent
    ~id:"bitfield_invalid_position"
    ~title:"Invalid bitfield’s position"
    ~description:"Bitfields do not accept negative positions"
    (obj1 (req "position" int31))
    (function Invalid_position i -> Some i | _ -> None)
    (fun i -> Invalid_position i) ;
  register_error_kind
    `Permanent
    ~id:"bitfield_invalid_input"
    ~title:"Invalid argument"
    ~description:"A bitset function was provided an invalid input"
    ~pp:(fun ppf name ->
      Format.fprintf ppf "Invalid input for function %s" name)
    (obj1 (req "function_name" string))
    (function Invalid_input f -> Some f | _ -> None)
    (fun f -> Invalid_input f)

let empty = Z.zero

let is_empty = Z.equal Z.zero

let equal = Z.equal

let mem field pos =
  let open Result_syntax in
  let* () = error_when Compare.Int.(pos < 0) (Invalid_position pos) in
  return @@ Z.testbit field pos

let add field pos =
  let open Result_syntax in
  let* () = error_when Compare.Int.(pos < 0) (Invalid_position pos) in
  return @@ Z.logor field Z.(shift_left one pos)

let remove field pos =
  let open Result_syntax in
  let* () = error_when Compare.Int.(pos < 0) (Invalid_position pos) in
  return @@ Z.logand field Z.(lognot (shift_left one pos))

let from_list positions = List.fold_left_e add empty positions

let to_list field =
  let[@tailrec] rec to_list pos acc field =
    if Z.equal Z.zero field then acc
    else
      let acc = if Z.testbit field 0 then pos :: acc else acc in
      to_list (pos + 1) acc (Z.shift_right field 1)
  in
  to_list 0 [] field |> List.rev

let fill ~length =
  let open Result_syntax in
  let* () = error_when Compare.Int.(length < 0) (Invalid_input "fill") in
  return Z.(pred (shift_left one length))

let inter = Z.logand

let diff b1 b2 = Z.logand b1 (Z.lognot b2)

let occupied_size_in_bits = Z.numbits

let cardinal =
  (* The cardinal of a bitset is its hamming weight, i.e. the number of ones. *)
  Z.popcount

let to_z z = z

let from_z z =
<<<<<<< HEAD
  if Z.sign z < 0 then
    error_with "Bitset.from_z: argument %a is negative" Z.pp_print z
  else Ok z
=======
  let open Result_syntax in
  let+ () = error_when (Z.sign z < 0) (Invalid_input "from_z") in
  z
>>>>>>> 51f9139c
<|MERGE_RESOLUTION|>--- conflicted
+++ resolved
@@ -84,12 +84,6 @@
 let to_z z = z
 
 let from_z z =
-<<<<<<< HEAD
-  if Z.sign z < 0 then
-    error_with "Bitset.from_z: argument %a is negative" Z.pp_print z
-  else Ok z
-=======
   let open Result_syntax in
   let+ () = error_when (Z.sign z < 0) (Invalid_input "from_z") in
-  z
->>>>>>> 51f9139c
+  z