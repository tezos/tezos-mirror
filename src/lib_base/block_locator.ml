--- conflicted
+++ resolved
@@ -69,16 +69,6 @@
 
 let encoding =
   let open Data_encoding in
-<<<<<<< HEAD
-  (* TODO add a [description] *)
-  obj2
-    (req "current_head" (dynamic_size Block_header.encoding))
-    (req "history" (Variable.list Block_hash.encoding))
-
-let bounded_encoding ?max_header_size ?max_length () =
-  let open Data_encoding in
-  (* TODO add a [description] *)
-=======
   def "block_locator" ~description:"A sparse block locator à la Bitcoin"
   @@ obj2
        (req "current_head" (dynamic_size Block_header.encoding))
@@ -86,7 +76,6 @@
 
 let bounded_encoding ?max_header_size ?max_length () =
   let open Data_encoding in
->>>>>>> fc8990b1
   obj2
     (req
        "current_head"
@@ -109,12 +98,6 @@
   type state
 
   val init : seed -> Block_hash.t -> state
-<<<<<<< HEAD
-
-  val next : state -> int * state
-end = struct
-  type state = Int32.t * int * MBytes.t
-=======
 
   val next : state -> int * state
 end = struct
@@ -123,29 +106,20 @@
   type state = Int32.t * int * Bigstring.t
 
   let update st b = Hacl.Hash.SHA256.update st (Bigstring.of_bytes b)
->>>>>>> fc8990b1
 
   let init seed head =
     let open Hacl.Hash in
     let st = SHA256.init () in
     List.iter
-<<<<<<< HEAD
-      (SHA256.update st)
-=======
       (update st)
->>>>>>> fc8990b1
       [ P2p_peer.Id.to_bytes seed.sender_id;
         P2p_peer.Id.to_bytes seed.receiver_id;
         Block_hash.to_bytes head ] ;
     (1l, 9, SHA256.finish st)
 
   let draw seed n =
-<<<<<<< HEAD
-    (Int32.rem (MBytes.get_int32 seed 0) n, Hacl.Hash.SHA256.digest seed)
-=======
     ( Int32.rem (TzEndian.get_int32 (Bigstring.to_bytes seed) 0) n,
       Hacl.Hash.SHA256.digest seed )
->>>>>>> fc8990b1
 
   let next (step, counter, seed) =
     let (random_gap, seed) =
