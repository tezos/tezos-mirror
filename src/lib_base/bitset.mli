--- conflicted
+++ resolved
@@ -72,18 +72,10 @@
 (** [cardinat bitset] returns the number of elements in the [bitsest]. *)
 val cardinal : t -> int
 
-<<<<<<< HEAD
-(** [to_z t] Returns the sum of powers of two of the given bitset. *)
-val to_z : t -> Z.t
-
-(** [from_z i] builds a bitset from its integer representation (partial
-    function). *)
-=======
 (** [to_z t] returns the sum of powers of two of the integers in the given
     bitset. *)
 val to_z : t -> Z.t
 
 (** [from_z] builds a bitset from its integer representation. Returns
     [Invalid_input "from_z"] if the given argument is negative. *)
->>>>>>> 51f9139c
 val from_z : Z.t -> t tzresult