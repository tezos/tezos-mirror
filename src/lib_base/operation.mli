--- conflicted
+++ resolved
@@ -27,19 +27,11 @@
 
 val shell_header_encoding : shell_header Data_encoding.t
 
-<<<<<<< HEAD
-type t = {shell : shell_header; proto : MBytes.t}
-
-include S.HASHABLE with type t := t and type hash := Operation_hash.t
-
-val of_bytes_exn : MBytes.t -> t
-=======
 type t = {shell : shell_header; proto : Bytes.t}
 
 include S.HASHABLE with type t := t and type hash := Operation_hash.t
 
 val of_bytes_exn : Bytes.t -> t
->>>>>>> fc8990b1
 
 val bounded_encoding : ?max_size:int -> unit -> t Data_encoding.t
 
