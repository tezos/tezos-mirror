(*****************************************************************************)
(*                                                                           *)
(* Open Source License                                                       *)
(* Copyright (c) 2020 Nomadic Labs, <contact@nomadic-labs.com>               *)
(*                                                                           *)
(* Permission is hereby granted, free of charge, to any person obtaining a   *)
(* copy of this software and associated documentation files (the "Software"),*)
(* to deal in the Software without restriction, including without limitation *)
(* the rights to use, copy, modify, merge, publish, distribute, sublicense,  *)
(* and/or sell copies of the Software, and to permit persons to whom the     *)
(* Software is furnished to do so, subject to the following conditions:      *)
(*                                                                           *)
(* The above copyright notice and this permission notice shall be included   *)
(* in all copies or substantial portions of the Software.                    *)
(*                                                                           *)
(* THE SOFTWARE IS PROVIDED "AS IS", WITHOUT WARRANTY OF ANY KIND, EXPRESS OR*)
(* IMPLIED, INCLUDING BUT NOT LIMITED TO THE WARRANTIES OF MERCHANTABILITY,  *)
(* FITNESS FOR A PARTICULAR PURPOSE AND NONINFRINGEMENT. IN NO EVENT SHALL   *)
(* THE AUTHORS OR COPYRIGHT HOLDERS BE LIABLE FOR ANY CLAIM, DAMAGES OR OTHER*)
(* LIABILITY, WHETHER IN AN ACTION OF CONTRACT, TORT OR OTHERWISE, ARISING   *)
(* FROM, OUT OF OR IN CONNECTION WITH THE SOFTWARE OR THE USE OR OTHER       *)
(* DEALINGS IN THE SOFTWARE.                                                 *)
(*                                                                           *)
(*****************************************************************************)

open Error_monad

type addr =
  | Unix of string
  | Tcp of string * string * Unix.getaddrinfo_option list

(** [connect ?timeout addr] tries connecting to [addr] and returns
    the resulting socket file descriptor on success. When using TCP,
    [Unix.getaddrinfo] is used to resolve the hostname and service
    (port). The different socket addresses returned by
    [Unix.getaddrinfo] are tried sequentially, and the [?timeout]
    argument (default: 5s) governs how long it waits to get a
    connection. If a connection is not obtained in less than
    [?timeout], the connection is canceled and and the next socket
    address (if it exists) is tried. *)
val connect :
  ?timeout:Ptime.Span.t -> addr -> Lwt_unix.file_descr tzresult Lwt.t

val with_connection :
  ?timeout:Ptime.Span.t ->
  addr ->
  (Lwt_unix.file_descr -> 'a tzresult Lwt.t) ->
  'a tzresult Lwt.t

val bind : ?backlog:int -> addr -> Lwt_unix.file_descr list tzresult Lwt.t

val send :
  Lwt_unix.file_descr -> 'a Data_encoding.t -> 'a -> unit tzresult Lwt.t

val recv :
  ?timeout:Ptime.Span.t ->
  Lwt_unix.file_descr ->
  'a Data_encoding.t ->
  'a tzresult Lwt.t

(** [handshake socket magic_bytes] is a function to synchronize two
    separate processes and start a communication.

   The scenario of the handshake is the following:
   - both processes simultaneously send some [magic_bytes],
   - both processes wait and checks the received bytes validity,
   - handshake is finished. *)
val handshake : Lwt_unix.file_descr -> bytes -> unit tzresult Lwt.t

(** [get_temporary_socket_dir ()] returns a temporary path for the
    socket to be spawned. $XDG_RUNTIME_DIR is returned if the
    environment variable is defined. Otherwise, the default temporary
    directory is used. *)
val get_temporary_socket_dir : unit -> string

(** [set_tcp_user_timeout fd ~ms] sets the TCP user timeout on socket [fd]. If a message sent
    on this socket is not acknowledged within [ms] milliseconds, the connection is considered dead.
    This function uses the [TCP_USER_TIMEOUT] socket option.

    @param fd the file descriptor of the socket.
    @param ms the timeout value in milliseconds.
    @return [Ok ()] if the option was successfully set, or [Error
      (`Unix_error exn)] if a Unix error occurred, or [Error
      `Unsupported] if the TCP_USER_TIMEOUT option is not supported on
      this platform.
*)
val set_tcp_user_timeout :
  Unix.file_descr ->
  ms:int ->
<<<<<<< HEAD
=======
  (unit, [`Unix_error of exn | `Unsupported]) result

(** [set_tcp_keep_alive fd ~ms ~intv] enables and sets the TCP keep alive timeout on
    socket [fd]. If a message sent on this socket is not acknowledged within
    [ms] milliseconds, empty TCP packets will be sent each [intv] ms.

    This function uses:
      - [SO_KEEPALIVE], [TCP_KEEPIDLE], [TCP_KEEPINTVL] socket options on linux
      - [SO_KEEPALIVE], [TCP_KEEPALIVE] on macos.

    @param fd the file descriptor of the socket.
    @param ms the timeout value in milliseconds.
    @param intv the delay to wait before retrying another probe
    @return [Ok ()] if the option was successfully set, or [Error
      (`Unix_error exn)] if a Unix error occurred, or [Error
      `Unsupported] if the KEEP_ALIVE option is not supported on
      this platform.
*)
val set_tcp_keepalive :
  Unix.file_descr ->
  ms:int ->
  intv:int ->
>>>>>>> 51f9139c
  (unit, [`Unix_error of exn | `Unsupported]) result<|MERGE_RESOLUTION|>--- conflicted
+++ resolved
@@ -87,8 +87,6 @@
 val set_tcp_user_timeout :
   Unix.file_descr ->
   ms:int ->
-<<<<<<< HEAD
-=======
   (unit, [`Unix_error of exn | `Unsupported]) result
 
 (** [set_tcp_keep_alive fd ~ms ~intv] enables and sets the TCP keep alive timeout on
@@ -111,5 +109,4 @@
   Unix.file_descr ->
   ms:int ->
   intv:int ->
->>>>>>> 51f9139c
   (unit, [`Unix_error of exn | `Unsupported]) result