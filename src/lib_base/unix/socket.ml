--- conflicted
+++ resolved
@@ -239,8 +239,6 @@
 let set_tcp_user_timeout fd ~ms =
   try Ok (set_tcp_user_timeout fd ms) with
   | Unix.Unix_error _ as exn -> Error (`Unix_error exn)
-<<<<<<< HEAD
-=======
   | Failure _ -> Error `Unsupported
 
 external set_tcp_keepalive : Unix.file_descr -> int -> int -> unit
@@ -249,5 +247,4 @@
 let set_tcp_keepalive fd ~ms ~intv =
   try Ok (set_tcp_keepalive fd ms intv) with
   | Unix.Unix_error _ as exn -> Error (`Unix_error exn)
->>>>>>> 51f9139c
   | Failure _ -> Error `Unsupported