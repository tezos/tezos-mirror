(*****************************************************************************)
(*                                                                           *)
(* SPDX-License-Identifier: MIT                                              *)
(* Copyright (c) 2018 Nomadic Development. <contact@tezcore.com>             *)
(* Copyright (c) 2018-2022 Nomadic Labs, <contact@nomadic-labs.com>          *)
(* Copyright (c) 2024 TriliTech <contact@trili.tech>                         *)
(*                                                                           *)
(*****************************************************************************)

module type T = sig
  include Registered_protocol.T

  module Plugin : sig
    type config

    val config_encoding : config Data_encoding.t

    val default_config : config

    type info

    val init :
      Tezos_protocol_environment.Context.t ->
      head:Tezos_base.Block_header.shell_header ->
      info tzresult Lwt.t

    val flush :
      info -> head:Tezos_base.Block_header.shell_header -> info tzresult Lwt.t

    val syntactic_check : operation -> [`Well_formed | `Ill_formed] Lwt.t

    val pre_filter :
      info ->
      config ->
      operation ->
      [ `Passed_prefilter of [`High | `Medium | `Low of Q.t list]
      | `Branch_delayed of tztrace
      | `Branch_refused of tztrace
      | `Refused of tztrace
      | `Outdated of tztrace ]
      Lwt.t

    val conflict_handler : config -> Mempool.conflict_handler

    module Conflict_map : sig
      type t

      val empty : t

      val update :
        t -> new_operation:operation -> replacements:operation list -> t

      val fee_needed_to_replace_by_fee :
        config -> candidate_op:operation -> conflict_map:t -> int64 option
    end

    val fee_needed_to_overtake :
      op_to_overtake:operation -> candidate_op:operation -> int64 option

    type ctxt

    val get_context :
      Tezos_protocol_environment.Context.t ->
      head:Block_header.shell_header ->
      ctxt tzresult Lwt.t

    val sources_from_operation :
      ctxt -> operation -> Signature.public_key_hash list Lwt.t
  end
end

module type RPC = sig
  module Proto : Registered_protocol.T

  val rpc_services :
    Tezos_protocol_environment.rpc_context Tezos_rpc.Directory.directory

  val get_blocks_preservation_cycles :
    get_context:(unit -> Tezos_protocol_environment.Context.t Lwt.t) ->
    int option Lwt.t
end

module No_plugin (Proto : Registered_protocol.T) :
  T
    with type operation_data = Proto.operation_data
     and type operation = Proto.operation
     and type Mempool.t = Proto.Mempool.t
     and type Plugin.info = unit = struct
  include Proto

  module Plugin = struct
    type config = unit

    let config_encoding = Data_encoding.empty

    let default_config = ()

    type info = unit

    let init _ ~head:_ = Lwt_result_syntax.return_unit

    let flush _ ~head:_ = Lwt_result_syntax.return_unit

    let syntactic_check _ = Lwt.return `Well_formed

    let pre_filter _ _ _ = Lwt.return @@ `Passed_prefilter (`Low [])

    let conflict_handler _ ~existing_operation ~new_operation =
      if compare_operations existing_operation new_operation < 0 then `Replace
      else `Keep

    module Conflict_map = struct
      type t = unit

      let empty = ()

      let update _t ~new_operation:_ ~replacements:_ = ()

      let fee_needed_to_replace_by_fee _config ~candidate_op:_ ~conflict_map:_ =
        None
    end

    let fee_needed_to_overtake ~op_to_overtake:_ ~candidate_op:_ = None

    type ctxt = unit

    let get_context _ ~head:_ = Lwt_result_syntax.return_unit

    let sources_from_operation _ _ = Lwt_syntax.return_nil
  end
end

module type METRICS = sig
  val hash : Protocol_hash.t

  val update_metrics :
    protocol_metadata:bytes ->
    Fitness.t ->
    (cycle:float -> consumed_gas:float -> round:float -> unit) ->
    unit Lwt.t
end

module type HTTP_CACHE_HEADERS = sig
  val hash : Protocol_hash.t

  val get_round_end_time :
    get_context:(unit -> Tezos_protocol_environment.Context.t Lwt.t) ->
    Tezos_base.Block_header.shell_header ->
    Time.System.t option Lwt.t
end

module Undefined_metrics_plugin (Proto : sig
  val hash : Protocol_hash.t
end) =
struct
  let hash = Proto.hash

  let update_metrics ~protocol_metadata:_ _ _ = Lwt.return_unit
end

module type SHELL_HELPERS = sig
  val hash : Protocol_hash.t

  val get_blocks_per_cycle :
    Tezos_protocol_environment.Context.t -> int32 option Lwt.t
end

let rpc_table : (module RPC) Protocol_hash.Table.t =
  Protocol_hash.Table.create 5

let metrics_table : (module METRICS) Protocol_hash.Table.t =
  Protocol_hash.Table.create 5

<<<<<<< HEAD
=======
let http_cache_headers_table : (module HTTP_CACHE_HEADERS) Protocol_hash.Table.t
    =
  Protocol_hash.Table.create 5

>>>>>>> a15b5170
let shell_helpers_table : (module SHELL_HELPERS) Protocol_hash.Table.t =
  Protocol_hash.Table.create 5

let register_rpc (module Rpc : RPC) =
  assert (not (Protocol_hash.Table.mem rpc_table Rpc.Proto.hash)) ;
  Protocol_hash.Table.add rpc_table Rpc.Proto.hash (module Rpc)

let register_metrics (module Metrics : METRICS) =
  Protocol_hash.Table.replace metrics_table Metrics.hash (module Metrics)

<<<<<<< HEAD
=======
let register_http_cache_headers_plugin
    (module Http_cache_headers : HTTP_CACHE_HEADERS) =
  assert (
    not
      (Protocol_hash.Table.mem http_cache_headers_table Http_cache_headers.hash)) ;
  Protocol_hash.Table.add
    http_cache_headers_table
    Http_cache_headers.hash
    (module Http_cache_headers)

>>>>>>> a15b5170
let register_shell_helpers (module Shell_helpers : SHELL_HELPERS) =
  assert (not (Protocol_hash.Table.mem shell_helpers_table Shell_helpers.hash)) ;
  Protocol_hash.Table.add
    shell_helpers_table
    Shell_helpers.hash
    (module Shell_helpers)

let find_rpc = Protocol_hash.Table.find rpc_table

let find_metrics = Protocol_hash.Table.find metrics_table

<<<<<<< HEAD
=======
let find_http_cache_headers = Protocol_hash.Table.find http_cache_headers_table

>>>>>>> a15b5170
let find_shell_helpers = Protocol_hash.Table.find shell_helpers_table

let safe_find_metrics hash =
  match find_metrics hash with
  | Some proto_metrics -> Lwt.return proto_metrics
  | None ->
      let module Metrics = Undefined_metrics_plugin (struct
        let hash = hash
      end) in
      Lwt.return (module Metrics : METRICS)

let validation_plugin_table : (module T) Protocol_hash.Table.t =
  Protocol_hash.Table.create 5

let add_to_validation_plugin_table proto_hash proto_with_plugin =
  assert (not (Protocol_hash.Table.mem validation_plugin_table proto_hash)) ;
  Protocol_hash.Table.add validation_plugin_table proto_hash proto_with_plugin

let register_validation_plugin (module Proto_with_plugin : T) =
  add_to_validation_plugin_table
    Proto_with_plugin.hash
    (module Proto_with_plugin)

type error += Ill_formed_operation of Operation_hash.t

let () =
  register_error_kind
    `Permanent
    ~id:"validation.plugin.ill_formed_operation"
    ~title:"Ill_formed_operation"
    ~description:"Ill-formed operation filtered"
    ~pp:(fun ppf oph ->
      Format.fprintf
        ppf
        "Ill-formed operation filtered: %a."
        Operation_hash.pp
        oph)
    Data_encoding.(obj1 (req "operation_hash" Operation_hash.encoding))
    (function Ill_formed_operation oph -> Some oph | _ -> None)
    (fun oph -> Ill_formed_operation oph)

module Patch_T (Proto : T) : T = struct
  include Proto

  let validate_operation ?check_signature validation_state oph op =
    let open Lwt_syntax in
    let* status = Proto.Plugin.syntactic_check op in
    match status with
    | `Ill_formed -> Lwt_result_syntax.tzfail (Ill_formed_operation oph)
    | `Well_formed ->
        Proto.validate_operation ?check_signature validation_state oph op

  module Mempool = struct
    include Proto.Mempool

    let add_operation ?check_signature ?conflict_handler validation_info
        mempool_state (oph, op) =
      let open Lwt_syntax in
      let* status = Proto.Plugin.syntactic_check op in
      match status with
      | `Ill_formed ->
          Lwt.return_error
            (Proto.Mempool.Validation_error
               (TzTrace.make (Ill_formed_operation oph)))
      | `Well_formed ->
          Proto.Mempool.add_operation
            ?check_signature
            ?conflict_handler
            validation_info
            mempool_state
            (oph, op)
  end
end

let proto_with_validation_plugin ~block_hash protocol_hash =
  let open Lwt_result_syntax in
  let* (module Proto_with_plugin) =
    match Protocol_hash.Table.find validation_plugin_table protocol_hash with
    | Some proto_with_plugin -> return proto_with_plugin
    | None -> (
        match Registered_protocol.get protocol_hash with
        | None ->
            tzfail
              (Block_validator_errors.Unavailable_protocol
                 {block = block_hash; protocol = protocol_hash})
        | Some (module Proto : Registered_protocol.T) ->
            return (module No_plugin (Proto) : T))
  in
  return (module Patch_T (Proto_with_plugin) : T)<|MERGE_RESOLUTION|>--- conflicted
+++ resolved
@@ -171,13 +171,10 @@
 let metrics_table : (module METRICS) Protocol_hash.Table.t =
   Protocol_hash.Table.create 5
 
-<<<<<<< HEAD
-=======
 let http_cache_headers_table : (module HTTP_CACHE_HEADERS) Protocol_hash.Table.t
     =
   Protocol_hash.Table.create 5
 
->>>>>>> a15b5170
 let shell_helpers_table : (module SHELL_HELPERS) Protocol_hash.Table.t =
   Protocol_hash.Table.create 5
 
@@ -188,8 +185,6 @@
 let register_metrics (module Metrics : METRICS) =
   Protocol_hash.Table.replace metrics_table Metrics.hash (module Metrics)
 
-<<<<<<< HEAD
-=======
 let register_http_cache_headers_plugin
     (module Http_cache_headers : HTTP_CACHE_HEADERS) =
   assert (
@@ -200,7 +195,6 @@
     Http_cache_headers.hash
     (module Http_cache_headers)
 
->>>>>>> a15b5170
 let register_shell_helpers (module Shell_helpers : SHELL_HELPERS) =
   assert (not (Protocol_hash.Table.mem shell_helpers_table Shell_helpers.hash)) ;
   Protocol_hash.Table.add
@@ -212,11 +206,8 @@
 
 let find_metrics = Protocol_hash.Table.find metrics_table
 
-<<<<<<< HEAD
-=======
 let find_http_cache_headers = Protocol_hash.Table.find http_cache_headers_table
 
->>>>>>> a15b5170
 let find_shell_helpers = Protocol_hash.Table.find shell_helpers_table
 
 let safe_find_metrics hash =
