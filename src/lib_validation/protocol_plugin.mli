(*****************************************************************************)
(*                                                                           *)
(* SPDX-License-Identifier: MIT                                              *)
(* Copyright (c) 2018 Nomadic Development. <contact@tezcore.com>             *)
(* Copyright (c) 2018-2022 Nomadic Labs, <contact@nomadic-labs.com>          *)
(* Copyright (c) 2024 TriliTech <contact@trili.tech>                         *)
(*                                                                           *)
(*****************************************************************************)

(** Type of a protocol accompanied with its main plugin (aka the
    validation & mempool plugin).

    Implementations for such a plugin can be found in
    [src/proto_xxx/lib_plugin/mempool.ml]. *)
module type T = sig
  include Registered_protocol.T

  module Plugin : sig
    type config

    val config_encoding : config Data_encoding.t

    val default_config : config

    (** Static internal information needed by {!pre_filter}.

        It depends on the [head] block upon which a mempool is built. *)
    type info

    (** Create an {!info} based on the [head] block.

        Should be called only once when a new prevalidator is started
        for a new protocol. Subsequent {!info}s should be
        created using {!flush}. *)
    val init :
      Tezos_protocol_environment.Context.t ->
      head:Tezos_base.Block_header.shell_header ->
      info tzresult Lwt.t

    (** Create a new {!info} based on the [head] block.

        Parts of the old {!info} (which may have been built on
        a different block) are recycled, so that this function is more
        efficient than {!init} and does not need a
        {!Tezos_protocol_environment.Context.t} argument. *)
    val flush :
      info -> head:Tezos_base.Block_header.shell_header -> info tzresult Lwt.t

    (** Perform some syntactic checks on the operation.

        To be used mostly as an exceptional mechanism to prevent
        ill-formed operations to block block application.

        Note that the functions exposed in the output of
        {!proto_with_validation_plugin} already call [syntactic_check]
        when appropriate. *)
    val syntactic_check : operation -> [`Well_formed | `Ill_formed] Lwt.t

    (** Perform some light preliminary checks on the operation.

        If successful, return [`Passed_prefilter] with the priority of the
        operation, based on the operation kind and potentially its
        fee, gas, and size. If not, return a classification containing
        the encountered error.

        Should be called on arrival of an operation and after a flush
        of the prevalidator. *)
    val pre_filter :
      info ->
      config ->
      operation ->
      [ `Passed_prefilter of [`High | `Medium | `Low of Q.t list]
      | `Branch_delayed of tztrace
      | `Branch_refused of tztrace
      | `Refused of tztrace
      | `Outdated of tztrace ]
      Lwt.t

    (** Return a conflict handler for {!Mempool.add_operation}.

        See the documentation of type {!Mempool.conflict_handler} in
        e.g. [lib_protocol_environment/sigs/v8/updater.mli].

        Precondition: both operations must be individually valid
        (required by the protocol's operation comparison on which the
        implementation of this function relies). *)
    val conflict_handler : config -> Mempool.conflict_handler

    (** The purpose of this module is to provide the
        [fee_needed_to_replace_by_fee] function. For this function to
        be correct, the caller must maintain the state of type [t] by
        calling [update] on each successfully validated operation and
        its induced replacements. *)
    module Conflict_map : sig
      (** Internal state needed by [fee_needed_to_replace_by_fee]. *)
      type t

      (** Initial state. *)
      val empty : t

      (** Removes all the [replacements] from the state then adds
          [new_operation]. *)
      val update :
        t -> new_operation:operation -> replacements:operation list -> t

      (** This function should be called when
          {!Mempool.add_operation} has returned [Unchanged]. This
          means that the [candidate_op] has been rejected because there
          was a conflict with an pre-existing operation and the
          {!val-conflict_handler} has returned [`Keep]. This function
          returns the minimal fee (in mutez) that [candidate_op] would
          need so that the {!val-conflict_handler} would return
          [`Replace] instead. If no such fee exists, then the function
          returns [None]. *)
      val fee_needed_to_replace_by_fee :
        config -> candidate_op:operation -> conflict_map:t -> int64 option
    end

    (** Compute the minimal fee (expressed in mutez) that [candidate_op]
        would need to have in order to be strictly greater than
        [op_to_overtake] according to {!compare_operations}.

        Return [None] when at least one operation is not a manager operation.

        Also return [None] if both operations are manager operations but
        there was an error while computing the needed fee. However,
        note that this cannot happen when both manager operations have
        been successfully validated by the protocol. *)
    val fee_needed_to_overtake :
      op_to_overtake:operation -> candidate_op:operation -> int64 option

    (** Protocol context *)
    type ctxt

    (** Return the protocol context *)
    val get_context :
      Tezos_protocol_environment.Context.t ->
      head:Block_header.shell_header ->
      ctxt tzresult Lwt.t

    (** Return the sources from the operation *)
    val sources_from_operation :
      ctxt -> operation -> Signature.public_key_hash list Lwt.t
  end
end

(** Type of a protocol-specific RPC plug-in. *)
module type RPC = sig
  module Proto : Registered_protocol.T

  val rpc_services :
    Tezos_protocol_environment.rpc_context Tezos_rpc.Directory.directory

  (** Return the number of blocks preservation cycles from protocol constants. *)
  val get_blocks_preservation_cycles :
    get_context:(unit -> Tezos_protocol_environment.Context.t Lwt.t) ->
    int option Lwt.t
end

(** To use when no registered plugin is found. This module is
    functional; it just misses on the smarter logic that a plugin can
    add on top of the protocol. *)
module No_plugin (Proto : Registered_protocol.T) :
  T
    with type operation_data = Proto.operation_data
     and type operation = Proto.operation
     and type Mempool.t = Proto.Mempool.t
     and type Plugin.info = unit

(** This is a protocol specific module that is used to collect all the
   * protocol-specific metrics. This module
   * allows to decode protocol data payload and provide back basic
   * types that can be used as metrics. *)
module type METRICS = sig
  val hash : Protocol_hash.t

  val update_metrics :
    protocol_metadata:bytes ->
    Fitness.t ->
    (cycle:float -> consumed_gas:float -> round:float -> unit) ->
    unit Lwt.t
end

<<<<<<< HEAD
=======
(** Protocol specific plugin to expose helper functions in the
    implementation of Http cache headers RPC middleware. *)
module type HTTP_CACHE_HEADERS = sig
  val hash : Protocol_hash.t

  (** [get_round_end_time ctx curr_header] gets the time at which the
    current round ends which is the time at which the next round starts.
    Useful to get an estimate of when the next block should arrive.
*)
  val get_round_end_time :
    get_context:(unit -> Tezos_protocol_environment.Context.t Lwt.t) ->
    Tezos_base.Block_header.shell_header ->
    Time.System.t option Lwt.t
end

>>>>>>> a15b5170
(** Empty metrics module. All metrics are -1. *)
module Undefined_metrics_plugin (P : sig
  val hash : Protocol_hash.t
end) : METRICS

(** Protocol specific plugin to expose some helpers function that are
    helpful in scope of the Shell. *)
module type SHELL_HELPERS = sig
  val hash : Protocol_hash.t

  (** [get_blocks_per_cycle ctxt] returns the blocks_per_cycle
      protocol constant. *)
  val get_blocks_per_cycle :
    Tezos_protocol_environment.Context.t -> int32 option Lwt.t
end

(** Register a validation plugin for a specific protocol
    (according to its [Proto.hash]). *)
val register_validation_plugin : (module T) -> unit

(** Registers a RPC plug-in for a specific protocol *)
val register_rpc : (module RPC) -> unit

(** Register a metrics plugin module *)
val register_metrics : (module METRICS) -> unit

<<<<<<< HEAD
=======
(** Register a Http_cache_headers plugin module *)
val register_http_cache_headers_plugin : (module HTTP_CACHE_HEADERS) -> unit

>>>>>>> a15b5170
(** Register a Shell_helpers plugin module *)
val register_shell_helpers : (module SHELL_HELPERS) -> unit

(** Retrieves the registered protocol with the provided hash and wraps it
    together with its validation plugin.

    If no validation plugin has been registered for the protocol, then
    uses {!No_plugin} which is functional, but not as smart as a
    protocol-specific plugin.

    Returns the error [Block_validator_errors.Unavailable_protocol]
    when there is no registered protocol with the given hash.

    The [block_hash] argument is only used as additional information
    for the potential aforementioned error. *)
val proto_with_validation_plugin :
  block_hash:Block_hash.t -> Protocol_hash.t -> (module T) tzresult Lwt.t

(** Looks for an rpc plug-in for a specific protocol. *)
val find_rpc : Protocol_hash.t -> (module RPC) option

(** Looks for a metrics plugin module for a specific protocol *)
val find_metrics : Protocol_hash.t -> (module METRICS) option

(** Same as [find_metrics] but returns [Undefined_metrics_plugin] if not found *)
val safe_find_metrics : Protocol_hash.t -> (module METRICS) Lwt.t

<<<<<<< HEAD
=======
(** Looks for a http cache headers plugin module for a specific protocol *)
val find_http_cache_headers :
  Protocol_hash.t -> (module HTTP_CACHE_HEADERS) option

>>>>>>> a15b5170
(** Looks for a shell helpers plugin module for a specific protocol *)
val find_shell_helpers : Protocol_hash.t -> (module SHELL_HELPERS) option<|MERGE_RESOLUTION|>--- conflicted
+++ resolved
@@ -181,8 +181,6 @@
     unit Lwt.t
 end
 
-<<<<<<< HEAD
-=======
 (** Protocol specific plugin to expose helper functions in the
     implementation of Http cache headers RPC middleware. *)
 module type HTTP_CACHE_HEADERS = sig
@@ -198,7 +196,6 @@
     Time.System.t option Lwt.t
 end
 
->>>>>>> a15b5170
 (** Empty metrics module. All metrics are -1. *)
 module Undefined_metrics_plugin (P : sig
   val hash : Protocol_hash.t
@@ -225,12 +222,9 @@
 (** Register a metrics plugin module *)
 val register_metrics : (module METRICS) -> unit
 
-<<<<<<< HEAD
-=======
 (** Register a Http_cache_headers plugin module *)
 val register_http_cache_headers_plugin : (module HTTP_CACHE_HEADERS) -> unit
 
->>>>>>> a15b5170
 (** Register a Shell_helpers plugin module *)
 val register_shell_helpers : (module SHELL_HELPERS) -> unit
 
@@ -258,12 +252,9 @@
 (** Same as [find_metrics] but returns [Undefined_metrics_plugin] if not found *)
 val safe_find_metrics : Protocol_hash.t -> (module METRICS) Lwt.t
 
-<<<<<<< HEAD
-=======
 (** Looks for a http cache headers plugin module for a specific protocol *)
 val find_http_cache_headers :
   Protocol_hash.t -> (module HTTP_CACHE_HEADERS) option
 
->>>>>>> a15b5170
 (** Looks for a shell helpers plugin module for a specific protocol *)
 val find_shell_helpers : Protocol_hash.t -> (module SHELL_HELPERS) option