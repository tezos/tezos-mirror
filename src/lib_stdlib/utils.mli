(*****************************************************************************)
(*                                                                           *)
(* Open Source License                                                       *)
(* Copyright (c) 2018 Dynamic Ledger Solutions, Inc. <contact@tezos.com>     *)
(*                                                                           *)
(* Permission is hereby granted, free of charge, to any person obtaining a   *)
(* copy of this software and associated documentation files (the "Software"),*)
(* to deal in the Software without restriction, including without limitation *)
(* the rights to use, copy, modify, merge, publish, distribute, sublicense,  *)
(* and/or sell copies of the Software, and to permit persons to whom the     *)
(* Software is furnished to do so, subject to the following conditions:      *)
(*                                                                           *)
(* The above copyright notice and this permission notice shall be included   *)
(* in all copies or substantial portions of the Software.                    *)
(*                                                                           *)
(* THE SOFTWARE IS PROVIDED "AS IS", WITHOUT WARRANTY OF ANY KIND, EXPRESS OR*)
(* IMPLIED, INCLUDING BUT NOT LIMITED TO THE WARRANTIES OF MERCHANTABILITY,  *)
(* FITNESS FOR A PARTICULAR PURPOSE AND NONINFRINGEMENT. IN NO EVENT SHALL   *)
(* THE AUTHORS OR COPYRIGHT HOLDERS BE LIABLE FOR ANY CLAIM, DAMAGES OR OTHER*)
(* LIABILITY, WHETHER IN AN ACTION OF CONTRACT, TORT OR OTHERWISE, ARISING   *)
(* FROM, OUT OF OR IN CONNECTION WITH THE SOFTWARE OR THE USE OR OTHER       *)
(* DEALINGS IN THE SOFTWARE.                                                 *)
(*                                                                           *)
(*****************************************************************************)

module Infix : sig
<<<<<<< HEAD
  (** Compose functions from right to left. *)
  val ( << ) : ('b -> 'c) -> ('a -> 'b) -> 'a -> 'c

=======
>>>>>>> fc8990b1
  (** Sequence: [i--j] is the sequence [i;i+1;...;j-1;j] *)
  val ( -- ) : int -> int -> int list
end

(** [cut ?copy size bytes] cut [bytes] the in a list of successive
    chunks of length [size] at most.

    If [copy] is false (default), the blocks of the list
    can be garbage-collected only when all the blocks are
    unreachable (because of the 'optimized' implementation of
    [sub] used internally. *)
val cut : ?copy:bool -> int -> Bytes.t -> Bytes.t list

(** Print a paragraph in a box **)
val display_paragraph : Format.formatter -> string -> unit

(** [finalize f g ] ensures g() called after f(), even if exception raised **)
val finalize : (unit -> 'a) -> (unit -> unit) -> 'a<|MERGE_RESOLUTION|>--- conflicted
+++ resolved
@@ -24,12 +24,6 @@
 (*****************************************************************************)
 
 module Infix : sig
-<<<<<<< HEAD
-  (** Compose functions from right to left. *)
-  val ( << ) : ('b -> 'c) -> ('a -> 'b) -> 'a -> 'c
-
-=======
->>>>>>> fc8990b1
   (** Sequence: [i--j] is the sequence [i;i+1;...;j-1;j] *)
   val ( -- ) : int -> int -> int list
 end
