--- conflicted
+++ resolved
@@ -28,40 +28,15 @@
    This module is kept because it is exported in the protocol environment.
    Changes to this here interface requires a protocol amendment.
 
-<<<<<<< HEAD
-include module type of Bigstring
-
-include Compare.S with type t := t
-
-include EndianBigstring.EndianBigstringSig
-
-module LE : EndianBigstring.EndianBigstringSig
-
-val make : int -> char -> t
-
-val of_hex : Hex.t -> t
-
-val to_hex : t -> Hex.t
-
-val pp_hex : Format.formatter -> t -> unit
-=======
    This file should not be used outside of the protocol environment. Use [Bytes]
    and [TzEndian] where needed.
 
 *)
 
 type t = bytes
->>>>>>> fc8990b1
 
 val create : int -> t
 
-<<<<<<< HEAD
-    If [copy] is false (default), the blocks of the list
-    can be garbage-collected only when all the blocks are
-    unreachable (because of the 'optimized' implementation of
-    [sub] used internally. *)
-val cut : ?copy:bool -> int -> t -> t list
-=======
 val length : t -> int
 
 val copy : t -> t
@@ -182,5 +157,4 @@
 
 val to_hex : t -> [`Hex of string]
 
-val of_hex : [`Hex of string] -> t
->>>>>>> fc8990b1
+val of_hex : [`Hex of string] -> t