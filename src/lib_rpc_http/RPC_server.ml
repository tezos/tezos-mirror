(*****************************************************************************)
(*                                                                           *)
(* Open Source License                                                       *)
(* Copyright (c) 2018 Dynamic Ledger Solutions, Inc. <contact@tezos.com>     *)
(* Copyright (c) 2021 Tocqueville Group, Inc. <marcin.pastudzki@tqtezos.com> *)
(*                                                                           *)
(* Permission is hereby granted, free of charge, to any person obtaining a   *)
(* copy of this software and associated documentation files (the "Software"),*)
(* to deal in the Software without restriction, including without limitation *)
(* the rights to use, copy, modify, merge, publish, distribute, sublicense,  *)
(* and/or sell copies of the Software, and to permit persons to whom the     *)
(* Software is furnished to do so, subject to the following conditions:      *)
(*                                                                           *)
(* The above copyright notice and this permission notice shall be included   *)
(* in all copies or substantial portions of the Software.                    *)
(*                                                                           *)
(* THE SOFTWARE IS PROVIDED "AS IS", WITHOUT WARRANTY OF ANY KIND, EXPRESS OR*)
(* IMPLIED, INCLUDING BUT NOT LIMITED TO THE WARRANTIES OF MERCHANTABILITY,  *)
(* FITNESS FOR A PARTICULAR PURPOSE AND NONINFRINGEMENT. IN NO EVENT SHALL   *)
(* THE AUTHORS OR COPYRIGHT HOLDERS BE LIABLE FOR ANY CLAIM, DAMAGES OR OTHER*)
(* LIABILITY, WHETHER IN AN ACTION OF CONTRACT, TORT OR OTHERWISE, ARISING   *)
(* FROM, OUT OF OR IN CONNECTION WITH THE SOFTWARE OR THE USE OR OTHER       *)
(* DEALINGS IN THE SOFTWARE.                                                 *)
(*                                                                           *)
(*****************************************************************************)

type cors = Resto_cohttp.Cors.t = {
  allowed_headers : string list;
  allowed_origins : string list;
}

module RPC_logging = struct
  open Internal_event
  open Internal_event.Simple

  let rpc_http_event name level =
    declare_1
      ~section:["rpc_server"]
      ~name
      ~msg:"{msg}"
      ~level
      ~pp1:Format.pp_print_text
      ("msg", Data_encoding.string)

  let rpc_http_event_debug = rpc_http_event "rpc_http_event_debug" Debug

  let rpc_http_event_info = rpc_http_event "rpc_http_event_info" Info

  let rpc_http_event_notice = rpc_http_event "rpc_http_event_notice" Notice

  let rpc_http_event_warning = rpc_http_event "rpc_http_event_warning" Warning

  let rpc_http_event_error = rpc_http_event "rpc_http_event_error" Error

  let emit_async event fmt =
    Format.kasprintf (fun message -> Lwt.ignore_result (emit event message)) fmt

  let emit_lwt event fmt =
    Format.kasprintf (fun message -> emit event message) fmt

  let debug f = emit_async rpc_http_event_debug f

  let log_info f = emit_async rpc_http_event_info f

  let log_notice f = emit_async rpc_http_event_notice f

  let warn f = emit_async rpc_http_event_warning f

  let log_error f = emit_async rpc_http_event_error f

  let lwt_debug f = emit_lwt rpc_http_event_debug f

  let lwt_log_info f = emit_lwt rpc_http_event_info f

  let lwt_log_notice f = emit_lwt rpc_http_event_notice f

  let lwt_warn f = emit_lwt rpc_http_event_warning f

  let lwt_log_error f = emit_lwt rpc_http_event_error f
end

include Resto_cohttp_server.Server.Make (Tezos_rpc.Encoding) (RPC_logging)

module Acl = struct
  include Resto_acl.Acl

  type endpoint = P2p_point.Id.addr_port_id

  type policy = (endpoint * t) list

  let secure =
    Deny_all
      {
        except =
          List.map
            parse
            [
              (* Protocol RPCs *)
              "GET /chains/*/blocks/*";
<<<<<<< HEAD
=======
              "GET /chains/*/chain_id";
              "GET /chains/*/checkpoint";
>>>>>>> 847bfbbb
              "GET /chains/*/blocks/*/context/adaptive_issuance_launch_cycle";
              "GET /chains/*/blocks/*/context/big_maps/*/*";
              "GET /chains/*/blocks/*/context/cache/**";
              "GET /chains/*/blocks/*/context/constants";
              "GET /chains/*/blocks/*/context/contracts/**";
              "GET /chains/*/blocks/*/context/delegates/**";
              "GET /chains/*/blocks/*/context/denunciations";
              "GET /chains/*/blocks/*/context/issuance";
              "GET /chains/*/blocks/*/context/issuance/*";
              "GET /chains/*/blocks/*/context/liquidity_baking/*";
              "GET /chains/*/blocks/*/context/merkle_tree/**";
              "GET /chains/*/blocks/*/context/merkle_tree_v2/**";
              "GET /chains/*/blocks/*/context/nonces/*";
              "GET /chains/*/blocks/*/context/sapling/**";
              "GET /chains/*/blocks/*/context/seed_computation";
              "GET /chains/*/blocks/*/context/selected_snapshot";
              "GET /chains/*/blocks/*/context/total_frozen_stake";
              "GET /chains/*/blocks/*/context/total_supply";
              "GET /chains/*/blocks/*/hash";
              "GET /chains/*/blocks/*/header";
              "GET /chains/*/blocks/*/header/**";
              "GET /chains/*/blocks/*/helpers/current_level";
              "GET /chains/*/blocks/*/live_blocks";
              "GET /chains/*/blocks/*/metadata";
              "GET /chains/*/blocks/*/metadata_hash";
              "GET /chains/*/blocks/*/minimal_valid_time";
              "GET /chains/*/blocks/*/operation_hashes";
              "GET /chains/*/blocks/*/operation_hashes/**";
              "GET /chains/*/blocks/*/operation_metadata_hashes";
              "GET /chains/*/blocks/*/operations";
              "GET /chains/*/blocks/*/operations/**";
              "GET /chains/*/blocks/*/operations_metadata_hash";
              "GET /chains/*/blocks/*/protocols";
              "GET /chains/*/blocks/*/resulting_context_hash";
              "GET /chains/*/blocks/*/votes/**";
<<<<<<< HEAD
              "GET /chains/*/mempool/filter";
              "GET /chains/*/mempool/pending_operations";
              "POST /chains/*/blocks/*/context/seed";
              (* Shell RPCs *)
              "GET /chains/*/blocks";
              "GET /chains/*/chain_id";
              "GET /chains/*/checkpoint";
=======
>>>>>>> 847bfbbb
              "GET /chains/*/invalid_blocks";
              "GET /chains/*/invalid_blocks/*";
              "GET /chains/*/is_bootstrapped";
              "GET /chains/*/levels/*";
<<<<<<< HEAD
=======
              "GET /chains/*/mempool/filter";
              "GET /chains/*/mempool/pending_operations";
>>>>>>> 847bfbbb
              "GET /config/history_mode";
              "GET /config/network/user_activated_protocol_overrides";
              "GET /config/network/user_activated_upgrades";
              "GET /config/network/dal";
              "GET /network/stat";
              "GET /network/version";
              "GET /network/versions";
              "GET /protocols";
              "GET /protocols/*/environment";
              "GET /version";
              "POST /chains/*/blocks/*/context/contracts/*/big_map_get";
              "POST /chains/*/blocks/*/context/seed";
              "POST /injection/operation";
            ];
      }

  let allow_all = Allow_all {except = []}

  let default (address : P2p_addr.t) =
    let open Ipaddr in
    if V6.scope address = Interface then allow_all else secure

  let empty_policy = []

  let match_address_and_port point1 point2 =
    let open P2p_point.Id in
    point1.addr = point2.addr && point1.port = point2.port

  let rec put_policy (addr, acl) = function
    | [] -> [(addr, acl)]
    | (a, _) :: policy when match_address_and_port addr a ->
        (addr, acl) :: policy
    | entry :: policy -> entry :: put_policy (addr, acl) policy

  (* FIXME (https://gitlab.com/tezos/tezos/-/issues/1320).
     Use resto functions instead.
  *)
  let meth_to_string = function
    | Any -> ""
    | Exact `GET -> "GET"
    | Exact `PUT -> "PUT"
    | Exact `POST -> "POST"
    | Exact `PATCH -> "PATCH"
    | Exact `DELETE -> "DELETE"

  let escaped_asterisk_seq = String.to_seq "%2A"

  let chunk_to_string = function
    | Wildcard -> "*"
    | Literal l ->
        let s = Uri.pct_encode l in
        if String.contains s '*' then
          (* slow path *)
          String.of_seq
            (Seq.flat_map
               (function '*' -> escaped_asterisk_seq | c -> Seq.return c)
               (String.to_seq s))
        else s

  let chunk_list_to_string l =
    "/" ^ String.concat "/" (List.map chunk_to_string l)

  let path_to_string = function
    | FollowedByAnySuffix l -> chunk_list_to_string l ^ "/**"
    | Exact l -> chunk_list_to_string l

  let matcher_to_string {meth; path} = meth_to_string meth ^ path_to_string path

  let matcher_encoding : matcher Data_encoding.t =
    let open Data_encoding in
    conv matcher_to_string parse string

  let endpoint_encoding : endpoint Data_encoding.t =
    let open Data_encoding in
    let open P2p_point.Id in
    let parse str =
      match parse_addr_port_id str with
      | Ok endpoint -> endpoint
      | Error e ->
          raise
            (Invalid_argument
               (Format.sprintf "%s in address" (string_of_parsing_error e)))
    in
    conv addr_port_id_to_string parse string

  let policy_type p =
    if p = secure then "Secure"
    else if p = allow_all then "AllowAll"
    else "Custom"

  let policy_encoding : (endpoint * t) list Data_encoding.t =
    let open Data_encoding in
    list
    @@ union
         [
           case
             ~title:"Whitelist"
             (Tag 0)
             (obj2
                (req "address" endpoint_encoding)
                (req "whitelist" @@ list matcher_encoding))
             (function
               | addr, Deny_all {except} -> Some (addr, except) | _ -> None)
             (fun (addr, except) -> (addr, Deny_all {except}));
           case
             ~title:"Blacklist"
             (Tag 1)
             (obj2
                (req "address" endpoint_encoding)
                (req "blacklist" @@ list matcher_encoding))
             (function
               | addr, Allow_all {except} -> Some (addr, except) | _ -> None)
             (fun (addr, except) -> (addr, Allow_all {except}));
         ]

  let policy_to_string policy =
    let open Data_encoding in
    Json.construct policy_encoding policy |> Json.to_string

  let find_policy policy (address, port) =
    let match_addr searched_port searched_addr (endpoint, acl) =
      let open P2p_point.Id in
      match (endpoint.addr = searched_addr, endpoint.port, searched_port) with
      | true, None, _ -> Some acl
      | true, Some port, Some searched_port when port = searched_port ->
          Some acl
      | _ -> None
    in
    List.find_map (match_addr port address) policy

  let acl_type = function Allow_all _ -> `Blacklist | Deny_all _ -> `Whitelist

  module Internal_for_test = struct
    type nonrec endpoint = endpoint

    let rec resolve_domain_names resolve =
      let open Lwt_syntax in
      function
      | [] -> return_nil
      | (endpoint, acl) :: remainder ->
          let open P2p_point.Id in
          let* resolved = resolve endpoint in
          let resolved =
            List.map
              (fun (ip_addr, _) ->
                ( {
                    endpoint with
                    addr = Format.asprintf "%a" Ipaddr.V6.pp ip_addr;
                  },
                  acl ))
              resolved
          in
          let+ rem = resolve_domain_names resolve remainder in
          resolved @ rem
  end

  let resolve_domain_names =
    let open P2p_point.Id in
    let resolve endpoint =
      let service = Option.fold ~none:"" ~some:Int.to_string endpoint.port in
      Lwt_utils_unix.getaddrinfo ~node:endpoint.addr ~service ~passive:false
    in
    Internal_for_test.resolve_domain_names resolve
end

<<<<<<< HEAD
let launch ?host server ?conn_closed ?callback ?(max_active_connections = 100)
    mode =
  (* TODO: backport max_active_connections in resto *)
  Conduit_lwt_unix.set_max_active max_active_connections ;
=======
module Max_active_rpc_connections = struct
  type t = Unlimited | Limited of int

  let default = Limited 100

  let encoding =
    let open Data_encoding in
    def
      "max_active_rpc_connections"
      ~title:"max_active_rpc_connections"
      ~description:"The maximum alowed number of RPC connections"
      (union
         ~tag_size:`Uint8
         [
           case
             ~title:"unlimited"
             ~description:
               "There is not limit of the number of RPC connections allowed."
             (Tag 0)
             (constant "unlimited")
             (function Unlimited -> Some () | _ -> None)
             (fun () -> Unlimited);
           case
             ~title:"limited"
             ~description:
               "The number of maximum RPC connections allowed is limited to \
                the given integer's value."
             (Tag 1)
             int31
             (function Limited i -> Some i | _ -> None)
             (fun i -> Limited i);
         ])

  let pp_parameter ppf = function
    | Unlimited -> Format.fprintf ppf "unlimited"
    | Limited limit -> Format.fprintf ppf "%l" limit
end

let launch ?host server ?conn_closed ?callback
    ?(max_active_connections = Max_active_rpc_connections.default) mode =
  (* TODO: backport max_active_connections in resto *)
  (match max_active_connections with
  | Unlimited -> ()
  | Limited max_active_connections ->
      Conduit_lwt_unix.set_max_active max_active_connections) ;
>>>>>>> 847bfbbb
  launch ?host server ?conn_closed ?callback mode<|MERGE_RESOLUTION|>--- conflicted
+++ resolved
@@ -95,13 +95,10 @@
           List.map
             parse
             [
-              (* Protocol RPCs *)
+              "GET /chains/*/blocks";
               "GET /chains/*/blocks/*";
-<<<<<<< HEAD
-=======
               "GET /chains/*/chain_id";
               "GET /chains/*/checkpoint";
->>>>>>> 847bfbbb
               "GET /chains/*/blocks/*/context/adaptive_issuance_launch_cycle";
               "GET /chains/*/blocks/*/context/big_maps/*/*";
               "GET /chains/*/blocks/*/context/cache/**";
@@ -137,25 +134,12 @@
               "GET /chains/*/blocks/*/protocols";
               "GET /chains/*/blocks/*/resulting_context_hash";
               "GET /chains/*/blocks/*/votes/**";
-<<<<<<< HEAD
-              "GET /chains/*/mempool/filter";
-              "GET /chains/*/mempool/pending_operations";
-              "POST /chains/*/blocks/*/context/seed";
-              (* Shell RPCs *)
-              "GET /chains/*/blocks";
-              "GET /chains/*/chain_id";
-              "GET /chains/*/checkpoint";
-=======
->>>>>>> 847bfbbb
               "GET /chains/*/invalid_blocks";
               "GET /chains/*/invalid_blocks/*";
               "GET /chains/*/is_bootstrapped";
               "GET /chains/*/levels/*";
-<<<<<<< HEAD
-=======
               "GET /chains/*/mempool/filter";
               "GET /chains/*/mempool/pending_operations";
->>>>>>> 847bfbbb
               "GET /config/history_mode";
               "GET /config/network/user_activated_protocol_overrides";
               "GET /config/network/user_activated_upgrades";
@@ -321,12 +305,6 @@
     Internal_for_test.resolve_domain_names resolve
 end
 
-<<<<<<< HEAD
-let launch ?host server ?conn_closed ?callback ?(max_active_connections = 100)
-    mode =
-  (* TODO: backport max_active_connections in resto *)
-  Conduit_lwt_unix.set_max_active max_active_connections ;
-=======
 module Max_active_rpc_connections = struct
   type t = Unlimited | Limited of int
 
@@ -372,5 +350,4 @@
   | Unlimited -> ()
   | Limited max_active_connections ->
       Conduit_lwt_unix.set_max_active max_active_connections) ;
->>>>>>> 847bfbbb
   launch ?host server ?conn_closed ?callback mode