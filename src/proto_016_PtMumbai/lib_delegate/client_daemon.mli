(*****************************************************************************)
(*                                                                           *)
(* Open Source License                                                       *)
(* Copyright (c) 2018 Dynamic Ledger Solutions, Inc. <contact@tezos.com>     *)
(*                                                                           *)
(* Permission is hereby granted, free of charge, to any person obtaining a   *)
(* copy of this software and associated documentation files (the "Software"),*)
(* to deal in the Software without restriction, including without limitation *)
(* the rights to use, copy, modify, merge, publish, distribute, sublicense,  *)
(* and/or sell copies of the Software, and to permit persons to whom the     *)
(* Software is furnished to do so, subject to the following conditions:      *)
(*                                                                           *)
(* The above copyright notice and this permission notice shall be included   *)
(* in all copies or substantial portions of the Software.                    *)
(*                                                                           *)
(* THE SOFTWARE IS PROVIDED "AS IS", WITHOUT WARRANTY OF ANY KIND, EXPRESS OR*)
(* IMPLIED, INCLUDING BUT NOT LIMITED TO THE WARRANTIES OF MERCHANTABILITY,  *)
(* FITNESS FOR A PARTICULAR PURPOSE AND NONINFRINGEMENT. IN NO EVENT SHALL   *)
(* THE AUTHORS OR COPYRIGHT HOLDERS BE LIABLE FOR ANY CLAIM, DAMAGES OR OTHER*)
(* LIABILITY, WHETHER IN AN ACTION OF CONTRACT, TORT OR OTHERWISE, ARISING   *)
(* FROM, OUT OF OR IN CONNECTION WITH THE SOFTWARE OR THE USE OR OTHER       *)
(* DEALINGS IN THE SOFTWARE.                                                 *)
(*                                                                           *)
(*****************************************************************************)

(** Daemons directly supported by lib_delegate *)

(** {1 Baker daemon} *)
module Baker : sig
  val run :
    Protocol_client_context.full ->
    ?minimal_fees:Protocol.Alpha_context.Tez.t ->
    ?minimal_nanotez_per_gas_unit:Q.t ->
    ?minimal_nanotez_per_byte:Q.t ->
    ?liquidity_baking_toggle_vote:
      Protocol.Alpha_context.Liquidity_baking.liquidity_baking_toggle_vote ->
    ?per_block_vote_file:string ->
    ?extra_operations:Baking_configuration.Operations_source.t ->
    ?force_apply:bool ->
<<<<<<< HEAD
=======
    ?context_path:string ->
>>>>>>> 3ef1d63a
    chain:Shell_services.chain ->
    keep_alive:bool ->
    Baking_state.consensus_key list ->
    unit tzresult Lwt.t
end

(** {1 Accuser daemon} *)

module Accuser : sig
  val run :
    #Protocol_client_context.full ->
    chain:Chain_services.chain ->
    preserved_levels:int ->
    keep_alive:bool ->
    unit tzresult Lwt.t
end

(** {1 VDF computation daemon} *)

module VDF : sig
  val run :
    Protocol_client_context.full ->
    chain:Chain_services.chain ->
    keep_alive:bool ->
    unit tzresult Lwt.t
end<|MERGE_RESOLUTION|>--- conflicted
+++ resolved
@@ -37,10 +37,7 @@
     ?per_block_vote_file:string ->
     ?extra_operations:Baking_configuration.Operations_source.t ->
     ?force_apply:bool ->
-<<<<<<< HEAD
-=======
     ?context_path:string ->
->>>>>>> 3ef1d63a
     chain:Shell_services.chain ->
     keep_alive:bool ->
     Baking_state.consensus_key list ->
