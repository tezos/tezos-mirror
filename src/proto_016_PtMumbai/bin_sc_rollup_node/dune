--- conflicted
+++ resolved
@@ -15,40 +15,8 @@
   tezos-client-base-unix
   tezos-client-commands
   tezos-client-016-PtMumbai
-<<<<<<< HEAD
-  tezos-context.encoding
-  tezos-context.helpers
-  tezos-protocol-016-PtMumbai
-  tezos-protocol-plugin-016-PtMumbai
-  tezos-protocol-016-PtMumbai.parameters
-  tezos-rpc
-  tezos-rpc-http
-  tezos-rpc-http-server
-  tezos-workers
-  tezos_dal_node_services
-  tezos_dal_node_lib
-  tezos-shell-services
-  tezos-smart-rollup-016-PtMumbai
-  tezos-smart-rollup-layer2-016-PtMumbai
-  tezos-layer2-utils-016-PtMumbai
-  tezos_layer2_store
-  tezos-tree-encoding
-  data-encoding
-  irmin-pack
-  irmin-pack.unix
-  irmin
-  aches
-  aches-lwt
-  tezos-injector-016-PtMumbai
-  tezos-scoru-wasm
-  tezos-scoru-wasm-fast
-  tezos-crypto-dal
-  prometheus-app
-  octez-node-config)
-=======
   octez-smart-rollup-node
   octez_smart_rollup_node_PtMumbai)
->>>>>>> 3ef1d63a
  (link_flags
   (:standard)
   (:include %{workspace_root}/static-link-flags.sexp)
@@ -64,20 +32,5 @@
   -open Tezos_client_base_unix
   -open Tezos_client_commands
   -open Tezos_client_016_PtMumbai
-<<<<<<< HEAD
-  -open Tezos_protocol_016_PtMumbai
-  -open Tezos_protocol_plugin_016_PtMumbai
-  -open Tezos_protocol_016_PtMumbai_parameters
-  -open Tezos_workers
-  -open Tezos_dal_node_lib
-  -open Tezos_shell_services
-  -open Tezos_smart_rollup_016_PtMumbai
-  -open Tezos_smart_rollup_layer2_016_PtMumbai
-  -open Tezos_layer2_utils_016_PtMumbai
-  -open Tezos_layer2_store
-  -open Tezos_injector_016_PtMumbai
-  -open Tezos_crypto_dal))
-=======
   -open Octez_smart_rollup_node
-  -open Octez_smart_rollup_node_PtMumbai))
->>>>>>> 3ef1d63a
+  -open Octez_smart_rollup_node_PtMumbai))