(*****************************************************************************)
(*                                                                           *)
(* SPDX-License-Identifier: MIT                                              *)
(* Copyright (c) 2024 Nomadic Labs <contact@nomadic-labs.com>                *)
(*                                                                           *)
(*****************************************************************************)

(*
     Invocation :
        - dune exec src/bin_testnet_scenarios/main.exe -- -f upgrade_etherlink.ml -a network=mainnet --verbose --keep-temp -a upgrade-kernel=<NEW_KERNEL>
        - dune exec src/bin_testnet_scenarios/main.exe -- -f upgrade_etherlink.ml -a network=mainnet --verbose --keep-temp -a upgrade-kernel=<NEW_KERNEL> -a node-snapshot=<OCTEZ_NODE_ROLLING_SNAPSHOT> -a rollup-node-snapshot=<ROLLUP_NODE_FULL_SNAPSHOT>

     Note :
         - <..._SNAPSHOT> can either be a URL (the snapshot will be downloaded)
           or the path to a file (a symlink will be created).
         - network is either mainnet or testnet
*)

open Rpc.Syntax

let protocol_of_string s =
  match String.lowercase_ascii s with
  | "alpha" -> Protocol.Alpha
<<<<<<< HEAD
  | "parisc" | "paris" -> Protocol.ParisC
=======
>>>>>>> 51f9139c
  | "quebec" -> Protocol.Quebec
  | s -> failwith (sf "%s is an invalid protocol" s)

let bake ~env rollup_node node yes_wallet () =
  let* () =
    Client.bake_for_and_wait
      ~context_path:(Node.data_dir node)
      ~env
      ~keys:[]
      ~minimal_timestamp:true
      yes_wallet
  in
  let* _ = Sc_rollup_node.wait_sync rollup_node ~timeout:Float.max_float in
  unit

type network = Mainnet | Testnet

let network_of_string = function
  | "mainnet" -> Mainnet
  | "testnet" -> Testnet
  | _ -> Test.fail "Support only mainnet and testnet"

let network_to_string = function Mainnet -> "mainnet" | Testnet -> "ghostnet"

let rollup_of_network = function
  | Mainnet -> "sr1Ghq66tYK9y3r8CC1Tf8i8m5nxh8nTvZEf"
  | Testnet -> "sr18wx6ezkeRjt1SZSeZ2UQzQN3Uc3YLMLqg"

let endpoint_of_network = function
  | Mainnet -> "https://rpc.tzkt.io/mainnet"
  | Testnet -> "https://rpc.tzkt.io/ghostnet"

let rollup_node_snapshot_url_of_network = function
  | Mainnet ->
      "https://snapshots.eu.tzinit.org/etherlink-mainnet/eth-mainnet.full"
  | Testnet ->
      "https://snapshots.eu.tzinit.org/etherlink-ghostnet/eth-ghostnet.archive"

let node_snapshot_url_of_network = function
  | Mainnet -> "https://snapshots.eu.tzinit.org/mainnet/rolling"
  | Testnet -> "https://snapshots.eu.tzinit.org/ghostnet/rolling"

let yes_wallet ~network node =
  let yes_wallet = Temp.dir "yes_wallet" in
  let* () =
    Process.check
    @@ Process.spawn
         "dune"
         [
           "exec";
           "devtools/yes_wallet/yes_wallet.exe";
           "--";
           "create";
           "from";
           "context";
           Node.data_dir node;
           "in";
           yes_wallet;
           "--network";
           network_to_string network;
         ]
  in
  return (Client.create ~base_dir:yes_wallet ~endpoint:(Node node) ())

let run_and_bootstrap_rollup_node ~rollup_node_snapshot ~rollup network
    yes_wallet node =
  (* Create a rollup node. *)
  let rollup_node =
    Sc_rollup_node.create
      ~base_dir:(Client.base_dir yes_wallet)
      ~default_operator:"baker_58"
      ~gc_frequency:1_000_000
      Batcher
      node
  in
  (* Import the snapshot. *)
  let* rollup_node_snapshot =
    Scenario_helpers.fetch rollup_node_snapshot "rollup_node.snapshot"
  in
  let*? process =
    Sc_rollup_node.import_snapshot
      rollup_node
      ~snapshot_file:rollup_node_snapshot
      ~no_check:true
  in
  let* () = Process.check process in
  (* Bootstrap until the node level with an archive endpoint. *)
  let* node_level = Client.level yes_wallet in
  let endpoint = endpoint_of_network network in
  let* () = Sc_rollup_node.run ~endpoint rollup_node rollup [] in
  let* _ =
    Sc_rollup_node.wait_for_level
      ~timeout:Float.max_float
      rollup_node
      node_level
  in
  (* Restart the rollup node targetting the local node. *)
  let* () = Sc_rollup_node.terminate rollup_node in
  let* () = Sc_rollup_node.run rollup_node rollup [] in
  let* _ = Sc_rollup_node.wait_sync ~timeout:Float.max_float rollup_node in
  return rollup_node

(* Environment where yes crypto is enabled and fake time is enabled. *)
let env =
  String_map.add Tezos_crypto.Helpers.yes_crypto_environment_variable "y"
  @@ String_map.add
       "LD_PRELOAD"
       "/usr/lib/x86_64-linux-gnu/faketime/libfaketime.so.1"
  @@ String_map.add "FAKETIME" "@2026-01-01 11:15:13"
  @@ String_map.add "FAKETIME_DONT_RESET" "1"
  @@ String_map.empty

let patch_rollup_node ~rollup rollup_node dictator =
  let* () = Sc_rollup_node.terminate rollup_node in
  let* () =
    Sc_rollup_node.patch_durable_storage
      rollup_node
      ~key:"/evm/max_blueprint_lookahead_in_seconds"
      ~value:"8001660900000000"
  in
  let* () =
    Sc_rollup_node.patch_durable_storage
      rollup_node
      ~key:"/evm/sequencer"
      ~value:
        "6564706b754d376243755844514c50583559704b3859384264577a727667614d7146714a735736586852485135627446585956657644"
  in
  let* () =
    Sc_rollup_node.patch_durable_storage
      rollup_node
      ~key:"/evm/admin"
      ~value:(Hex.of_string dictator |> Hex.show)
  in
  Sc_rollup_node.run ~env rollup_node rollup [Sc_rollup_node.Log_kernel_debug]

let prepare_and_run_sequencer rollup_node =
  (* Create an evm node and patch the sequencer key. *)
  let sequencer =
    Evm_node.create
      ~mode:
        (Evm_node.Sequencer
           {
             initial_kernel = "";
             preimage_dir =
               Some (Sc_rollup_node.data_dir rollup_node ^ "/wasm_2_0_0");
             private_rpc_port = Some 8546;
             time_between_blocks = Some Nothing;
             sequencer =
               "unencrypted:edsk3tNH5Ye6QaaRQev3eZNcXgcN6sjCJRXChYFz42L6nKfRVwuL1n";
             genesis_timestamp = None;
             max_blueprints_lag = None;
             max_blueprints_ahead = None;
             max_blueprints_catchup = None;
             catchup_cooldown = None;
             max_number_of_chunks = None;
             wallet_dir = None;
             tx_pool_timeout_limit = None;
             tx_pool_addr_limit = None;
             tx_pool_tx_per_addr_limit = None;
             dal_slots = None;
           })
      (Sc_rollup_node.endpoint rollup_node)
  in
  let process = Evm_node.spawn_init_config sequencer in
  let* () = Process.check process in
  let* () = Evm_node.init_from_rollup_node_data_dir sequencer rollup_node in
  let* () =
    Evm_node.patch_state
      sequencer
      ~key:"/evm/admin"
      ~value:
        "4b543152746f7271374166486b625561457764644243384d674d514c436d74336b656471"
  in
  let* () = Evm_node.run sequencer in
  return sequencer

let etherlink_upgrade () =
  (* Configuration variables. *)
  let network = Cli.get_string "network" |> network_of_string in
  let node_snapshot =
    Cli.get_string_opt "node-snapshot"
    |> Option.value ~default:(node_snapshot_url_of_network network)
  in
  let rollup_node_snapshot =
    Cli.get_string_opt "rollup-node-snapshot"
    |> Option.value ~default:(rollup_node_snapshot_url_of_network network)
  in
  let upgrade_kernel = Cli.get_string "upgrade-kernel" in
  let rollup = rollup_of_network network in

  (* Run a node connected to the network. *)
  let* _client, node =
    Scenario_helpers.setup_octez_node
      ~testnet:
        {
          network = network_to_string network;
          snapshot = Some node_snapshot;
          protocol = Protocol.Alpha;
          (* The protocol is not used to setup an octez node. *)
          data_dir = None;
          client_dir = None;
          operator = None;
        }
      ()
  in

  (* Produce a yes wallet. *)
  let* yes_wallet = yes_wallet ~network node in
  let* rollup_node =
    run_and_bootstrap_rollup_node
      ~rollup_node_snapshot
      ~rollup
      network
      yes_wallet
      node
  in
  (* Helper function that bakes and waits for the rollup node. *)
  let bake = bake ~env rollup_node node yes_wallet in
  (* Shutdown both octez node and rollup node and start the private network. *)
  let* () = Node.terminate node in
  let* () = Sc_rollup_node.terminate rollup_node in
  let* () =
    Node.run
      ~env
      node
      [
        Allow_yes_crypto;
        Bootstrap_threshold 0;
        Connections 0;
        Private_mode;
        No_bootstrap_peers;
      ]
  in
  let* () =
    Sc_rollup_node.run rollup_node rollup [Sc_rollup_node.Log_kernel_debug]
  in
  (* Bake a few blocks to make sure everything works. *)
  let* () = repeat 4 bake in
  (* Replace constants to fork Etherlink. *)
  let* admin = Client.show_address ~alias:"baker_60" yes_wallet in
  let* dictator =
    Client.originate_contract
      ~env
      ~alias:"dictator"
      ~amount:Tez.zero
      ~src:admin.alias
      ~prg:"etherlink/tezos_contracts/admin.tz"
      ~burn_cap:(Tez.of_int 5)
      ~init:(sf "%S" admin.public_key_hash)
      yes_wallet
  and* () = bake () in
  let* () = patch_rollup_node ~rollup rollup_node dictator in
  let* () = repeat 2 bake in
  (* Run a sequencer. *)
  let* sequencer = prepare_and_run_sequencer rollup_node in
  (* Prepare the upgrade. *)
  let* {root_hash; _} =
    Sc_rollup_helpers.prepare_installer_kernel_with_arbitrary_file
      ~preimages_dir:(Sc_rollup_node.data_dir rollup_node // "wasm_2_0_0")
      upgrade_kernel
  in
  let* upgrade_payload =
    Evm_node.upgrade_payload ~root_hash ~activation_timestamp:"0"
  in
  let* () =
    Client.transfer
      ~env
      ~amount:Tez.zero
      ~giver:admin.alias
      ~receiver:dictator
      ~arg:(sf {|Pair "%s" 0x%s|} rollup upgrade_payload)
      ~burn_cap:Tez.one
      yes_wallet
  in
  let* () = repeat 3 bake in
  let*@ _ = Rpc.produce_block sequencer in
  let* () = repeat 5 bake in

  unit

let register () =
  Test.register
    ~__FILE__
    ~title:"Fork Etherlink and upgrade it"
    ~tags:["etherlink"]
    etherlink_upgrade<|MERGE_RESOLUTION|>--- conflicted
+++ resolved
@@ -21,10 +21,6 @@
 let protocol_of_string s =
   match String.lowercase_ascii s with
   | "alpha" -> Protocol.Alpha
-<<<<<<< HEAD
-  | "parisc" | "paris" -> Protocol.ParisC
-=======
->>>>>>> 51f9139c
   | "quebec" -> Protocol.Quebec
   | s -> failwith (sf "%s is an invalid protocol" s)
 
