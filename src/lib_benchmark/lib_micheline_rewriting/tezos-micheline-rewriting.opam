--- conflicted
+++ resolved
@@ -6,15 +6,9 @@
 dev-repo: "git+https://gitlab.com/tezos/tezos.git"
 license: "MIT"
 depends: [
-<<<<<<< HEAD
-  "dune" {build & >= "2.0"}
-  "tezos-micheline"
-  "zarith" { >= "1.12" & < "1.13" }
-=======
   "dune" { >= "2.9" }
   "zarith" { >= "1.12" & < "1.13" }
   "zarith_stubs_js"
->>>>>>> e445371a
   "tezos-stdlib"
   "tezos-error-monad"
   "tezos-micheline"
