--- conflicted
+++ resolved
@@ -26,19 +26,11 @@
 module type Authenticated_request = sig
   type t = {
     pkh : Signature.Public_key_hash.t;
-<<<<<<< HEAD
-    data : MBytes.t;
-    signature : Signature.t option;
-  }
-
-  val to_sign : pkh:Signature.Public_key_hash.t -> data:MBytes.t -> MBytes.t
-=======
     data : Bytes.t;
     signature : Signature.t option;
   }
 
   val to_sign : pkh:Signature.Public_key_hash.t -> data:Bytes.t -> Bytes.t
->>>>>>> fc8990b1
 
   val encoding : t Data_encoding.t
 end
@@ -50,28 +42,16 @@
 module Make_authenticated_request (T : Tag) : Authenticated_request = struct
   type t = {
     pkh : Signature.Public_key_hash.t;
-<<<<<<< HEAD
-    data : MBytes.t;
-=======
     data : Bytes.t;
->>>>>>> fc8990b1
     signature : Signature.t option;
   }
 
   let to_sign ~pkh ~data =
-<<<<<<< HEAD
-    let tag = MBytes.make 1 '0' in
-    MBytes.set_int8 tag 0 T.tag ;
-    MBytes.concat
-      ""
-      [ MBytes.of_string "\x04";
-=======
     let tag = Bytes.make 1 '0' in
     TzEndian.set_int8 tag 0 T.tag ;
     Bytes.concat
       (Bytes.of_string "")
       [ Bytes.of_string "\x04";
->>>>>>> fc8990b1
         tag;
         Signature.Public_key_hash.to_bytes pkh;
         data ]
@@ -95,14 +75,10 @@
   module Response = struct
     type t = Signature.t
 
-<<<<<<< HEAD
-    let encoding = Data_encoding.(obj1 (req "signature" Signature.encoding))
-=======
     let encoding =
       let open Data_encoding in
       def "signer_messages.sign.response"
       @@ obj1 (req "signature" Signature.encoding)
->>>>>>> fc8990b1
   end
 end
 
@@ -112,11 +88,6 @@
   end)
 
   module Response = struct
-<<<<<<< HEAD
-    type t = MBytes.t
-
-    let encoding = Data_encoding.(obj1 (req "deterministic_nonce" bytes))
-=======
     type t = Bigstring.t
 
     let bigstring =
@@ -127,7 +98,6 @@
       let open Data_encoding in
       def "signer_messages.deterministic_nonce.response"
       @@ obj1 (req "deterministic_nonce" bigstring)
->>>>>>> fc8990b1
   end
 end
 
@@ -137,18 +107,12 @@
   end)
 
   module Response = struct
-<<<<<<< HEAD
-    type t = MBytes.t
-
-    let encoding = Data_encoding.(obj1 (req "deterministic_nonce_hash" bytes))
-=======
     type t = Bytes.t
 
     let encoding =
       let open Data_encoding in
       def "signer_messages.deterministic_nonce_hash.response"
       @@ obj1 (req "deterministic_nonce_hash" bytes)
->>>>>>> fc8990b1
   end
 end
 
@@ -157,13 +121,9 @@
     type t = Signature.Public_key_hash.t
 
     let encoding =
-<<<<<<< HEAD
-      Data_encoding.(obj1 (req "pkh" Signature.Public_key_hash.encoding))
-=======
       let open Data_encoding in
       def "signer_messages.supports_deterministic_nonces.request"
       @@ obj1 (req "pkh" Signature.Public_key_hash.encoding)
->>>>>>> fc8990b1
   end
 
   module Response = struct
@@ -181,26 +141,18 @@
     type t = Signature.Public_key_hash.t
 
     let encoding =
-<<<<<<< HEAD
-      Data_encoding.(obj1 (req "pkh" Signature.Public_key_hash.encoding))
-=======
       let open Data_encoding in
       def "signer_messages.public_key.request"
       @@ obj1 (req "pkh" Signature.Public_key_hash.encoding)
->>>>>>> fc8990b1
   end
 
   module Response = struct
     type t = Signature.Public_key.t
 
     let encoding =
-<<<<<<< HEAD
-      Data_encoding.(obj1 (req "pubkey" Signature.Public_key.encoding))
-=======
       let open Data_encoding in
       def "signer_messages.public_key.response"
       @@ obj1 (req "pubkey" Signature.Public_key.encoding)
->>>>>>> fc8990b1
   end
 end
 
@@ -239,58 +191,6 @@
 
   let encoding =
     let open Data_encoding in
-<<<<<<< HEAD
-    union
-      [ case
-          (Tag 0)
-          ~title:"Sign"
-          (merge_objs
-             (obj1 (req "kind" (constant "sign")))
-             Sign.Request.encoding)
-          (function Sign req -> Some ((), req) | _ -> None)
-          (fun ((), req) -> Sign req);
-        case
-          (Tag 1)
-          ~title:"Public_key"
-          (merge_objs
-             (obj1 (req "kind" (constant "public_key")))
-             Public_key.Request.encoding)
-          (function Public_key req -> Some ((), req) | _ -> None)
-          (fun ((), req) -> Public_key req);
-        case
-          (Tag 2)
-          ~title:"Authorized_keys"
-          (obj1 (req "kind" (constant "authorized_keys")))
-          (function Authorized_keys -> Some () | _ -> None)
-          (fun () -> Authorized_keys);
-        case
-          (Tag 3)
-          ~title:"Deterministic_nonce"
-          (merge_objs
-             (obj1 (req "kind" (constant "deterministic_nonce")))
-             Deterministic_nonce.Request.encoding)
-          (function Deterministic_nonce req -> Some ((), req) | _ -> None)
-          (fun ((), req) -> Deterministic_nonce req);
-        case
-          (Tag 4)
-          ~title:"Deterministic_nonce_hash"
-          (merge_objs
-             (obj1 (req "kind" (constant "deterministic_nonce_hash")))
-             Deterministic_nonce_hash.Request.encoding)
-          (function
-            | Deterministic_nonce_hash req -> Some ((), req) | _ -> None)
-          (fun ((), req) -> Deterministic_nonce_hash req);
-        case
-          (Tag 5)
-          ~title:"Supports_deterministic_nonces"
-          (merge_objs
-             (obj1 (req "kind" (constant "supports_deterministic_nonces")))
-             Supports_deterministic_nonces.Request.encoding)
-          (function
-            | Supports_deterministic_nonces req -> Some ((), req) | _ -> None)
-          (fun ((), req) -> Supports_deterministic_nonces req) ]
-end
-=======
     def "signer_messages.request"
     @@ union
          [ case
@@ -355,5 +255,4 @@
     Deterministic_nonce_hash.Response.encoding ;
   Data_encoding.Registration.register
     Supports_deterministic_nonces.Response.encoding ;
-  Data_encoding.Registration.register Public_key.Response.encoding
->>>>>>> fc8990b1
+  Data_encoding.Registration.register Public_key.Response.encoding