(*****************************************************************************)
(*                                                                           *)
(* Open Source License                                                       *)
(* Copyright (c) 2022-2023 TriliTech <contact@trili.tech>                    *)
(*                                                                           *)
(* Permission is hereby granted, free of charge, to any person obtaining a   *)
(* copy of this software and associated documentation files (the "Software"),*)
(* to deal in the Software without restriction, including without limitation *)
(* the rights to use, copy, modify, merge, publish, distribute, sublicense,  *)
(* and/or sell copies of the Software, and to permit persons to whom the     *)
(* Software is furnished to do so, subject to the following conditions:      *)
(*                                                                           *)
(* The above copyright notice and this permission notice shall be included   *)
(* in all copies or substantial portions of the Software.                    *)
(*                                                                           *)
(* THE SOFTWARE IS PROVIDED "AS IS", WITHOUT WARRANTY OF ANY KIND, EXPRESS OR*)
(* IMPLIED, INCLUDING BUT NOT LIMITED TO THE WARRANTIES OF MERCHANTABILITY,  *)
(* FITNESS FOR A PARTICULAR PURPOSE AND NONINFRINGEMENT. IN NO EVENT SHALL   *)
(* THE AUTHORS OR COPYRIGHT HOLDERS BE LIABLE FOR ANY CLAIM, DAMAGES OR OTHER*)
(* LIABILITY, WHETHER IN AN ACTION OF CONTRACT, TORT OR OTHERWISE, ARISING   *)
(* FROM, OUT OF OR IN CONNECTION WITH THE SOFTWARE OR THE USE OR OTHER       *)
(* DEALINGS IN THE SOFTWARE.                                                 *)
(*                                                                           *)
(*****************************************************************************)

open Protocol
open Alpha_context

(** This module manifests the proof format used by the Wasm PVM as defined by
    the Layer 1 implementation for it.

    It is imperative that this is aligned with the protocol's implementation.
*)
module Wasm_2_0_0_proof_format =
  Irmin_context.Proof
    (struct
      include Sc_rollup.State_hash

      let of_context_hash = Sc_rollup.State_hash.context_hash_to_state_hash
    end)
    (struct
      let proof_encoding =
        Tezos_context_merkle_proof_encoding.Merkle_proof_encoding.V2.Tree2
        .tree_proof_encoding
    end)

module type TreeS =
  Tezos_context_sigs.Context.TREE
    with type key = string list
     and type value = bytes

module Make_wrapped_tree (Tree : TreeS) :
  Tezos_tree_encoding.TREE with type tree = Tree.tree = struct
  type Tezos_tree_encoding.tree_instance += PVM_tree of Tree.tree

  include Tree

  let select = function
    | PVM_tree t -> t
    | _ -> raise Tezos_tree_encoding.Incorrect_tree_type

  let wrap t = PVM_tree t
end

module Make_backend (Tree : TreeS) = struct
  include Tezos_scoru_wasm_fast.Pvm.Make (Make_wrapped_tree (Tree))

  let compute_step =
    compute_step ~wasm_entrypoint:Tezos_scoru_wasm.Constants.wasm_entrypoint
end

(** Durable part of the storage of this PVM. *)
module type Durable_state = sig
  type state

  (** [value_length state key] returns the length of data stored
        for the [key] in the durable storage of the PVM state [state], if any. *)
  val value_length : state -> string -> int64 option Lwt.t

  (** [lookup state key] returns the data stored
        for the [key] in the durable storage of the PVM state [state], if any. *)
  val lookup : state -> string -> bytes option Lwt.t

  (** [subtrees state key] returns subtrees
        for the [key] in the durable storage of the PVM state [state].
        Empty list in case if path doesn't exist. *)
  val list : state -> string -> string list Lwt.t

  module Tree_encoding_runner :
    Tezos_tree_encoding.Runner.S with type tree = state
end

module Make_durable_state
    (T : Tezos_tree_encoding.TREE with type tree = Irmin_context.tree) :
  Durable_state with type state = T.tree = struct
  module Tree_encoding_runner = Tezos_tree_encoding.Runner.Make (T)

  type state = T.tree

  let decode_durable tree =
    Tree_encoding_runner.decode
      Tezos_scoru_wasm.Wasm_pvm.durable_storage_encoding
      tree

  let value_length tree key_str =
    let open Lwt_syntax in
    let key = Tezos_scoru_wasm.Durable.key_of_string_exn key_str in
    let* durable = decode_durable tree in
    let+ res_opt = Tezos_scoru_wasm.Durable.find_value durable key in
    Option.map Tezos_lazy_containers.Chunked_byte_vector.length res_opt

  let lookup tree key_str =
    let open Lwt_syntax in
    let key = Tezos_scoru_wasm.Durable.key_of_string_exn key_str in
    let* durable = decode_durable tree in
    let* res_opt = Tezos_scoru_wasm.Durable.find_value durable key in
    match res_opt with
    | None -> return_none
    | Some v ->
        let+ bts = Tezos_lazy_containers.Chunked_byte_vector.to_bytes v in
        Some bts

  let list tree key_str =
    let open Lwt_syntax in
    let key = Tezos_scoru_wasm.Durable.key_of_string_exn key_str in
    let* durable = decode_durable tree in
    Tezos_scoru_wasm.Durable.list durable key
end

module Durable_state =
  Make_durable_state (Make_wrapped_tree (Wasm_2_0_0_proof_format.Tree))

<<<<<<< HEAD
type unsafe_patch = Increase_max_nb_ticks of int64
=======
type unsafe_patch =
  | Increase_max_nb_ticks of int64
  | Patch_durable_storage of {key : string; value : string}
>>>>>>> a15b5170

module Impl : Pvm_sig.S with type Unsafe_patches.t = unsafe_patch = struct
  module PVM =
    Sc_rollup.Wasm_2_0_0PVM.Make (Make_backend) (Wasm_2_0_0_proof_format)
  include PVM

  type repo = Irmin_context.repo

  type tree = Irmin_context.tree

  module Ctxt_wrapper = Context_wrapper.Irmin

  let kind = Sc_rollup.Kind.Wasm_2_0_0

  let new_dissection = Game_helpers.Wasm.new_dissection

  module State = Irmin_context.PVMState

  module Inspect_durable_state = struct
    let lookup state keys =
      let key = "/" ^ String.concat "/" keys in
      Durable_state.lookup state key
  end

  module Backend = Make_backend (Wasm_2_0_0_proof_format.Tree)

  module Unsafe_patches = struct
    type t = unsafe_patch

    let of_patch (p : Pvm_patches.unsafe_patch) =
      match p with
      | Increase_max_nb_ticks max_nb_ticks ->
          Ok (Increase_max_nb_ticks max_nb_ticks)
<<<<<<< HEAD

    let apply state (Increase_max_nb_ticks max_nb_ticks) =
      let open Lwt_syntax in
      let* registered_max_nb_ticks = Backend.Unsafe.get_max_nb_ticks state in
      let max_nb_ticks = Z.of_int64 max_nb_ticks in
      if Z.Compare.(max_nb_ticks < registered_max_nb_ticks) then
        Format.ksprintf
          invalid_arg
          "Decreasing tick limit of WASM PVM from %s to %s is not allowed"
          (Z.to_string registered_max_nb_ticks)
          (Z.to_string max_nb_ticks) ;
      Backend.Unsafe.set_max_nb_ticks max_nb_ticks state
=======
      | Patch_durable_storage {key; value} ->
          Ok (Patch_durable_storage {key; value})

    let apply state unsafe_patch =
      let open Lwt_syntax in
      match unsafe_patch with
      | Increase_max_nb_ticks max_nb_ticks ->
          let* registered_max_nb_ticks =
            Backend.Unsafe.get_max_nb_ticks state
          in
          let max_nb_ticks = Z.of_int64 max_nb_ticks in
          if Z.Compare.(max_nb_ticks < registered_max_nb_ticks) then
            Format.ksprintf
              invalid_arg
              "Decreasing tick limit of WASM PVM from %s to %s is not allowed"
              (Z.to_string registered_max_nb_ticks)
              (Z.to_string max_nb_ticks) ;
          Backend.Unsafe.set_max_nb_ticks max_nb_ticks state
      | Patch_durable_storage {key; value} ->
          Backend.Unsafe.durable_set ~key ~value state
>>>>>>> a15b5170
  end

  let string_of_status : status -> string = function
    | Waiting_for_input_message -> "Waiting for input message"
    | Waiting_for_reveal (Sc_rollup.Reveal_raw_data hash) ->
        Format.asprintf
          "Waiting for preimage reveal %a"
          Sc_rollup_reveal_hash.pp
          hash
    | Waiting_for_reveal Sc_rollup.Reveal_metadata -> "Waiting for metadata"
    | Waiting_for_reveal (Sc_rollup.Request_dal_page page_id) ->
        Format.asprintf "Waiting for page data %a" Dal.Page.pp page_id
    | Waiting_for_reveal Sc_rollup.Reveal_dal_parameters ->
        "Waiting for DAL parameters"
    | Computing -> "Computing"

  let eval_many ~reveal_builtins ~write_debug ~is_reveal_enabled:_ =
    Backend.compute_step_many
      ~wasm_entrypoint:Tezos_scoru_wasm.Constants.wasm_entrypoint
      ~reveal_builtins
      ~write_debug
      ?hooks:None
end

include Impl<|MERGE_RESOLUTION|>--- conflicted
+++ resolved
@@ -130,13 +130,9 @@
 module Durable_state =
   Make_durable_state (Make_wrapped_tree (Wasm_2_0_0_proof_format.Tree))
 
-<<<<<<< HEAD
-type unsafe_patch = Increase_max_nb_ticks of int64
-=======
 type unsafe_patch =
   | Increase_max_nb_ticks of int64
   | Patch_durable_storage of {key : string; value : string}
->>>>>>> a15b5170
 
 module Impl : Pvm_sig.S with type Unsafe_patches.t = unsafe_patch = struct
   module PVM =
@@ -170,20 +166,6 @@
       match p with
       | Increase_max_nb_ticks max_nb_ticks ->
           Ok (Increase_max_nb_ticks max_nb_ticks)
-<<<<<<< HEAD
-
-    let apply state (Increase_max_nb_ticks max_nb_ticks) =
-      let open Lwt_syntax in
-      let* registered_max_nb_ticks = Backend.Unsafe.get_max_nb_ticks state in
-      let max_nb_ticks = Z.of_int64 max_nb_ticks in
-      if Z.Compare.(max_nb_ticks < registered_max_nb_ticks) then
-        Format.ksprintf
-          invalid_arg
-          "Decreasing tick limit of WASM PVM from %s to %s is not allowed"
-          (Z.to_string registered_max_nb_ticks)
-          (Z.to_string max_nb_ticks) ;
-      Backend.Unsafe.set_max_nb_ticks max_nb_ticks state
-=======
       | Patch_durable_storage {key; value} ->
           Ok (Patch_durable_storage {key; value})
 
@@ -204,7 +186,6 @@
           Backend.Unsafe.set_max_nb_ticks max_nb_ticks state
       | Patch_durable_storage {key; value} ->
           Backend.Unsafe.durable_set ~key ~value state
->>>>>>> a15b5170
   end
 
   let string_of_status : status -> string = function
