--- conflicted
+++ resolved
@@ -34,29 +34,15 @@
   let hash = Registerer.Registered.hash
 end
 
-<<<<<<< HEAD
-module Shell_helpers = struct
-  include Plugin.Shell_helpers
-
-  let hash = Registerer.Registered.hash
-end
-
-let () = Protocol_plugin.register_validation_plugin (module Validation)
-=======
 module Http_cache_headers = struct
   include Plugin.Http_cache_headers
 
   let hash = Registerer.Registered.hash
 end
->>>>>>> a15b5170
 
 let () = Protocol_plugin.register_rpc (module RPC)
 
 let () = Protocol_plugin.register_metrics (module Metrics)
 
-<<<<<<< HEAD
-let () = Protocol_plugin.register_shell_helpers (module Shell_helpers)
-=======
 let () =
-  Protocol_plugin.register_http_cache_headers_plugin (module Http_cache_headers)
->>>>>>> a15b5170
+  Protocol_plugin.register_http_cache_headers_plugin (module Http_cache_headers)