(*****************************************************************************)
(*                                                                           *)
(* Open Source License                                                       *)
(* Copyright (c) 2018 Dynamic Ledger Solutions, Inc. <contact@tezos.com>     *)
(* Copyright (c) 2019-2022 Nomadic Labs <contact@nomadic-labs.com>           *)
(*                                                                           *)
(* Permission is hereby granted, free of charge, to any person obtaining a   *)
(* copy of this software and associated documentation files (the "Software"),*)
(* to deal in the Software without restriction, including without limitation *)
(* the rights to use, copy, modify, merge, publish, distribute, sublicense,  *)
(* and/or sell copies of the Software, and to permit persons to whom the     *)
(* Software is furnished to do so, subject to the following conditions:      *)
(*                                                                           *)
(* The above copyright notice and this permission notice shall be included   *)
(* in all copies or substantial portions of the Software.                    *)
(*                                                                           *)
(* THE SOFTWARE IS PROVIDED "AS IS", WITHOUT WARRANTY OF ANY KIND, EXPRESS OR*)
(* IMPLIED, INCLUDING BUT NOT LIMITED TO THE WARRANTIES OF MERCHANTABILITY,  *)
(* FITNESS FOR A PARTICULAR PURPOSE AND NONINFRINGEMENT. IN NO EVENT SHALL   *)
(* THE AUTHORS OR COPYRIGHT HOLDERS BE LIABLE FOR ANY CLAIM, DAMAGES OR OTHER*)
(* LIABILITY, WHETHER IN AN ACTION OF CONTRACT, TORT OR OTHERWISE, ARISING   *)
(* FROM, OUT OF OR IN CONNECTION WITH THE SOFTWARE OR THE USE OR OTHER       *)
(* DEALINGS IN THE SOFTWARE.                                                 *)
(*                                                                           *)
(*****************************************************************************)

(** This module defines RPC services to access the information associated to
    contracts (balance, delegate, script, etc.).
*)

open Environment
open Environment.Error_monad
open Protocol
open Protocol.Alpha_context

val list : 'a #RPC_context.simple -> 'a -> Contract.t list shell_tzresult Lwt.t

type info = {
  balance : Tez.t;
  delegate : public_key_hash option;
  counter : Manager_counter.t option;
  script : Script.t option;
}

val info_encoding : info Data_encoding.t

val info :
  'a #RPC_context.simple ->
  'a ->
  Contract.t ->
  normalize_types:bool ->
  info shell_tzresult Lwt.t

val balance :
  'a #RPC_context.simple -> 'a -> Contract.t -> Tez.t shell_tzresult Lwt.t

val frozen_bonds :
  'a #RPC_context.simple -> 'a -> Contract.t -> Tez.t shell_tzresult Lwt.t

val balance_and_frozen_bonds :
  'a #RPC_context.simple -> 'a -> Contract.t -> Tez.t shell_tzresult Lwt.t

val staked_balance :
  'a #RPC_context.simple ->
  'a ->
  Contract.t ->
  Tez.t option shell_tzresult Lwt.t

val staking_numerator :
  'a #RPC_context.simple ->
  'a ->
  Contract.t ->
  Staking_pseudotoken.t shell_tzresult Lwt.t

val unstaked_frozen_balance :
  'a #RPC_context.simple ->
  'a ->
  Contract.t ->
  Tez.t option shell_tzresult Lwt.t

val unstaked_finalizable_balance :
  'a #RPC_context.simple ->
  'a ->
  Contract.t ->
  Tez.t option shell_tzresult Lwt.t

val unstake_requests :
  'a #RPC_context.simple ->
  'a ->
  Contract.t ->
  Unstake_requests.prepared_finalize_unstake option shell_tzresult Lwt.t

val full_balance :
  'a #RPC_context.simple -> 'a -> Contract.t -> Tez.t shell_tzresult Lwt.t

val manager_key :
  'a #RPC_context.simple ->
  'a ->
  public_key_hash ->
  public_key option shell_tzresult Lwt.t

val delegate :
  'a #RPC_context.simple ->
  'a ->
  Contract.t ->
  public_key_hash shell_tzresult Lwt.t

val delegate_opt :
  'a #RPC_context.simple ->
  'a ->
  Contract.t ->
  public_key_hash option shell_tzresult Lwt.t

val counter :
  'a #RPC_context.simple ->
  'a ->
  public_key_hash ->
  Manager_counter.t shell_tzresult Lwt.t

val script :
  'a #RPC_context.simple ->
  'a ->
  Contract_hash.t ->
  Script.t shell_tzresult Lwt.t

val script_opt :
  'a #RPC_context.simple ->
  'a ->
  Contract_hash.t ->
  Script.t option shell_tzresult Lwt.t

val storage :
  'a #RPC_context.simple ->
  'a ->
  Contract_hash.t ->
  Script.expr shell_tzresult Lwt.t

val entrypoint_type :
  'a #RPC_context.simple ->
  'a ->
  Contract_hash.t ->
  Entrypoint.t ->
  normalize_types:bool ->
  Script.expr shell_tzresult Lwt.t

val list_entrypoints :
  'a #RPC_context.simple ->
  'a ->
  Contract_hash.t ->
  normalize_types:bool ->
  (Michelson_v1_primitives.prim list list * (string * Script.expr) list)
  shell_tzresult
  Lwt.t

val storage_opt :
  'a #RPC_context.simple ->
  'a ->
  Contract_hash.t ->
  Script.expr option shell_tzresult Lwt.t

val estimated_own_pending_slashed_amount :
  'a #RPC_context.simple ->
  'a ->
  Signature.public_key_hash ->
  Tez.t shell_tzresult Lwt.t

val big_map_get :
  'a #RPC_context.simple ->
  'a ->
  Big_map.Id.t ->
  Script_expr_hash.t ->
  Script.expr shell_tzresult Lwt.t

val contract_big_map_get_opt :
  'a #RPC_context.simple ->
  'a ->
  Contract_hash.t ->
  Script.expr * Script.expr ->
  Script.expr option shell_tzresult Lwt.t

val single_sapling_get_diff :
  'a #RPC_context.simple ->
  'a ->
  Contract_hash.t ->
  ?offset_commitment:int64 ->
  ?offset_nullifier:int64 ->
  unit ->
  (Sapling.root * Sapling.diff) shell_tzresult Lwt.t

val register : unit -> unit

(** Functions used in the implementation of this file's RPCs, but also
    useful elsewhere (as opposed to the functions above, which call
    the RPCs). These functions are gathered in a separate module to
    avoid naming conflicts. *)
module Implem : sig
  val unstake_requests :
    Alpha_context.t ->
    Contract.t ->
    Unstake_requests.prepared_finalize_unstake option
    Environment.Error_monad.tzresult
    Lwt.t
<<<<<<< HEAD
=======
end

module S : sig
  val balance :
    ( [`GET],
      RPC_context.t,
      RPC_context.t * Contract.t,
      unit,
      unit,
      Tez.t )
    RPC_service.service

  val spendable :
    ( [`GET],
      RPC_context.t,
      RPC_context.t * Contract.t,
      unit,
      unit,
      Tez.t )
    RPC_service.service

  val frozen_bonds :
    ( [`GET],
      RPC_context.t,
      RPC_context.t * Contract.t,
      unit,
      unit,
      Tez.t )
    RPC_service.service

  val balance_and_frozen_bonds :
    ( [`GET],
      RPC_context.t,
      RPC_context.t * Contract.t,
      unit,
      unit,
      Tez.t )
    RPC_service.service

  val spendable_and_frozen_bonds :
    ( [`GET],
      RPC_context.t,
      RPC_context.t * Contract.t,
      unit,
      unit,
      Tez.t )
    RPC_service.service

  val staked_balance :
    ( [`GET],
      RPC_context.t,
      RPC_context.t * Contract.t,
      unit,
      unit,
      Tez.t option )
    RPC_service.service

  val staking_numerator :
    ( [`GET],
      RPC_context.t,
      RPC_context.t * Contract.t,
      unit,
      unit,
      Staking_pseudotoken.t )
    RPC_service.service

  val unstaked_frozen_balance :
    ( [`GET],
      RPC_context.t,
      RPC_context.t * Contract.t,
      unit,
      unit,
      Tez.t option )
    RPC_service.service

  val unstaked_finalizable_balance :
    ( [`GET],
      RPC_context.t,
      RPC_context.t * Contract.t,
      unit,
      unit,
      Tez.t option )
    RPC_service.service

  val unstake_requests :
    ( [`GET],
      RPC_context.t,
      RPC_context.t * Contract.t,
      unit,
      unit,
      Unstake_requests.prepared_finalize_unstake option )
    RPC_service.service

  val full_balance :
    ( [`GET],
      RPC_context.t,
      RPC_context.t * Contract.t,
      unit,
      unit,
      Tez.t )
    RPC_service.service

  val manager_key :
    ( [`GET],
      RPC_context.t,
      RPC_context.t * Contract.t,
      unit,
      unit,
      Signature.Public_key.t option )
    RPC_service.service

  val delegate :
    ( [`GET],
      RPC_context.t,
      RPC_context.t * Contract.t,
      unit,
      unit,
      Signature.Public_key_hash.t )
    RPC_service.service

  val counter :
    ( [`GET],
      RPC_context.t,
      RPC_context.t * Contract.t,
      unit,
      unit,
      Manager_counter.t )
    RPC_service.service

  val script :
    ( [`GET],
      RPC_context.t,
      RPC_context.t * Contract.t,
      unit,
      unit,
      Script.t )
    RPC_service.service

  val storage :
    ( [`GET],
      RPC_context.t,
      RPC_context.t * Contract.t,
      unit,
      unit,
      Script.expr )
    RPC_service.service

  type normalize_types_query = {normalize_types : bool}

  val normalize_types_query : normalize_types_query RPC_query.t

  val entrypoint_type :
    ( [`GET],
      RPC_context.t,
      (RPC_context.t * Contract.t) * Entrypoint.t,
      normalize_types_query,
      unit,
      Script.expr )
    RPC_service.service

  val list_entrypoints :
    ( [`GET],
      RPC_context.t,
      RPC_context.t * Contract.t,
      normalize_types_query,
      unit,
      Michelson_v1_primitives.prim list list * (string * Script.expr) list )
    RPC_service.service

  val contract_big_map_get_opt :
    ( [`POST],
      RPC_context.t,
      RPC_context.t * Contract.t,
      unit,
      Script.expr * Script.expr,
      Script.expr option )
    RPC_service.service

  val big_map_get :
    ( [`GET],
      RPC_context.t,
      (RPC_context.t * Big_map.Id.t) * Script_expr_hash.t,
      unit,
      unit,
      Script.expr )
    RPC_service.service

  type big_map_get_all_query = {offset : int option; length : int option}

  val rpc_arg_uint : int RPC_arg.t

  val big_map_get_all_query : big_map_get_all_query RPC_query.t

  val big_map_get_all :
    ( [`GET],
      RPC_context.t,
      RPC_context.t * Big_map.Id.t,
      big_map_get_all_query,
      unit,
      Script.expr list )
    RPC_service.service

  val info :
    ( [`GET],
      RPC_context.t,
      RPC_context.t * Contract.t,
      normalize_types_query,
      unit,
      info )
    RPC_service.service

  val list :
    ( [`GET],
      RPC_context.t,
      RPC_context.t,
      unit,
      unit,
      Contract.t list )
    RPC_service.service

  val estimated_own_pending_slashed_amount :
    ( [`GET],
      RPC_context.t,
      RPC_context.t * Contract.t,
      unit,
      unit,
      Tez.t )
    RPC_service.service

  module Sapling : sig
    val single_sapling_get_id :
      context ->
      Contract_hash.t ->
      ( Sapling.Id.t option * context,
        Error_monad.error Error_monad.trace )
      Pervasives.result
      Lwt.t

    val make_service :
      ('a, 'b) Sapling_services.S.Args.t ->
      ( [`GET],
        RPC_context.t,
        RPC_context.t * Contract.t,
        'a,
        unit,
        'b )
      RPC_service.service
      * (context ->
        Contract.t ->
        'a ->
        unit ->
        ('b option, Error_monad.error Error_monad.trace) Pervasives.result Lwt.t)

    val get_diff :
      ( [`GET],
        RPC_context.t,
        RPC_context.t * Contract.t,
        Sapling_services.diff_query,
        unit,
        Sapling.root * Sapling.diff )
      RPC_service.service
      * (context ->
        Contract.t ->
        Sapling_services.diff_query ->
        unit ->
        ( (Sapling.root * Sapling.diff) option,
          Error_monad.error Error_monad.trace )
        Pervasives.result
        Lwt.t)

    val register : unit -> unit

    val mk_call1 :
      ( [< Resto.meth],
        RPC_context.t,
        RPC_context.t * 'a,
        'b,
        unit,
        'c )
      RPC_service.t
      * 'd ->
      'e #RPC_context.simple ->
      'e ->
      'a ->
      'b ->
      'c Error_monad.shell_tzresult Lwt.t
  end
>>>>>>> 4e3e2258
end<|MERGE_RESOLUTION|>--- conflicted
+++ resolved
@@ -200,8 +200,6 @@
     Unstake_requests.prepared_finalize_unstake option
     Environment.Error_monad.tzresult
     Lwt.t
-<<<<<<< HEAD
-=======
 end
 
 module S : sig
@@ -489,5 +487,4 @@
       'b ->
       'c Error_monad.shell_tzresult Lwt.t
   end
->>>>>>> 4e3e2258
 end