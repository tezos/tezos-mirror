--- conflicted
+++ resolved
@@ -2,98 +2,6 @@
 ; the alternative dependency mechanism of dune to implement optional
 ; dependencies.
 
-<<<<<<< HEAD
-(executables
- (names main_proxy_server)
- (instrumentation (backend bisect_ppx))
- (public_names tezos-proxy-server)
- (package tezos-proxy-server)
- (libraries tezos-base
-            tezos-base.unix
-            cmdliner
-            lwt-exit
-            tezos-proxy
-            tezos-proxy-server-config
-            tezos-rpc-http-client-unix
-            tezos-rpc-http-server
-            tezos-shell-services
-            tezos-version
-
-            (select void_for_linking-genesis from
-              (tezos-client-genesis -> void_for_linking-genesis.empty)
-              (-> void_for_linking-genesis.empty))
-            (select void_for_linking-genesis-carthagenet from
-              (tezos-client-genesis-carthagenet -> void_for_linking-genesis-carthagenet.empty)
-              (-> void_for_linking-genesis-carthagenet.empty))
-
-            (select void_for_linking-000-Ps9mPmXa from
-              (tezos-client-000-Ps9mPmXa -> void_for_linking-000-Ps9mPmXa.empty)
-              (-> void_for_linking-000-Ps9mPmXa.empty))
-            (select void_for_linking-001-PtCJ7pwo from
-              (tezos-client-001-PtCJ7pwo -> void_for_linking-001-PtCJ7pwo.empty)
-              (-> void_for_linking-001-PtCJ7pwo.empty))
-            (select void_for_linking-002-PsYLVpVv from
-              (tezos-client-002-PsYLVpVv -> void_for_linking-002-PsYLVpVv.empty)
-              (-> void_for_linking-002-PsYLVpVv.empty))
-            (select void_for_linking-003-PsddFKi3 from
-              (tezos-client-003-PsddFKi3 -> void_for_linking-003-PsddFKi3.empty)
-              (-> void_for_linking-003-PsddFKi3.empty))
-            (select void_for_linking-004-Pt24m4xi from
-              (tezos-client-004-Pt24m4xi -> void_for_linking-004-Pt24m4xi.empty)
-              (-> void_for_linking-004-Pt24m4xi.empty))
-            (select void_for_linking-005-PsBabyM1 from
-              (tezos-client-005-PsBabyM1 -> void_for_linking-005-PsBabyM1.empty)
-              (-> void_for_linking-005-PsBabyM1.empty))
-            (select void_for_linking-006-PsCARTHA from
-              (tezos-client-006-PsCARTHA -> void_for_linking-006-PsCARTHA.empty)
-              (-> void_for_linking-006-PsCARTHA.empty))
-            (select void_for_linking-007-PsDELPH1 from
-              (tezos-client-007-PsDELPH1 -> void_for_linking-007-PsDELPH1.empty)
-              (-> void_for_linking-007-PsDELPH1.empty))
-            (select void_for_linking-008-PtEdo2Zk from
-              (tezos-client-008-PtEdo2Zk -> void_for_linking-008-PtEdo2Zk.empty)
-              (-> void_for_linking-008-PtEdo2Zk.empty))
-            (select void_for_linking-009-PsFLoren from
-              (tezos-client-009-PsFLoren -> void_for_linking-009-PsFLoren.empty)
-              (-> void_for_linking-009-PsFLoren.empty))
-            (select void_for_linking-010-PtGRANAD from
-              (tezos-client-010-PtGRANAD -> void_for_linking-010-PtGRANAD.empty)
-              (-> void_for_linking-010-PtGRANAD.empty))
-            (select void_for_linking-011-PtHangz2 from
-              (tezos-client-011-PtHangz2 -> void_for_linking-011-PtHangz2.empty)
-              (-> void_for_linking-011-PtHangz2.empty))
-
-            (select void_for_linking-alpha from
-              (tezos-client-alpha -> void_for_linking-alpha.empty)
-              (-> void_for_linking-alpha.empty))
-            (select void_for_linking-demo-counter from
-              (tezos-client-demo-counter -> void_for_linking-demo-counter.empty)
-              (-> void_for_linking-demo-counter.empty))
-
-            (select void_for_linking-007-PsDELPH1-protocol-plugin from
-              (tezos-protocol-plugin-007-PsDELPH1 -> void_for_linking-007-PsDELPH1-protocol-plugin.empty)
-              (-> void_for_linking-007-PsDELPH1-protocol-plugin.empty))
-            (select void_for_linking-008-PtEdo2Zk-protocol-plugin from
-              (tezos-protocol-plugin-008-PtEdo2Zk -> void_for_linking-008-PtEdo2Zk-protocol-plugin.empty)
-              (-> void_for_linking-008-PtEdo2Zk-protocol-plugin.empty))
-            (select void_for_linking-009-PsFLoren-protocol-plugin from
-              (tezos-protocol-plugin-009-PsFLoren -> void_for_linking-009-PsFLoren-protocol-plugin.empty)
-              (-> void_for_linking-009-PsFLoren-protocol-plugin.empty))
-            (select void_for_linking-010-PtGRANAD-protocol-plugin from
-              (tezos-protocol-plugin-010-PtGRANAD -> void_for_linking-010-PtGRANAD-protocol-plugin.empty)
-              (-> void_for_linking-010-PtGRANAD-protocol-plugin.empty))
-            (select void_for_linking-011-PtHangz2-protocol-plugin from
-              (tezos-protocol-plugin-011-PtHangz2 -> void_for_linking-011-PtHangz2-protocol-plugin.empty)
-              (-> void_for_linking-011-PtHangz2-protocol-plugin.empty))
-            (select void_for_linking-alpha-protocol-plugin from
-              (tezos-protocol-plugin-alpha -> void_for_linking-alpha-protocol-plugin.empty)
-              (-> void_for_linking-alpha-protocol-plugin.empty)))
-
- (flags (:standard -open Tezos_base__TzPervasives
-                   -open Tezos_base
-                   -open Tezos_stdlib_unix
-                   -linkall)))
-=======
 (env
  (static (flags (:standard -ccopt -static))))
 
@@ -191,36 +99,10 @@
    -open Tezos_base__TzPervasives
    -open Tezos_base
    -open Tezos_stdlib_unix)))
->>>>>>> e445371a
 
 (rule
  (action
   (progn
-<<<<<<< HEAD
-   (write-file void_for_linking-genesis.empty "")
-   (write-file void_for_linking-genesis-carthagenet.empty "")
-   (write-file void_for_linking-000-Ps9mPmXa.empty "")
-   (write-file void_for_linking-001-PtCJ7pwo.empty "")
-   (write-file void_for_linking-002-PsYLVpVv.empty "")
-   (write-file void_for_linking-003-PsddFKi3.empty "")
-   (write-file void_for_linking-004-Pt24m4xi.empty "")
-   (write-file void_for_linking-005-PsBabyM1.empty "")
-   (write-file void_for_linking-006-PsCARTHA.empty "")
-   (write-file void_for_linking-007-PsDELPH1.empty "")
-   (write-file void_for_linking-008-PtEdo2Zk.empty "")
-   (write-file void_for_linking-009-PsFLoren.empty "")
-   (write-file void_for_linking-010-PtGRANAD.empty "")
-   (write-file void_for_linking-011-PtHangz2.empty "")
-   (write-file void_for_linking-alpha.empty "")
-   (write-file void_for_linking-demo-counter.empty "")
-   (write-file void_for_linking-007-PsDELPH1-protocol-plugin.empty "")
-   (write-file void_for_linking-008-PtEdo2Zk-protocol-plugin.empty "")
-   (write-file void_for_linking-009-PsFLoren-protocol-plugin.empty "")
-   (write-file void_for_linking-010-PtGRANAD-protocol-plugin.empty "")
-   (write-file void_for_linking-011-PtHangz2-protocol-plugin.empty "")
-   (write-file void_for_linking-alpha-protocol-plugin.empty "")
-)))
-=======
    (write-file void_for_linking-tezos-client-genesis.empty "")
    (write-file void_for_linking-tezos-client-genesis-carthagenet.empty "")
    (write-file void_for_linking-tezos-client-demo-counter.empty "")
@@ -244,5 +126,4 @@
    (write-file void_for_linking-tezos-protocol-plugin-010-PtGRANAD.empty "")
    (write-file void_for_linking-tezos-protocol-plugin-011-PtHangz2.empty "")
    (write-file void_for_linking-tezos-protocol-plugin-012-Psithaca.empty "")
-   (write-file void_for_linking-tezos-protocol-plugin-alpha.empty ""))))
->>>>>>> e445371a
+   (write-file void_for_linking-tezos-protocol-plugin-alpha.empty ""))))