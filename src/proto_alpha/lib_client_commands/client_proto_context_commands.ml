(*****************************************************************************)
(*                                                                           *)
(* Open Source License                                                       *)
(* Copyright (c) 2018 Dynamic Ledger Solutions, Inc. <contact@tezos.com>     *)
(* Copyright (c) 2019 Nomadic Labs <contact@nomadic-labs.com>                *)
(*                                                                           *)
(* Permission is hereby granted, free of charge, to any person obtaining a   *)
(* copy of this software and associated documentation files (the "Software"),*)
(* to deal in the Software without restriction, including without limitation *)
(* the rights to use, copy, modify, merge, publish, distribute, sublicense,  *)
(* and/or sell copies of the Software, and to permit persons to whom the     *)
(* Software is furnished to do so, subject to the following conditions:      *)
(*                                                                           *)
(* The above copyright notice and this permission notice shall be included   *)
(* in all copies or substantial portions of the Software.                    *)
(*                                                                           *)
(* THE SOFTWARE IS PROVIDED "AS IS", WITHOUT WARRANTY OF ANY KIND, EXPRESS OR*)
(* IMPLIED, INCLUDING BUT NOT LIMITED TO THE WARRANTIES OF MERCHANTABILITY,  *)
(* FITNESS FOR A PARTICULAR PURPOSE AND NONINFRINGEMENT. IN NO EVENT SHALL   *)
(* THE AUTHORS OR COPYRIGHT HOLDERS BE LIABLE FOR ANY CLAIM, DAMAGES OR OTHER*)
(* LIABILITY, WHETHER IN AN ACTION OF CONTRACT, TORT OR OTHERWISE, ARISING   *)
(* FROM, OUT OF OR IN CONNECTION WITH THE SOFTWARE OR THE USE OR OTHER       *)
(* DEALINGS IN THE SOFTWARE.                                                 *)
(*                                                                           *)
(*****************************************************************************)

open Protocol
open Alpha_context
open Tezos_micheline
open Client_proto_context
open Client_proto_contracts
open Client_proto_programs
open Client_keys
open Client_proto_args

let encrypted_switch =
  Clic.switch ~long:"encrypted" ~doc:"encrypt the key on-disk" ()

let dry_run_switch =
  Clic.switch
    ~long:"dry-run"
    ~short:'D'
    ~doc:"don't inject the operation, just display it"
    ()

let verbose_signing_switch =
  Clic.switch
    ~long:"verbose-signing"
    ~doc:"display extra information before signing the operation"
    ()

let simulate_switch =
  Clic.switch
    ~long:"simulation"
    ~doc:
      "Simulate the execution of the command, without needing any signatures."
    ()

let report_michelson_errors ?(no_print_source = false) ~msg
    (cctxt : #Client_context.printer) = function
  | Error errs ->
      cctxt#warning
        "%a"
        (Michelson_v1_error_reporter.report_errors
           ~details:(not no_print_source)
           ~show_source:(not no_print_source)
           ?parsed:None)
        errs
      >>= fun () ->
      cctxt#error "%s" msg >>= fun () -> Lwt.return_none
  | Ok data -> Lwt.return_some data

let json_file_or_text_parameter =
  Clic.parameter (fun _ p ->
      match String.split ~limit:1 ':' p with
      | ["text"; text] -> return (Ezjsonm.from_string text)
      | ["file"; path] -> Lwt_utils_unix.Json.read_file path
      | _ -> (
          if Sys.file_exists p then Lwt_utils_unix.Json.read_file p
          else
            try return (Ezjsonm.from_string p)
            with Ezjsonm.Parse_error _ ->
              failwith "Neither an existing file nor valid JSON: '%s'" p))

let non_negative_param =
  Clic.parameter (fun _ s ->
      match int_of_string_opt s with
      | Some i when i >= 0 -> return i
      | _ -> failwith "Parameter should be a non-negative integer literal")

let block_hash_param =
  Clic.parameter (fun _ s ->
      try return (Block_hash.of_b58check_exn s)
      with _ -> failwith "Parameter '%s' is an invalid block hash" s)

let group =
  {
    Clic.name = "context";
    title = "Block contextual commands (see option -block)";
  }

let alphanet = {Clic.name = "alphanet"; title = "Alphanet only commands"}

let binary_description =
  {Clic.name = "description"; title = "Binary Description"}

let transfer_command amount source destination cctxt
    ( fee,
      dry_run,
      verbose_signing,
      simulation,
      gas_limit,
      storage_limit,
      counter,
      arg,
      no_print_source,
      minimal_fees,
      minimal_nanotez_per_byte,
      minimal_nanotez_per_gas_unit,
      force_low_fee,
      fee_cap,
      burn_cap,
      entrypoint ) =
  let fee_parameter =
    {
      Injection.minimal_fees;
      minimal_nanotez_per_byte;
      minimal_nanotez_per_gas_unit;
      force_low_fee;
      fee_cap;
      burn_cap;
    }
  in
  (match Contract.is_implicit source with
  | None ->
      let contract = source in
      Managed_contract.get_contract_manager cctxt source >>=? fun source ->
      Client_keys.get_key cctxt source >>=? fun (_, src_pk, src_sk) ->
      Managed_contract.transfer
        cctxt
        ~chain:cctxt#chain
        ~block:cctxt#block
        ?confirmations:cctxt#confirmations
        ~dry_run
        ~verbose_signing
        ~simulation
        ~fee_parameter
        ?fee
        ~contract
        ~source
        ~src_pk
        ~src_sk
        ~destination
        ?entrypoint
        ?arg
        ~amount
        ?gas_limit
        ?storage_limit
        ?counter
        ()
  | Some source ->
      Client_keys.get_key cctxt source >>=? fun (_, src_pk, src_sk) ->
      transfer
        cctxt
        ~chain:cctxt#chain
        ~block:cctxt#block
        ?confirmations:cctxt#confirmations
        ~dry_run
        ~simulation
        ~verbose_signing
        ~fee_parameter
        ~source
        ?fee
        ~src_pk
        ~src_sk
        ~destination
        ?entrypoint
        ?arg
        ~amount
        ?gas_limit
        ?storage_limit
        ?counter
        ())
  >>= report_michelson_errors
        ~no_print_source
        ~msg:"transfer simulation failed"
        cctxt
  >>= function
  | None -> return_unit
  | Some (_res, _contracts) -> return_unit

let tez_of_string_exn index field s =
  match Tez.of_string s with
  | Some t -> return t
  | None ->
      failwith
        "Invalid \xEA\x9C\xA9 notation at entry %i, field \"%s\": %s"
        index
        field
        s

let tez_of_opt_string_exn index field s =
  match s with
  | None -> return None
  | Some s -> tez_of_string_exn index field s >>=? fun s -> return (Some s)

let prepare_batch_operation cctxt ?arg ?fee ?gas_limit ?storage_limit
    ?entrypoint source index batch =
  Client_proto_contracts.ContractAlias.find_destination cctxt batch.destination
  >>=? fun (_, destination) ->
  tez_of_string_exn index "amount" batch.amount >>=? fun amount ->
  tez_of_opt_string_exn index "fee" batch.fee >>=? fun batch_fee ->
  let fee = Option.either batch_fee fee in
  let arg = Option.either batch.arg arg in
  let gas_limit = Option.either batch.gas_limit gas_limit in
  let storage_limit = Option.either batch.storage_limit storage_limit in
  let entrypoint = Option.either batch.entrypoint entrypoint in
  parse_arg_transfer arg >>=? fun parameters ->
  (match Contract.is_implicit source with
  | None ->
      Managed_contract.build_transaction_operation
        cctxt
        ~chain:cctxt#chain
        ~block:cctxt#block
        ~contract:source
        ~destination
        ?entrypoint
        ?arg
        ~amount
        ?fee
        ?gas_limit
        ?storage_limit
        ()
  | Some _ ->
      return
        (build_transaction_operation
           ~amount
           ~parameters
           ?entrypoint
           ?fee
           ?gas_limit
           ?storage_limit
           destination))
  >>=? fun operation ->
  return (Annotated_manager_operation.Annotated_manager_operation operation)

let commands network () =
  let open Clic in
  [
    command
      ~group
      ~desc:"Access the timestamp of the block."
      (args1
         (switch ~doc:"output time in seconds" ~short:'s' ~long:"seconds" ()))
      (fixed ["get"; "timestamp"])
      (fun seconds (cctxt : Protocol_client_context.full) ->
        Shell_services.Blocks.Header.shell_header
          cctxt
          ~chain:cctxt#chain
          ~block:cctxt#block
          ()
        >>=? fun {timestamp = v; _} ->
        (if seconds then cctxt#message "%Ld" (Time.Protocol.to_seconds v)
        else cctxt#message "%s" (Time.Protocol.to_notation v))
        >>= fun () -> return_unit);
    command
      ~group
      ~desc:"Lists all non empty contracts of the block."
      no_options
      (fixed ["list"; "contracts"])
      (fun () (cctxt : Protocol_client_context.full) ->
        list_contract_labels cctxt ~chain:cctxt#chain ~block:cctxt#block
        >>=? fun contracts ->
        List.iter_s
          (fun (alias, hash, kind) -> cctxt#message "%s%s%s" hash kind alias)
          contracts
        >>= fun () -> return_unit);
    command
      ~group
      ~desc:"Get the balance of a contract."
      no_options
      (prefixes ["get"; "balance"; "for"]
      @@ ContractAlias.destination_param ~name:"src" ~desc:"source contract"
      @@ stop)
      (fun () (_, contract) (cctxt : Protocol_client_context.full) ->
        get_balance cctxt ~chain:cctxt#chain ~block:cctxt#block contract
        >>=? fun amount ->
        cctxt#answer "%a %s" Tez.pp amount Client_proto_args.tez_sym
        >>= fun () -> return_unit);
    command
      ~group
      ~desc:"Get the storage of a contract."
      (args1 (unparsing_mode_arg ~default:"Readable"))
      (prefixes ["get"; "contract"; "storage"; "for"]
      @@ ContractAlias.destination_param ~name:"src" ~desc:"source contract"
      @@ stop)
      (fun unparsing_mode (_, contract) (cctxt : Protocol_client_context.full) ->
        get_storage
          cctxt
          ~chain:cctxt#chain
          ~block:cctxt#block
          ~unparsing_mode
          contract
        >>=? function
        | None -> cctxt#error "This is not a smart contract."
        | Some storage ->
            cctxt#answer "%a" Michelson_v1_printer.print_expr_unwrapped storage
            >>= fun () -> return_unit);
    command
      ~group
      ~desc:
        "Get the value associated to a key in the big map storage of a \
         contract (deprecated)."
      no_options
      (prefixes ["get"; "big"; "map"; "value"; "for"]
      @@ Clic.param ~name:"key" ~desc:"the key to look for" data_parameter
      @@ prefixes ["of"; "type"]
      @@ Clic.param ~name:"type" ~desc:"type of the key" data_parameter
      @@ prefix "in"
      @@ ContractAlias.destination_param ~name:"src" ~desc:"source contract"
      @@ stop)
      (fun () key key_type (_, contract) (cctxt : Protocol_client_context.full) ->
        get_contract_big_map_value
          cctxt
          ~chain:cctxt#chain
          ~block:cctxt#block
          contract
          (key.expanded, key_type.expanded)
        >>=? function
        | None -> cctxt#error "No value associated to this key."
        | Some value ->
            cctxt#answer "%a" Michelson_v1_printer.print_expr_unwrapped value
            >>= fun () -> return_unit);
    command
      ~group
      ~desc:"Get a value in a big map."
      (args1 (unparsing_mode_arg ~default:"Readable"))
      (prefixes ["get"; "element"]
      @@ Clic.param
           ~name:"key"
           ~desc:"the key to look for"
           (Clic.parameter (fun _ s ->
                return (Script_expr_hash.of_b58check_exn s)))
      @@ prefixes ["of"; "big"; "map"]
      @@ Clic.param
           ~name:"big_map"
           ~desc:"identifier of the big_map"
           int_parameter
      @@ stop)
      (fun unparsing_mode key id (cctxt : Protocol_client_context.full) ->
        get_big_map_value
          cctxt
          ~chain:cctxt#chain
          ~block:cctxt#block
          ~unparsing_mode
          (Big_map.Id.parse_z (Z.of_int id))
          key
        >>=? fun value ->
        cctxt#answer "%a" Michelson_v1_printer.print_expr_unwrapped value
        >>= fun () -> return_unit);
    command
      ~group
      ~desc:"Get the code of a contract."
      (args1 (unparsing_mode_arg ~default:"Readable"))
      (prefixes ["get"; "contract"; "code"; "for"]
      @@ ContractAlias.destination_param ~name:"src" ~desc:"source contract"
      @@ stop)
      (fun unparsing_mode (_, contract) (cctxt : Protocol_client_context.full) ->
        get_script
          cctxt
          ~chain:cctxt#chain
          ~block:cctxt#block
          ~unparsing_mode
          contract
        >>=? function
        | None -> cctxt#error "This is not a smart contract."
        | Some {code; storage = _} -> (
            match Script_repr.force_decode code with
            | Error errs ->
                cctxt#error "%a" Environment.Error_monad.pp_trace errs
            | Ok code ->
                let {Michelson_v1_parser.source; _} =
                  Michelson_v1_printer.unparse_toplevel code
                in
                cctxt#answer "%s" source >>= return));
    command
      ~group
      ~desc:"Get the `BLAKE2B` script hash of a contract."
      no_options
      (prefixes ["get"; "contract"; "script"; "hash"; "for"]
      @@ ContractAlias.destination_param ~name:"src" ~desc:"source contract"
      @@ stop)
      (fun () (_, contract) (cctxt : Protocol_client_context.full) ->
        get_script_hash cctxt ~chain:cctxt#chain ~block:cctxt#block contract
        >>= function
        | Error errs -> cctxt#error "%a" pp_print_error errs
        | Ok None -> cctxt#error "This is not a smart contract."
        | Ok (Some hash) -> cctxt#answer "%a" Script_expr_hash.pp hash >|= ok);
    command
      ~group
      ~desc:"Get the type of an entrypoint of a contract."
      no_options
      (prefixes ["get"; "contract"; "entrypoint"; "type"; "of"]
      @@ Clic.string ~name:"entrypoint" ~desc:"the entrypoint to describe"
      @@ prefixes ["for"]
      @@ ContractAlias.destination_param ~name:"src" ~desc:"source contract"
      @@ stop)
      (fun () entrypoint (_, contract) (cctxt : Protocol_client_context.full) ->
        Michelson_v1_entrypoints.contract_entrypoint_type
          cctxt
          ~chain:cctxt#chain
          ~block:cctxt#block
          ~contract
          ~entrypoint
        >>= Michelson_v1_entrypoints.print_entrypoint_type
              cctxt
              ~emacs:false
              ~contract
              ~entrypoint);
    command
      ~group
      ~desc:"Get the entrypoint list of a contract."
      no_options
      (prefixes ["get"; "contract"; "entrypoints"; "for"]
      @@ ContractAlias.destination_param ~name:"src" ~desc:"source contract"
      @@ stop)
      (fun () (_, contract) (cctxt : Protocol_client_context.full) ->
        Michelson_v1_entrypoints.list_contract_entrypoints
          cctxt
          ~chain:cctxt#chain
          ~block:cctxt#block
          ~contract
        >>= Michelson_v1_entrypoints.print_entrypoints_list
              cctxt
              ~emacs:false
              ~contract);
    command
      ~group
      ~desc:"Get the list of unreachable paths in a contract's parameter type."
      no_options
      (prefixes ["get"; "contract"; "unreachable"; "paths"; "for"]
      @@ ContractAlias.destination_param ~name:"src" ~desc:"source contract"
      @@ stop)
      (fun () (_, contract) (cctxt : Protocol_client_context.full) ->
        Michelson_v1_entrypoints.list_contract_unreachables
          cctxt
          ~chain:cctxt#chain
          ~block:cctxt#block
          ~contract
        >>= Michelson_v1_entrypoints.print_unreachables
              cctxt
              ~emacs:false
              ~contract);
    command
      ~group
      ~desc:"Get the delegate of a contract."
      no_options
      (prefixes ["get"; "delegate"; "for"]
      @@ ContractAlias.destination_param ~name:"src" ~desc:"source contract"
      @@ stop)
      (fun () (_, contract) (cctxt : Protocol_client_context.full) ->
        Client_proto_contracts.get_delegate
          cctxt
          ~chain:cctxt#chain
          ~block:cctxt#block
          contract
        >>=? function
        | None -> cctxt#message "none" >>= fun () -> return_unit
        | Some delegate ->
            Public_key_hash.rev_find cctxt delegate >>=? fun mn ->
            Public_key_hash.to_source delegate >>=? fun m ->
            cctxt#message
              "%s (%s)"
              m
              (match mn with None -> "unknown" | Some n -> "known as " ^ n)
            >>= fun () -> return_unit);
    command
      ~group
      ~desc:"Set the delegate of a contract."
      (args10
         fee_arg
         dry_run_switch
         verbose_signing_switch
         simulate_switch
         minimal_fees_arg
         minimal_nanotez_per_byte_arg
         minimal_nanotez_per_gas_unit_arg
         force_low_fee_arg
         fee_cap_arg
         burn_cap_arg)
      (prefixes ["set"; "delegate"; "for"]
      @@ ContractAlias.destination_param ~name:"src" ~desc:"source contract"
      @@ prefix "to"
      @@ Public_key_hash.source_param
           ~name:"dlgt"
           ~desc:"new delegate of the contract"
      @@ stop)
      (fun ( fee,
             dry_run,
             verbose_signing,
             simulation,
             minimal_fees,
             minimal_nanotez_per_byte,
             minimal_nanotez_per_gas_unit,
             force_low_fee,
             fee_cap,
             burn_cap )
           (_, contract)
           delegate
           (cctxt : Protocol_client_context.full) ->
        let fee_parameter =
          {
            Injection.minimal_fees;
            minimal_nanotez_per_byte;
            minimal_nanotez_per_gas_unit;
            force_low_fee;
            fee_cap;
            burn_cap;
          }
        in
        match Contract.is_implicit contract with
        | None ->
            Managed_contract.get_contract_manager cctxt contract
            >>=? fun source ->
            Client_keys.get_key cctxt source >>=? fun (_, src_pk, src_sk) ->
            Managed_contract.set_delegate
              cctxt
              ~chain:cctxt#chain
              ~block:cctxt#block
              ?confirmations:cctxt#confirmations
              ~dry_run
              ~verbose_signing
              ~simulation
              ~fee_parameter
              ?fee
              ~source
              ~src_pk
              ~src_sk
              contract
              (Some delegate)
            >>= fun errors ->
            report_michelson_errors
              ~no_print_source:true
              ~msg:"Setting delegate through entrypoints failed."
              cctxt
              errors
            >>= fun _ -> return_unit
        | Some mgr ->
            Client_keys.get_key cctxt mgr >>=? fun (_, src_pk, manager_sk) ->
            set_delegate
              cctxt
              ~chain:cctxt#chain
              ~block:cctxt#block
              ?confirmations:cctxt#confirmations
              ~dry_run
              ~verbose_signing
              ~simulation
              ~fee_parameter
              ?fee
              mgr
              (Some delegate)
              ~src_pk
              ~manager_sk
            >>=? fun _ -> return_unit);
    command
      ~group
      ~desc:"Withdraw the delegate from a contract."
      (args9
         fee_arg
         dry_run_switch
         verbose_signing_switch
         minimal_fees_arg
         minimal_nanotez_per_byte_arg
         minimal_nanotez_per_gas_unit_arg
         force_low_fee_arg
         fee_cap_arg
         burn_cap_arg)
      (prefixes ["withdraw"; "delegate"; "from"]
      @@ ContractAlias.destination_param ~name:"src" ~desc:"source contract"
      @@ stop)
      (fun ( fee,
             dry_run,
             verbose_signing,
             minimal_fees,
             minimal_nanotez_per_byte,
             minimal_nanotez_per_gas_unit,
             force_low_fee,
             fee_cap,
             burn_cap )
           (_, contract)
           (cctxt : Protocol_client_context.full) ->
        let fee_parameter =
          {
            Injection.minimal_fees;
            minimal_nanotez_per_byte;
            minimal_nanotez_per_gas_unit;
            force_low_fee;
            fee_cap;
            burn_cap;
          }
        in
        match Contract.is_implicit contract with
        | None ->
            Managed_contract.get_contract_manager cctxt contract
            >>=? fun source ->
            Client_keys.get_key cctxt source >>=? fun (_, src_pk, src_sk) ->
            Managed_contract.set_delegate
              cctxt
              ~chain:cctxt#chain
              ~block:cctxt#block
              ?confirmations:cctxt#confirmations
              ~dry_run
              ~verbose_signing
              ~fee_parameter
              ?fee
              ~source
              ~src_pk
              ~src_sk
              contract
              None
            >>= fun errors ->
            report_michelson_errors
              ~no_print_source:true
              ~msg:"Withdrawing delegate through entrypoints failed."
              cctxt
              errors
            >>= fun _ -> return_unit
        | Some mgr ->
            Client_keys.get_key cctxt mgr >>=? fun (_, src_pk, manager_sk) ->
            set_delegate
              cctxt
              ~chain:cctxt#chain
              ~block:cctxt#block
              ?confirmations:cctxt#confirmations
              ~dry_run
              ~verbose_signing
              ~fee_parameter
              mgr
              None
              ?fee
              ~src_pk
              ~manager_sk
            >>= fun _ -> return_unit);
    command
      ~group
      ~desc:"Launch a smart contract on the blockchain."
      (args15
         fee_arg
         dry_run_switch
         verbose_signing_switch
         gas_limit_arg
         storage_limit_arg
         delegate_arg
         (Client_keys.force_switch ())
         init_arg
         no_print_source_flag
         minimal_fees_arg
         minimal_nanotez_per_byte_arg
         minimal_nanotez_per_gas_unit_arg
         force_low_fee_arg
         fee_cap_arg
         burn_cap_arg)
      (prefixes ["originate"; "contract"]
      @@ RawContractAlias.fresh_alias_param
           ~name:"new"
           ~desc:"name of the new contract"
      @@ prefix "transferring"
      @@ tez_param ~name:"qty" ~desc:"amount taken from source"
      @@ prefix "from"
      @@ ContractAlias.destination_param
           ~name:"src"
           ~desc:"name of the source contract"
      @@ prefix "running"
      @@ Program.source_param
           ~name:"prg"
           ~desc:
             "script of the account\n\
              Combine with -init if the storage type is not unit."
      @@ stop)
      (fun ( fee,
             dry_run,
             verbose_signing,
             gas_limit,
             storage_limit,
             delegate,
             force,
             initial_storage,
             no_print_source,
             minimal_fees,
             minimal_nanotez_per_byte,
             minimal_nanotez_per_gas_unit,
             force_low_fee,
             fee_cap,
             burn_cap )
           alias_name
           balance
           (_, source)
           program
           (cctxt : Protocol_client_context.full) ->
        RawContractAlias.of_fresh cctxt force alias_name >>=? fun alias_name ->
        Lwt.return (Micheline_parser.no_parsing_error program)
        >>=? fun {expanded = code; _} ->
        match Contract.is_implicit source with
        | None ->
            failwith
              "only implicit accounts can be the source of an origination"
        | Some source -> (
            Client_keys.get_key cctxt source >>=? fun (_, src_pk, src_sk) ->
            let fee_parameter =
              {
                Injection.minimal_fees;
                minimal_nanotez_per_byte;
                minimal_nanotez_per_gas_unit;
                force_low_fee;
                fee_cap;
                burn_cap;
              }
            in
            originate_contract
              cctxt
              ~chain:cctxt#chain
              ~block:cctxt#block
              ?confirmations:cctxt#confirmations
              ~dry_run
              ~verbose_signing
              ?fee
              ?gas_limit
              ?storage_limit
              ~delegate
              ~initial_storage
              ~balance
              ~source
              ~src_pk
              ~src_sk
              ~code
              ~fee_parameter
              ()
            >>= fun errors ->
            report_michelson_errors
              ~no_print_source
              ~msg:"origination simulation failed"
              cctxt
              errors
            >>= function
            | None -> return_unit
            | Some (_res, contract) ->
                if dry_run then return_unit
                else
                  save_contract ~force cctxt alias_name contract >>=? fun () ->
                  return_unit));
    command
      ~group
      ~desc:
        "Execute multiple transfers from a single source account.\n\
         If one of the transfers fails, none of them get executed."
      (args16
         default_fee_arg
         dry_run_switch
         verbose_signing_switch
         simulate_switch
         default_gas_limit_arg
         default_storage_limit_arg
         counter_arg
         default_arg_arg
         no_print_source_flag
         minimal_fees_arg
         minimal_nanotez_per_byte_arg
         minimal_nanotez_per_gas_unit_arg
         force_low_fee_arg
         fee_cap_arg
         burn_cap_arg
         default_entrypoint_arg)
      (prefixes ["multiple"; "transfers"; "from"]
      @@ ContractAlias.destination_param
           ~name:"src"
           ~desc:"name of the source contract"
      @@ prefix "using"
      @@ param
           ~name:"transfers.json"
           ~desc:
             "List of operations originating from the source contract in JSON \
              format (from a file or directly inlined). The input JSON must be \
              an array of objects of the form: '[ {\"destination\": dst, \
              \"amount\": qty (, <field>: <val> ...) } (, ...) ]', where an \
              optional <field> can either be \"fee\", \"gas-limit\", \
              \"storage-limit\", \"arg\", or \"entrypoint\"."
           json_file_or_text_parameter
      @@ stop)
      (fun ( fee,
             dry_run,
             verbose_signing,
             simulation,
             gas_limit,
             storage_limit,
             counter,
             arg,
             no_print_source,
             minimal_fees,
             minimal_nanotez_per_byte,
             minimal_nanotez_per_gas_unit,
             force_low_fee,
             fee_cap,
             burn_cap,
             entrypoint )
           (_, source)
           operations_json
           cctxt ->
        let fee_parameter =
          {
            Injection.minimal_fees;
            minimal_nanotez_per_byte;
            minimal_nanotez_per_gas_unit;
            force_low_fee;
            fee_cap;
            burn_cap;
          }
        in
        let prepare i =
          prepare_batch_operation
            cctxt
            ?arg
            ?fee
            ?gas_limit
            ?storage_limit
            ?entrypoint
            source
            i
        in
        match
          Data_encoding.Json.destruct
            (Data_encoding.list
               Client_proto_context.batch_transfer_operation_encoding)
            operations_json
        with
        | [] -> failwith "Empty operation list"
        | operations ->
            (match Contract.is_implicit source with
            | None ->
                Managed_contract.get_contract_manager cctxt source
                >>=? fun source ->
                Client_keys.get_key cctxt source >>=? fun (_, src_pk, src_sk) ->
                return (source, src_pk, src_sk)
            | Some source ->
                Client_keys.get_key cctxt source >>=? fun (_, src_pk, src_sk) ->
                return (source, src_pk, src_sk))
            >>=? fun (source, src_pk, src_sk) ->
<<<<<<< HEAD
            List.mapi_ep prepare operations
            >>=? fun contents ->
=======
            List.mapi_ep prepare operations >>=? fun contents ->
>>>>>>> 3df16311
            let (Manager_list contents) =
              Annotated_manager_operation.manager_of_list contents
            in
            Injection.inject_manager_operation
              cctxt
              ~chain:cctxt#chain
              ~block:cctxt#block
              ?confirmations:cctxt#confirmations
              ~dry_run
              ~verbose_signing
              ~simulation
              ~source
              ~fee:(Limit.of_option fee)
              ~gas_limit:(Limit.of_option gas_limit)
              ~storage_limit:(Limit.of_option storage_limit)
              ?counter
              ~src_pk
              ~src_sk
              ~fee_parameter
              contents
            >>= report_michelson_errors
                  ~no_print_source
                  ~msg:"multiple transfers simulation failed"
                  cctxt
            >>= fun _ -> return_unit
        | exception (Data_encoding.Json.Cannot_destruct (path, exn2) as exn)
          -> (
            match (path, operations_json) with
            | ([`Index n], `A lj) -> (
                match List.nth_opt lj n with
                | Some j ->
                    failwith
                      "Invalid transfer at index %i: %a %a"
                      n
                      (fun ppf -> Data_encoding.Json.print_error ppf)
                      exn2
                      Data_encoding.Json.pp
                      j
                | _ ->
                    failwith
                      "Invalid transfer at index %i: %a"
                      n
                      (fun ppf -> Data_encoding.Json.print_error ppf)
                      exn2)
            | _ ->
                failwith
                  "Invalid transfer file: %a %a"
                  (fun ppf -> Data_encoding.Json.print_error ppf)
                  exn
                  Data_encoding.Json.pp
                  operations_json));
    command
      ~group
      ~desc:"Transfer tokens / call a smart contract."
      (args16
         fee_arg
         dry_run_switch
         verbose_signing_switch
         simulate_switch
         gas_limit_arg
         storage_limit_arg
         counter_arg
         arg_arg
         no_print_source_flag
         minimal_fees_arg
         minimal_nanotez_per_byte_arg
         minimal_nanotez_per_gas_unit_arg
         force_low_fee_arg
         fee_cap_arg
         burn_cap_arg
         entrypoint_arg)
      (prefixes ["transfer"]
      @@ tez_param ~name:"qty" ~desc:"amount taken from source"
      @@ prefix "from"
      @@ ContractAlias.destination_param
           ~name:"src"
           ~desc:"name of the source contract"
      @@ prefix "to"
      @@ ContractAlias.destination_param
           ~name:"dst"
           ~desc:"name/literal of the destination contract"
      @@ stop)
      (fun ( fee,
             dry_run,
             verbose_signing,
             simulation,
             gas_limit,
             storage_limit,
             counter,
             arg,
             no_print_source,
             minimal_fees,
             minimal_nanotez_per_byte,
             minimal_nanotez_per_gas_unit,
             force_low_fee,
             fee_cap,
             burn_cap,
             entrypoint )
           amount
           (_, source)
           (_, destination)
           cctxt ->
        transfer_command
          amount
          source
          destination
          cctxt
          ( fee,
            dry_run,
            verbose_signing,
            simulation,
            gas_limit,
            storage_limit,
            counter,
            arg,
            no_print_source,
            minimal_fees,
            minimal_nanotez_per_byte,
            minimal_nanotez_per_gas_unit,
            force_low_fee,
            fee_cap,
            burn_cap,
            entrypoint ));
    command
      ~group
      ~desc:"Call a smart contract (same as 'transfer 0')."
      (args16
         fee_arg
         dry_run_switch
         verbose_signing_switch
         simulate_switch
         gas_limit_arg
         storage_limit_arg
         counter_arg
         arg_arg
         no_print_source_flag
         minimal_fees_arg
         minimal_nanotez_per_byte_arg
         minimal_nanotez_per_gas_unit_arg
         force_low_fee_arg
         fee_cap_arg
         burn_cap_arg
         entrypoint_arg)
      (prefixes ["call"]
      @@ ContractAlias.destination_param
           ~name:"dst"
           ~desc:"name/literal of the destination contract"
      @@ prefix "from"
      @@ ContractAlias.destination_param
           ~name:"src"
           ~desc:"name of the source contract"
      @@ stop)
      (fun ( fee,
             dry_run,
             verbose_signing,
             simulation,
             gas_limit,
             storage_limit,
             counter,
             arg,
             no_print_source,
             minimal_fees,
             minimal_nanotez_per_byte,
             minimal_nanotez_per_gas_unit,
             force_low_fee,
             fee_cap,
             burn_cap,
             entrypoint )
           (_, destination)
           (_, source)
           cctxt ->
        let amount = Tez.zero in
        transfer_command
          amount
          source
          destination
          cctxt
          ( fee,
            dry_run,
            verbose_signing,
            simulation,
            gas_limit,
            storage_limit,
            counter,
            arg,
            no_print_source,
            minimal_fees,
            minimal_nanotez_per_byte,
            minimal_nanotez_per_gas_unit,
            force_low_fee,
            fee_cap,
            burn_cap,
            entrypoint ));
    command
      ~group
      ~desc:"Reveal the public key of the contract manager."
      (args9
         fee_arg
         dry_run_switch
         verbose_signing_switch
         minimal_fees_arg
         minimal_nanotez_per_byte_arg
         minimal_nanotez_per_gas_unit_arg
         force_low_fee_arg
         fee_cap_arg
         burn_cap_arg)
      (prefixes ["reveal"; "key"; "for"]
      @@ ContractAlias.alias_param
           ~name:"src"
           ~desc:"name of the source contract"
      @@ stop)
      (fun ( fee,
             dry_run,
             verbose_signing,
             minimal_fees,
             minimal_nanotez_per_byte,
             minimal_nanotez_per_gas_unit,
             force_low_fee,
             fee_cap,
             burn_cap )
           (_, source)
           cctxt ->
        match Contract.is_implicit source with
        | None -> failwith "only implicit accounts can be revealed"
        | Some source ->
            Client_keys.get_key cctxt source >>=? fun (_, src_pk, src_sk) ->
            let fee_parameter =
              {
                Injection.minimal_fees;
                minimal_nanotez_per_byte;
                minimal_nanotez_per_gas_unit;
                force_low_fee;
                fee_cap;
                burn_cap;
              }
            in
            reveal
              cctxt
              ~dry_run
              ~verbose_signing
              ~chain:cctxt#chain
              ~block:cctxt#block
              ?confirmations:cctxt#confirmations
              ~source
              ?fee
              ~src_pk
              ~src_sk
              ~fee_parameter
              ()
            >>=? fun _res -> return_unit);
    command
      ~group
      ~desc:"Register the public key hash as a delegate."
      (args9
         fee_arg
         dry_run_switch
         verbose_signing_switch
         minimal_fees_arg
         minimal_nanotez_per_byte_arg
         minimal_nanotez_per_gas_unit_arg
         force_low_fee_arg
         fee_cap_arg
         burn_cap_arg)
      (prefixes ["register"; "key"]
      @@ Public_key_hash.source_param ~name:"mgr" ~desc:"the delegate key"
      @@ prefixes ["as"; "delegate"]
      @@ stop)
      (fun ( fee,
             dry_run,
             verbose_signing,
             minimal_fees,
             minimal_nanotez_per_byte,
             minimal_nanotez_per_gas_unit,
             force_low_fee,
             fee_cap,
             burn_cap )
           src_pkh
           cctxt ->
        Client_keys.get_key cctxt src_pkh >>=? fun (_, src_pk, src_sk) ->
        let fee_parameter =
          {
            Injection.minimal_fees;
            minimal_nanotez_per_byte;
            minimal_nanotez_per_gas_unit;
            force_low_fee;
            fee_cap;
            burn_cap;
          }
        in
        register_as_delegate
          cctxt
          ~chain:cctxt#chain
          ~block:cctxt#block
          ?confirmations:cctxt#confirmations
          ~dry_run
          ~fee_parameter
          ~verbose_signing
          ?fee
          ~manager_sk:src_sk
          src_pk
        >>= function
        | Ok _ -> return_unit
        | Error [Environment.Ecoproto_error Delegate_storage.Active_delegate] ->
            cctxt#message "Delegate already activated." >>= fun () ->
            return_unit
        | Error el -> Lwt.return_error el);
  ]
  @ (match network with
    | Some `Mainnet -> []
    | Some `Testnet | None ->
        [
          command
            ~group
            ~desc:"Register and activate an Alphanet/Zeronet faucet account."
            (args2 (Secret_key.force_switch ()) encrypted_switch)
            (prefixes ["activate"; "account"]
            @@ Secret_key.fresh_alias_param
            @@ prefixes ["with"]
            @@ param
                 ~name:"activation_key"
                 ~desc:
                   "Activate an Alphanet/Zeronet faucet account from the JSON \
                    (file or directly inlined)."
                 json_file_or_text_parameter
            @@ stop)
            (fun (force, encrypted) name activation_json cctxt ->
              Secret_key.of_fresh cctxt force name >>=? fun name ->
              match
                Data_encoding.Json.destruct
                  Client_proto_context.activation_key_encoding
                  activation_json
              with
              | exception (Data_encoding.Json.Cannot_destruct _ as exn) ->
                  Format.kasprintf
                    (fun s -> failwith "%s" s)
                    "Invalid activation file: %a %a"
                    (fun ppf -> Data_encoding.Json.print_error ppf)
                    exn
                    Data_encoding.Json.pp
                    activation_json
              | key ->
                  activate_account
                    cctxt
                    ~chain:cctxt#chain
                    ~block:cctxt#block
                    ?confirmations:cctxt#confirmations
                    ~encrypted
                    ~force
                    key
                    name
                  >>=? fun _res -> return_unit);
        ])
  @ (match network with
    | Some `Testnet | None -> []
    | Some `Mainnet ->
        [
          command
            ~group
            ~desc:"Activate a fundraiser account."
            (args1 dry_run_switch)
            (prefixes ["activate"; "fundraiser"; "account"]
            @@ Public_key_hash.alias_param
            @@ prefixes ["with"]
            @@ param
                 ~name:"code"
                 (Clic.parameter (fun _ctx code ->
                      protect (fun () ->
                          return
                            (Blinded_public_key_hash.activation_code_of_hex
                               code))))
                 ~desc:"Activation code obtained from the Tezos foundation."
            @@ stop)
            (fun dry_run (name, _pkh) code cctxt ->
              activate_existing_account
                cctxt
                ~chain:cctxt#chain
                ~block:cctxt#block
                ?confirmations:cctxt#confirmations
                ~dry_run
                name
                code
              >>=? fun _res -> return_unit);
        ])
  @ [
      command
        ~desc:"Wait until an operation is included in a block"
        (args3
           (default_arg
              ~long:"confirmations"
              ~placeholder:"num_blocks"
              ~doc:
                "wait until 'N' additional blocks after the operation appears \
                 in the considered chain"
              ~default:"0"
              non_negative_param)
           (default_arg
              ~long:"check-previous"
              ~placeholder:"num_blocks"
              ~doc:"number of previous blocks to check"
              ~default:"10"
              non_negative_param)
           (arg
              ~long:"branch"
              ~placeholder:"block_hash"
              ~doc:
                "hash of the oldest block where we should look for the \
                 operation"
              block_hash_param))
        (prefixes ["wait"; "for"]
        @@ param
             ~name:"operation"
             ~desc:"Operation to be included"
             (parameter (fun _ x ->
                  match Operation_hash.of_b58check_opt x with
                  | None ->
                      Error_monad.failwith "Invalid operation hash: '%s'" x
                  | Some hash -> return hash))
        @@ prefixes ["to"; "be"; "included"]
        @@ stop)
        (fun (confirmations, predecessors, branch)
             operation_hash
             (ctxt : Protocol_client_context.full) ->
          Client_confirmations.wait_for_operation_inclusion
            ctxt
            ~chain:ctxt#chain
            ~confirmations
            ~predecessors
            ?branch
            operation_hash
          >>=? fun _ -> return_unit);
      command
        ~desc:"Get receipt for past operation"
        (args1
           (default_arg
              ~long:"check-previous"
              ~placeholder:"num_blocks"
              ~doc:"number of previous blocks to check"
              ~default:"10"
              non_negative_param))
        (prefixes ["get"; "receipt"; "for"]
        @@ param
             ~name:"operation"
             ~desc:"Operation to be looked up"
             (parameter (fun _ x ->
                  match Operation_hash.of_b58check_opt x with
                  | None ->
                      Error_monad.failwith "Invalid operation hash: '%s'" x
                  | Some hash -> return hash))
        @@ stop)
        (fun predecessors operation_hash (ctxt : Protocol_client_context.full) ->
          display_receipt_for_operation
            ctxt
            ~chain:ctxt#chain
            ~predecessors
            operation_hash
          >>=? fun _ -> return_unit);
      command
        ~group:binary_description
        ~desc:"Describe unsigned block header"
        no_options
        (fixed ["describe"; "unsigned"; "block"; "header"])
        (fun () (cctxt : Protocol_client_context.full) ->
          cctxt#message
            "%a"
            Data_encoding.Binary_schema.pp
            (Data_encoding.Binary.describe
               Alpha_context.Block_header.unsigned_encoding)
          >>= fun () -> return_unit);
      command
        ~group:binary_description
        ~desc:"Describe unsigned block header"
        no_options
        (fixed ["describe"; "unsigned"; "operation"])
        (fun () (cctxt : Protocol_client_context.full) ->
          cctxt#message
            "%a"
            Data_encoding.Binary_schema.pp
            (Data_encoding.Binary.describe
               Alpha_context.Operation.unsigned_encoding)
          >>= fun () -> return_unit);
      command
        ~group
        ~desc:"Submit protocol proposals"
        (args3
           dry_run_switch
           verbose_signing_switch
           (switch
              ~doc:
                "Do not fail when the checks that try to prevent the user from \
                 shooting themselves in the foot do."
              ~long:"force"
              ()))
        (prefixes ["submit"; "proposals"; "for"]
        @@ ContractAlias.destination_param
             ~name:"delegate"
             ~desc:"the delegate who makes the proposal"
        @@ seq_of_param
             (param
                ~name:"proposal"
                ~desc:"the protocol hash proposal to be submitted"
                (parameter (fun _ x ->
                     match Protocol_hash.of_b58check_opt x with
                     | None ->
                         Error_monad.failwith "Invalid proposal hash: '%s'" x
                     | Some hash -> return hash))))
        (fun (dry_run, verbose_signing, force)
             (_name, source)
             proposals
             (cctxt : Protocol_client_context.full) ->
          match Contract.is_implicit source with
          | None -> failwith "only implicit accounts can submit proposals"
          | Some src_pkh -> (
              Client_keys.get_key cctxt src_pkh
              >>=? fun (src_name, _src_pk, src_sk) ->
              get_period_info
              (* Find period info of the successor, because the operation will
                 be injected on the next block at the earliest *)
                ~successor:true
                ~chain:cctxt#chain
                ~block:cctxt#block
                cctxt
              >>=? fun info ->
              (match info.current_period_kind with
              | Proposal -> return_unit
              | _ -> cctxt#error "Not in a proposal period")
              >>=? fun () ->
              Shell_services.Protocol.list cctxt >>=? fun known_protos ->
              get_proposals ~chain:cctxt#chain ~block:cctxt#block cctxt
              >>=? fun known_proposals ->
              Alpha_services.Voting.listings cctxt (cctxt#chain, cctxt#block)
              >>=? fun listings ->
              (* for a proposal to be valid it must either a protocol that was already
                 proposed by somebody else or a protocol known by the node, because
                 the user is the first proposer and just injected it with
                 tezos-admin-client *)
              let check_proposals proposals : bool tzresult Lwt.t =
                let n = List.length proposals in
                let errors = ref [] in
                let error ppf =
                  Format.kasprintf (fun s -> errors := s :: !errors) ppf
                in
                if n = 0 then error "Empty proposal list." ;
                if n > Constants.fixed.max_proposals_per_delegate then
                  error
                    "Too many proposals: %d > %d."
                    n
                    Constants.fixed.max_proposals_per_delegate ;
                (match
                   Base.List.find_all_dups
                     ~compare:Protocol_hash.compare
                     proposals
                 with
                | [] -> ()
                | dups ->
                    error
                      "There %s: %a."
                      (if List.length dups = 1 then "is a duplicate proposal"
                      else "are duplicate proposals")
                      Format.(
                        pp_print_list
                          ~pp_sep:(fun ppf () -> pp_print_string ppf ", ")
                          Protocol_hash.pp)
                      dups) ;
                List.iter
                  (fun (p : Protocol_hash.t) ->
                    if
                      List.mem ~equal:Protocol_hash.equal p known_protos
                      || Environment.Protocol_hash.Map.mem p known_proposals
                    then ()
                    else
                      error
                        "Protocol %a is not a known proposal."
                        Protocol_hash.pp
                        p)
                  proposals ;
                if
                  not
                    (List.exists
                       (fun (pkh, _) ->
                         Signature.Public_key_hash.equal pkh src_pkh)
                       listings)
                then
                  error
                    "Public-key-hash `%a` from account `%s` does not appear to \
                     have voting rights."
                    Signature.Public_key_hash.pp
                    src_pkh
                    src_name ;
                if !errors <> [] then
                  cctxt#message
                    "There %s with the submission:%t"
                    (if List.length !errors = 1 then "is an issue"
                    else "are issues")
                    Format.(
                      fun ppf ->
                        pp_print_cut ppf () ;
                        pp_open_vbox ppf 0 ;
                        List.iter
                          (fun msg ->
                            pp_open_hovbox ppf 2 ;
                            pp_print_string ppf "* " ;
                            pp_print_text ppf msg ;
                            pp_close_box ppf () ;
                            pp_print_cut ppf ())
                          !errors ;
                        pp_close_box ppf ())
                  >>= fun () -> return_false
                else return_true
              in
              check_proposals proposals >>=? fun all_valid ->
              (if all_valid then cctxt#message "All proposals are valid."
              else if force then
                cctxt#message
                  "Some proposals are not valid, but `--force` was used."
              else cctxt#error "Submission failed because of invalid proposals.")
              >>= fun () ->
              submit_proposals
                ~dry_run
                ~verbose_signing
                cctxt
                ~chain:cctxt#chain
                ~block:cctxt#block
                ~src_sk
                src_pkh
                proposals
              >>= function
              | Ok _res -> return_unit
              | Error errs ->
                  (match errs with
                  | [
                   Unregistered_error
                     (`O [("kind", `String "generic"); ("error", `String msg)]);
                  ] ->
                      cctxt#message
                        "Error:@[<hov>@.%a@]"
                        Format.pp_print_text
                        (String.split_on_char ' ' msg
                        |> List.filter (function
                               | "" | "\n" -> false
                               | _ -> true)
                        |> String.concat " "
                        |> String.map (function '\n' | '\t' -> ' ' | c -> c))
                  | el -> cctxt#message "Error:@ %a" pp_print_error el)
                  >>= fun () -> failwith "Failed to submit proposals"));
      command
        ~group
        ~desc:"Submit a ballot"
        (args2 verbose_signing_switch dry_run_switch)
        (prefixes ["submit"; "ballot"; "for"]
        @@ ContractAlias.destination_param
             ~name:"delegate"
             ~desc:"the delegate who votes"
        @@ param
             ~name:"proposal"
             ~desc:"the protocol hash proposal to vote for"
             (parameter (fun _ x ->
                  match Protocol_hash.of_b58check_opt x with
                  | None -> failwith "Invalid proposal hash: '%s'" x
                  | Some hash -> return hash))
        @@ param
             ~name:"ballot"
             ~desc:"the ballot value (yea/yay, nay, or pass)"
             (parameter
                ~autocomplete:(fun _ -> return ["yea"; "nay"; "pass"])
                (fun _ s ->
                  (* We should have [Vote.of_string]. *)
                  match String.lowercase_ascii s with
                  | "yay" | "yea" -> return Vote.Yay
                  | "nay" -> return Vote.Nay
                  | "pass" -> return Vote.Pass
                  | s -> failwith "Invalid ballot: '%s'" s))
        @@ stop)
        (fun (verbose_signing, dry_run)
             (_name, source)
             proposal
             ballot
             (cctxt : Protocol_client_context.full) ->
          match Contract.is_implicit source with
          | None -> failwith "only implicit accounts can submit ballot"
          | Some src_pkh ->
              Client_keys.get_key cctxt src_pkh
              >>=? fun (_src_name, _src_pk, src_sk) ->
              get_period_info
              (* Find period info of the successor, because the operation will
                 be injected on the next block at the earliest *)
                ~successor:true
                ~chain:cctxt#chain
                ~block:cctxt#block
                cctxt
              >>=? fun info ->
              (match info.current_period_kind with
              | Exploration | Promotion -> return_unit
              | _ -> cctxt#error "Not in Exploration or Promotion period")
              >>=? fun () ->
              submit_ballot
                cctxt
                ~chain:cctxt#chain
                ~block:cctxt#block
                ~src_sk
                src_pkh
                ~verbose_signing
                ~dry_run
                proposal
                ballot
              >>=? fun _res -> return_unit);
      command
        ~group
        ~desc:"Summarize the current voting period"
        no_options
        (fixed ["show"; "voting"; "period"])
        (fun () (cctxt : Protocol_client_context.full) ->
          get_period_info ~chain:cctxt#chain ~block:cctxt#block cctxt
          >>=? fun info ->
          cctxt#message
            "Current period: %a\nBlocks remaining until end of period: %ld"
            Data_encoding.Json.pp
            (Data_encoding.Json.construct
               Alpha_context.Voting_period.kind_encoding
               info.current_period_kind)
            info.remaining
          >>= fun () ->
          Shell_services.Protocol.list cctxt >>=? fun known_protos ->
          get_proposals ~chain:cctxt#chain ~block:cctxt#block cctxt
          >>=? fun props ->
          let ranks =
            Environment.Protocol_hash.Map.bindings props
            |> List.sort (fun (_, v1) (_, v2) -> Int32.(compare v2 v1))
          in
          let print_proposal = function
            | None ->
                cctxt#message "The current proposal has already been cleared."
            (* The proposal is cleared on the last block of adoption period, and
               also on the last block of the exploration and promotion
               periods when the proposal is not approved *)
            | Some proposal ->
                cctxt#message "Current proposal: %a" Protocol_hash.pp proposal
          in
          match info.current_period_kind with
          | Proposal ->
              (* the current proposals are cleared on the last block of the
                 proposal period *)
              if info.remaining <> 0l then
                cctxt#answer
                  "Current proposals:%t"
                  Format.(
                    fun ppf ->
                      pp_print_cut ppf () ;
                      pp_open_vbox ppf 0 ;
                      List.iter
                        (fun (p, w) ->
                          fprintf
                            ppf
                            "* %a %ld (%sknown by the node)@."
                            Protocol_hash.pp
                            p
                            w
                            (if
                             List.mem ~equal:Protocol_hash.equal p known_protos
                            then ""
                            else "not "))
                        ranks ;
                      pp_close_box ppf ())
                >>= fun () -> return_unit
              else
                cctxt#message "The proposals have already been cleared."
                >>= fun () -> return_unit
          | Exploration | Promotion ->
              print_proposal info.current_proposal >>= fun () ->
              (* the ballots are cleared on the last block of these periods *)
              if info.remaining <> 0l then
                get_ballots_info ~chain:cctxt#chain ~block:cctxt#block cctxt
                >>=? fun ballots_info ->
                cctxt#answer
                  "Ballots: %a@,\
                   Current participation %.2f%%, necessary quorum %.2f%%@,\
                   Current in favor %ld, needed supermajority %ld"
                  Data_encoding.Json.pp
                  (Data_encoding.Json.construct
                     Vote.ballots_encoding
                     ballots_info.ballots)
                  (Int32.to_float ballots_info.participation /. 100.)
                  (Int32.to_float ballots_info.current_quorum /. 100.)
                  ballots_info.ballots.yay
                  ballots_info.supermajority
                >>= fun () -> return_unit
              else
                cctxt#message "The ballots have already been cleared."
                >>= fun () -> return_unit
          | Cooldown ->
              print_proposal info.current_proposal >>= fun () -> return_unit
          | Adoption ->
              print_proposal info.current_proposal >>= fun () -> return_unit);
    ]<|MERGE_RESOLUTION|>--- conflicted
+++ resolved
@@ -844,12 +844,7 @@
                 Client_keys.get_key cctxt source >>=? fun (_, src_pk, src_sk) ->
                 return (source, src_pk, src_sk))
             >>=? fun (source, src_pk, src_sk) ->
-<<<<<<< HEAD
-            List.mapi_ep prepare operations
-            >>=? fun contents ->
-=======
             List.mapi_ep prepare operations >>=? fun contents ->
->>>>>>> 3df16311
             let (Manager_list contents) =
               Annotated_manager_operation.manager_of_list contents
             in
