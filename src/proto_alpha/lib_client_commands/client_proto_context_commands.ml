(*****************************************************************************)
(*                                                                           *)
(* Open Source License                                                       *)
(* Copyright (c) 2018 Dynamic Ledger Solutions, Inc. <contact@tezos.com>     *)
(* Copyright (c) 2019 Nomadic Labs <contact@nomadic-labs.com>                *)
(* Copyright (c) 2022 TriliTech <contact@trili.tech>                         *)
(*                                                                           *)
(* Permission is hereby granted, free of charge, to any person obtaining a   *)
(* copy of this software and associated documentation files (the "Software"),*)
(* to deal in the Software without restriction, including without limitation *)
(* the rights to use, copy, modify, merge, publish, distribute, sublicense,  *)
(* and/or sell copies of the Software, and to permit persons to whom the     *)
(* Software is furnished to do so, subject to the following conditions:      *)
(*                                                                           *)
(* The above copyright notice and this permission notice shall be included   *)
(* in all copies or substantial portions of the Software.                    *)
(*                                                                           *)
(* THE SOFTWARE IS PROVIDED "AS IS", WITHOUT WARRANTY OF ANY KIND, EXPRESS OR*)
(* IMPLIED, INCLUDING BUT NOT LIMITED TO THE WARRANTIES OF MERCHANTABILITY,  *)
(* FITNESS FOR A PARTICULAR PURPOSE AND NONINFRINGEMENT. IN NO EVENT SHALL   *)
(* THE AUTHORS OR COPYRIGHT HOLDERS BE LIABLE FOR ANY CLAIM, DAMAGES OR OTHER*)
(* LIABILITY, WHETHER IN AN ACTION OF CONTRACT, TORT OR OTHERWISE, ARISING   *)
(* FROM, OUT OF OR IN CONNECTION WITH THE SOFTWARE OR THE USE OR OTHER       *)
(* DEALINGS IN THE SOFTWARE.                                                 *)
(*                                                                           *)
(*****************************************************************************)

open Protocol
open Alpha_context
open Client_proto_context
open Client_proto_contracts
open Client_keys
open Client_proto_args

let encrypted_switch =
  Clic.switch ~long:"encrypted" ~doc:"encrypt the key on-disk" ()

let normalize_types_switch =
  Clic.switch
    ~long:"normalize-types"
    ~doc:
      "Whether types should be normalized (annotations removed, combs \
       flattened) or kept as they appeared in the original script."
    ()

let report_michelson_errors ?(no_print_source = false) ~msg
    (cctxt : #Client_context.full) = function
  | Error errs ->
      Michelson_v1_error_reporter.enrich_runtime_errors
        cctxt
        ~chain:cctxt#chain
        ~block:cctxt#block
        ~parsed:None
        errs
      >>= fun errs ->
      cctxt#warning
        "%a"
        (Michelson_v1_error_reporter.report_errors
           ~details:(not no_print_source)
           ~show_source:(not no_print_source)
           ?parsed:None)
        errs
      >>= fun () ->
      cctxt#error "%s" msg >>= fun () -> Lwt.return_none
  | Ok data -> Lwt.return_some data

let parse_file parse path =
  Lwt_utils_unix.read_file path >>= fun contents -> parse contents

let file_or_text_parameter ~from_text
    ?(from_path = parse_file (from_text ~heuristic:false)) () =
  Clic.parameter @@ fun _ p ->
  match String.split ~limit:1 ':' p with
  | ["text"; text] -> from_text ~heuristic:false text
  | ["file"; path] -> from_path path
  | _ -> if Sys.file_exists p then from_path p else from_text ~heuristic:true p

let json_file_or_text_parameter =
  let from_text ~heuristic s =
    try return (Ezjsonm.from_string s)
    with Ezjsonm.Parse_error _ when heuristic ->
      failwith "Neither an existing file nor valid JSON: '%s'" s
  in
  let from_path = Lwt_utils_unix.Json.read_file in
  file_or_text_parameter ~from_text ~from_path ()

let non_negative_param =
  Clic.parameter (fun _ s ->
      match int_of_string_opt s with
      | Some i when i >= 0 -> return i
      | _ -> failwith "Parameter should be a non-negative integer literal")

let block_hash_param =
  Clic.parameter (fun _ s ->
      try return (Block_hash.of_b58check_exn s)
      with _ -> failwith "Parameter '%s' is an invalid block hash" s)

let rollup_kind_param =
  Clic.parameter (fun _ name ->
      match Sc_rollups.from ~name with
      | None ->
          failwith
            "Parameter '%s' is not a valid rollup name (must be one of %s)"
            name
            (String.concat ", " Sc_rollups.all_names)
      | Some k -> return k)

let boot_sector_param =
  let from_text ~heuristic:_ s =
    return (fun (module R : Sc_rollups.PVM.S) ->
        R.parse_boot_sector s |> function
        | None -> failwith "Invalid boot sector"
        | Some boot_sector -> return boot_sector)
  in
  file_or_text_parameter ~from_text ()

let messages_param =
  let from_path path =
    Lwt_utils_unix.Json.read_file path >>=? fun json -> return (`Json json)
  in
  let from_text text =
    try return (`Json (Ezjsonm.from_string text))
    with Ezjsonm.Parse_error _ ->
      failwith "Given text is not valid JSON: '%s'" text
  in
  Clic.parameter @@ fun _ p ->
  match String.split ~limit:1 ':' p with
  | ["bin"; path] ->
      Lwt_utils_unix.read_file path >>= fun bin -> return (`Bin bin)
  | ["text"; text] -> from_text text
  | ["file"; path] -> from_path path
  | _ -> if Sys.file_exists p then from_path p else from_text p

let rollup_address_param =
  Clic.parameter (fun _ name ->
      match Sc_rollup.Address.of_b58check_opt name with
      | None ->
          failwith
            "Parameter '%s' is not a valid B58-encoded rollup address"
            name
      | Some addr -> return addr)

let group =
  {
    Clic.name = "context";
    title = "Block contextual commands (see option -block)";
  }

let alphanet = {Clic.name = "alphanet"; title = "Alphanet only commands"}

let binary_description =
  {Clic.name = "description"; title = "Binary Description"}

let tez_of_string_exn index field s =
  match Tez.of_string s with
  | Some t -> return t
  | None ->
      failwith
        "Invalid \xEA\x9C\xA9 notation at entry %i, field \"%s\": %s"
        index
        field
        s

let tez_of_opt_string_exn index field s =
  match s with
  | None -> return None
  | Some s -> tez_of_string_exn index field s >>=? fun s -> return (Some s)

let commands_ro () =
  let open Clic in
  [
    command
      ~group
      ~desc:"Access the timestamp of the block."
      (args1
         (switch ~doc:"output time in seconds" ~short:'s' ~long:"seconds" ()))
      (fixed ["get"; "timestamp"])
      (fun seconds (cctxt : Protocol_client_context.full) ->
        Shell_services.Blocks.Header.shell_header
          cctxt
          ~chain:cctxt#chain
          ~block:cctxt#block
          ()
        >>=? fun {timestamp = v; _} ->
        (if seconds then cctxt#message "%Ld" (Time.Protocol.to_seconds v)
        else cctxt#message "%s" (Time.Protocol.to_notation v))
        >>= fun () -> return_unit);
    command
      ~group
      ~desc:"Lists all non empty contracts of the block."
      no_options
      (fixed ["list"; "contracts"])
      (fun () (cctxt : Protocol_client_context.full) ->
        list_contract_labels cctxt ~chain:cctxt#chain ~block:cctxt#block
        >>=? fun contracts ->
        List.iter_s
          (fun (alias, hash, kind) -> cctxt#message "%s%s%s" hash kind alias)
          contracts
        >>= fun () -> return_unit);
    command
      ~group
      ~desc:"Lists cached contracts and their age in LRU ordering."
      no_options
      (prefixes ["list"; "cached"; "contracts"] @@ stop)
      (fun () (cctxt : Protocol_client_context.full) ->
        cached_contracts cctxt ~chain:cctxt#chain ~block:cctxt#block
        >>=? fun keys ->
        List.iter_s
          (fun (key, size) ->
            cctxt#message "%a %d" Alpha_context.Contract.pp key size)
          keys
        >>= fun () -> return_unit);
    command
      ~group
      ~desc:"Get the key rank of a cache key."
      no_options
      (prefixes ["get"; "cached"; "contract"; "rank"; "for"]
      @@ ContractAlias.destination_param ~name:"src" ~desc:"contract"
      @@ stop)
      (fun () (_, contract) (cctxt : Protocol_client_context.full) ->
        contract_rank cctxt ~chain:cctxt#chain ~block:cctxt#block contract
        >>=? fun rank ->
        match rank with
        | None ->
            cctxt#error
              "Invalid contract: %a"
              Alpha_context.Contract.pp
              contract
            >>= fun () -> return_unit
        | Some rank -> cctxt#message "%d" rank >>= fun () -> return_unit);
    command
      ~group
      ~desc:"Get cache contract size."
      no_options
      (prefixes ["get"; "cache"; "contract"; "size"] @@ stop)
      (fun () (cctxt : Protocol_client_context.full) ->
        contract_cache_size cctxt ~chain:cctxt#chain ~block:cctxt#block
        >>=? fun t ->
        cctxt#message "%d" t >>= fun () -> return_unit);
    command
      ~group
      ~desc:"Get cache contract size limit."
      no_options
      (prefixes ["get"; "cache"; "contract"; "size"; "limit"] @@ stop)
      (fun () (cctxt : Protocol_client_context.full) ->
        contract_cache_size_limit cctxt ~chain:cctxt#chain ~block:cctxt#block
        >>=? fun t ->
        cctxt#message "%d" t >>= fun () -> return_unit);
    command
      ~group
      ~desc:"Get the balance of a contract."
      no_options
      (prefixes ["get"; "balance"; "for"]
      @@ ContractAlias.destination_param ~name:"src" ~desc:"source contract"
      @@ stop)
      (fun () (_, contract) (cctxt : Protocol_client_context.full) ->
        get_balance cctxt ~chain:cctxt#chain ~block:cctxt#block contract
        >>=? fun amount ->
        cctxt#answer "%a %s" Tez.pp amount Client_proto_args.tez_sym
        >>= fun () -> return_unit);
    command
      ~group
      ~desc:"Get the storage of a contract."
      (args1 (unparsing_mode_arg ~default:"Readable"))
      (prefixes ["get"; "contract"; "storage"; "for"]
      @@ ContractAlias.destination_param ~name:"src" ~desc:"source contract"
      @@ stop)
      (fun unparsing_mode (_, contract) (cctxt : Protocol_client_context.full) ->
        get_storage
          cctxt
          ~chain:cctxt#chain
          ~block:cctxt#block
          ~unparsing_mode
          contract
        >>=? function
        | None -> cctxt#error "This is not a smart contract."
        | Some storage ->
            cctxt#answer "%a" Michelson_v1_printer.print_expr_unwrapped storage
            >>= fun () -> return_unit);
    command
      ~group
      ~desc:
        "Get the value associated to a key in the big map storage of a \
         contract (deprecated)."
      no_options
      (prefixes ["get"; "big"; "map"; "value"; "for"]
      @@ Clic.param ~name:"key" ~desc:"the key to look for" data_parameter
      @@ prefixes ["of"; "type"]
      @@ Clic.param ~name:"type" ~desc:"type of the key" data_parameter
      @@ prefix "in"
      @@ ContractAlias.destination_param ~name:"src" ~desc:"source contract"
      @@ stop)
      (fun () key key_type (_, contract) (cctxt : Protocol_client_context.full) ->
        get_contract_big_map_value
          cctxt
          ~chain:cctxt#chain
          ~block:cctxt#block
          contract
          (key.expanded, key_type.expanded)
        >>=? function
        | None -> cctxt#error "No value associated to this key."
        | Some value ->
            cctxt#answer "%a" Michelson_v1_printer.print_expr_unwrapped value
            >>= fun () -> return_unit);
    command
      ~group
      ~desc:"Get a value in a big map."
      (args1 (unparsing_mode_arg ~default:"Readable"))
      (prefixes ["get"; "element"]
      @@ Clic.param
           ~name:"key"
           ~desc:"the key to look for"
           (Clic.parameter (fun _ s ->
                return (Script_expr_hash.of_b58check_exn s)))
      @@ prefixes ["of"; "big"; "map"]
      @@ Clic.param
           ~name:"big_map"
           ~desc:"identifier of the big_map"
           int_parameter
      @@ stop)
      (fun unparsing_mode key id (cctxt : Protocol_client_context.full) ->
        get_big_map_value
          cctxt
          ~chain:cctxt#chain
          ~block:cctxt#block
          ~unparsing_mode
          (Big_map.Id.parse_z (Z.of_int id))
          key
        >>=? fun value ->
        cctxt#answer "%a" Michelson_v1_printer.print_expr_unwrapped value
        >>= fun () -> return_unit);
    command
      ~group
      ~desc:"Get the code of a contract."
      (args2 (unparsing_mode_arg ~default:"Readable") normalize_types_switch)
      (prefixes ["get"; "contract"; "code"; "for"]
      @@ ContractAlias.destination_param ~name:"src" ~desc:"source contract"
      @@ stop)
      (fun (unparsing_mode, normalize_types)
           (_, contract)
           (cctxt : Protocol_client_context.full) ->
        get_script
          cctxt
          ~chain:cctxt#chain
          ~block:cctxt#block
          ~unparsing_mode
          ~normalize_types
          contract
        >>=? function
        | None -> cctxt#error "This is not a smart contract."
        | Some {code; storage = _} -> (
            match Script_repr.force_decode code with
            | Error errs ->
                cctxt#error "%a" Environment.Error_monad.pp_trace errs
            | Ok code ->
                let {Michelson_v1_parser.source; _} =
                  Michelson_v1_printer.unparse_toplevel code
                in
                cctxt#answer "%s" source >>= return));
    command
      ~group
      ~desc:"Get the `BLAKE2B` script hash of a contract."
      no_options
      (prefixes ["get"; "contract"; "script"; "hash"; "for"]
      @@ ContractAlias.destination_param ~name:"src" ~desc:"source contract"
      @@ stop)
      (fun () (_, contract) (cctxt : Protocol_client_context.full) ->
        get_script_hash cctxt ~chain:cctxt#chain ~block:cctxt#block contract
        >>= function
        | Error errs -> cctxt#error "%a" pp_print_trace errs
        | Ok None -> cctxt#error "This is not a smart contract."
        | Ok (Some hash) -> cctxt#answer "%a" Script_expr_hash.pp hash >|= ok);
    command
      ~group
      ~desc:"Get the type of an entrypoint of a contract."
      (args1 normalize_types_switch)
      (prefixes ["get"; "contract"; "entrypoint"; "type"; "of"]
      @@ Clic.param
           ~name:"entrypoint"
           ~desc:"the entrypoint to describe"
           entrypoint_parameter
      @@ prefixes ["for"]
      @@ ContractAlias.destination_param ~name:"src" ~desc:"source contract"
      @@ stop)
      (fun normalize_types
           entrypoint
           (_, contract)
           (cctxt : Protocol_client_context.full) ->
        Michelson_v1_entrypoints.contract_entrypoint_type
          cctxt
          ~chain:cctxt#chain
          ~block:cctxt#block
          ~contract
          ~entrypoint
          ~normalize_types
        >>= Michelson_v1_entrypoints.print_entrypoint_type
              cctxt
              ~emacs:false
              ~contract
              ~entrypoint);
    command
      ~group
      ~desc:"Get the entrypoint list of a contract."
      (args1 normalize_types_switch)
      (prefixes ["get"; "contract"; "entrypoints"; "for"]
      @@ ContractAlias.destination_param ~name:"src" ~desc:"source contract"
      @@ stop)
      (fun normalize_types (_, contract) (cctxt : Protocol_client_context.full) ->
        Michelson_v1_entrypoints.list_contract_entrypoints
          cctxt
          ~chain:cctxt#chain
          ~block:cctxt#block
          ~contract
          ~normalize_types
        >>= Michelson_v1_entrypoints.print_entrypoints_list
              cctxt
              ~emacs:false
              ~contract);
    command
      ~group
      ~desc:"Get the list of unreachable paths in a contract's parameter type."
      no_options
      (prefixes ["get"; "contract"; "unreachable"; "paths"; "for"]
      @@ ContractAlias.destination_param ~name:"src" ~desc:"source contract"
      @@ stop)
      (fun () (_, contract) (cctxt : Protocol_client_context.full) ->
        Michelson_v1_entrypoints.list_contract_unreachables
          cctxt
          ~chain:cctxt#chain
          ~block:cctxt#block
          ~contract
        >>= Michelson_v1_entrypoints.print_unreachables
              cctxt
              ~emacs:false
              ~contract);
    command
      ~group
      ~desc:"Get the delegate of a contract."
      no_options
      (prefixes ["get"; "delegate"; "for"]
      @@ ContractAlias.destination_param ~name:"src" ~desc:"source contract"
      @@ stop)
      (fun () (_, contract) (cctxt : Protocol_client_context.full) ->
        Client_proto_contracts.get_delegate
          cctxt
          ~chain:cctxt#chain
          ~block:cctxt#block
          contract
        >>=? function
        | None -> cctxt#message "none" >>= fun () -> return_unit
        | Some delegate ->
            Public_key_hash.rev_find cctxt delegate >>=? fun mn ->
            Public_key_hash.to_source delegate >>=? fun m ->
            cctxt#message
              "%s (%s)"
              m
              (match mn with None -> "unknown" | Some n -> "known as " ^ n)
            >>= fun () -> return_unit);
    command
      ~desc:"Get receipt for past operation"
      (args1
         (default_arg
            ~long:"check-previous"
            ~placeholder:"num_blocks"
            ~doc:"number of previous blocks to check"
            ~default:"10"
            non_negative_param))
      (prefixes ["get"; "receipt"; "for"]
      @@ param
           ~name:"operation"
           ~desc:"Operation to be looked up"
           (parameter (fun _ x ->
                match Operation_hash.of_b58check_opt x with
                | None -> Error_monad.failwith "Invalid operation hash: '%s'" x
                | Some hash -> return hash))
      @@ stop)
      (fun predecessors operation_hash (ctxt : Protocol_client_context.full) ->
        display_receipt_for_operation
          ctxt
          ~chain:ctxt#chain
          ~predecessors
          operation_hash
        >>=? fun _ -> return_unit);
    command
      ~group
      ~desc:"Summarize the current voting period"
      no_options
      (fixed ["show"; "voting"; "period"])
      (fun () (cctxt : Protocol_client_context.full) ->
        get_period_info ~chain:cctxt#chain ~block:cctxt#block cctxt
        >>=? fun info ->
        cctxt#message
          "Current period: %a\nBlocks remaining until end of period: %ld"
          Data_encoding.Json.pp
          (Data_encoding.Json.construct
             Alpha_context.Voting_period.kind_encoding
             info.current_period_kind)
          info.remaining
        >>= fun () ->
        Shell_services.Protocol.list cctxt >>=? fun known_protos ->
        get_proposals ~chain:cctxt#chain ~block:cctxt#block cctxt
        >>=? fun props ->
        let ranks =
          Environment.Protocol_hash.Map.bindings props
          |> List.sort (fun (_, v1) (_, v2) -> Int64.(compare v2 v1))
        in
        let print_proposal = function
          | None ->
              cctxt#message "The current proposal has already been cleared."
          (* The proposal is cleared on the last block of adoption period, and
             also on the last block of the exploration and promotion
             periods when the proposal is not approved *)
          | Some proposal ->
              cctxt#message "Current proposal: %a" Protocol_hash.pp proposal
        in
        match info.current_period_kind with
        | Proposal ->
            (* the current proposals are cleared on the last block of the
               proposal period *)
            if info.remaining <> 0l then
              cctxt#answer
                "Current proposals:%t"
                Format.(
                  fun ppf ->
                    pp_print_cut ppf () ;
                    pp_open_vbox ppf 0 ;
                    List.iter
                      (fun (p, w) ->
                        fprintf
                          ppf
                          "* %a %a %s (%sknown by the node)@."
                          Protocol_hash.pp
                          p
                          Tez.pp
                          (Tez.of_mutez_exn w)
                          Client_proto_args.tez_sym
                          (if List.mem ~equal:Protocol_hash.equal p known_protos
                          then ""
                          else "not "))
                      ranks ;
                    pp_close_box ppf ())
              >>= fun () -> return_unit
            else
              cctxt#message "The proposals have already been cleared."
              >>= fun () -> return_unit
        | Exploration | Promotion ->
            print_proposal info.current_proposal >>= fun () ->
            (* the ballots are cleared on the last block of these periods *)
            if info.remaining <> 0l then
              get_ballots_info ~chain:cctxt#chain ~block:cctxt#block cctxt
              >>=? fun ballots_info ->
              cctxt#answer
                "@[<v>Ballots:@,\
                \  Yay: %a %s@,\
                \  Nay: %a %s@,\
                \  Pass: %a %s@,\
                 Current participation %.2f%%, necessary quorum %.2f%%@,\
                 Current in favor %a %s, needed supermajority %a %s@]"
                Tez.pp
                (Tez.of_mutez_exn ballots_info.ballots.yay)
                Client_proto_args.tez_sym
                Tez.pp
                (Tez.of_mutez_exn ballots_info.ballots.nay)
                Client_proto_args.tez_sym
                Tez.pp
                (Tez.of_mutez_exn ballots_info.ballots.pass)
                Client_proto_args.tez_sym
                (Int32.to_float ballots_info.participation /. 100.)
                (Int32.to_float ballots_info.current_quorum /. 100.)
                Tez.pp
                (Tez.of_mutez_exn ballots_info.ballots.yay)
                Client_proto_args.tez_sym
                Tez.pp
                (Tez.of_mutez_exn ballots_info.supermajority)
                Client_proto_args.tez_sym
              >>= fun () -> return_unit
            else
              cctxt#message "The ballots have already been cleared."
              >>= fun () -> return_unit
        | Cooldown ->
            print_proposal info.current_proposal >>= fun () -> return_unit
        | Adoption ->
            print_proposal info.current_proposal >>= fun () -> return_unit);
    command
      ~group:binary_description
      ~desc:"Describe unsigned block header"
      no_options
      (fixed ["describe"; "unsigned"; "block"; "header"])
      (fun () (cctxt : Protocol_client_context.full) ->
        cctxt#message
          "%a"
          Data_encoding.Binary_schema.pp
          (Data_encoding.Binary.describe
             Alpha_context.Block_header.unsigned_encoding)
        >>= fun () -> return_unit);
    command
      ~group:binary_description
      ~desc:"Describe unsigned operation"
      no_options
      (fixed ["describe"; "unsigned"; "operation"])
      (fun () (cctxt : Protocol_client_context.full) ->
        cctxt#message
          "%a"
          Data_encoding.Binary_schema.pp
          (Data_encoding.Binary.describe
             Alpha_context.Operation.unsigned_encoding)
        >>= fun () -> return_unit);
    command
      ~group
      ~desc:"Get the frozen deposits limit of a delegate."
      no_options
      (prefixes ["get"; "deposits"; "limit"; "for"]
      @@ ContractAlias.destination_param ~name:"src" ~desc:"source delegate"
      @@ stop)
      (fun () (_, contract) (cctxt : Protocol_client_context.full) ->
        match Contract.is_implicit contract with
        | None ->
            cctxt#error
              "Cannot change deposits limit on contract %a. This operation is \
               invalid on originated contracts."
              Contract.pp
              contract
        | Some delegate -> (
            get_frozen_deposits_limit
              cctxt
              ~chain:cctxt#chain
              ~block:cctxt#block
              delegate
            >>=? function
            | None -> cctxt#answer "unlimited" >>= return
            | Some limit ->
                cctxt#answer "%a %s" Tez.pp limit Client_proto_args.tez_sym
                >>= return));
  ]

(* ----------------------------------------------------------------------------*)
(* After the activation of a new version of the protocol, the older protocols
 are only kept in the code base to replay the history of the chain and to query
 old states.

 The commands that are not useful anymore in the old protocols are removed,
 this is called protocol freezing. The commands below are those that can be
 removed during protocol freezing.

 The rule of thumb to know if a command should be kept at freezing is that all
 commands that modify the state of the chain should be removed and conversely
 all commands that are used to query the context should be kept. For this
 reason, we call read-only (or RO for short) the commands that are kept and
 read-write (or RW for short) the commands that are removed.

 There are some exceptions to this rule however, for example the command
 "tezos-client wait for <op> to be included" is classified as RW despite having
 no effect on the context because it has no use case once all RW commands are
 removed.

 Keeping this in mind, the developer should decide where to add a new command.
 At the end of the file, RO and RW commands are concatenated into one list that
 is then exported in the mli file.  *)
(* ----------------------------------------------------------------------------*)

let dry_run_switch =
  Clic.switch
    ~long:"dry-run"
    ~short:'D'
    ~doc:"don't inject the operation, just display it"
    ()

let verbose_signing_switch =
  Clic.switch
    ~long:"verbose-signing"
    ~doc:"display extra information before signing the operation"
    ()

let simulate_switch =
  Clic.switch
    ~long:"simulation"
    ~doc:
      "Simulate the execution of the command, without needing any signatures."
    ()

let force_switch =
  Clic.switch
    ~long:"force"
<<<<<<< HEAD
    ~doc:"Inject the operation even if the simulation results in a failure."
    ()

let transfer_command amount source destination cctxt
=======
    ~doc:
      "Inject the operation even if the simulation results in a failure. This \
       switch requires --gas-limit, --storage-limit, and --fee."
    ()

let transfer_command amount source destination (cctxt : #Client_context.printer)
>>>>>>> 55b3bab8
    ( fee,
      dry_run,
      verbose_signing,
      simulation,
      force,
      gas_limit,
      storage_limit,
      counter,
      arg,
      no_print_source,
      minimal_fees,
      minimal_nanotez_per_byte,
      minimal_nanotez_per_gas_unit,
      force_low_fee,
      fee_cap,
      burn_cap,
      entrypoint,
      replace_by_fees,
      successor_level ) =
  let fee_parameter =
    {
      Injection.minimal_fees;
      minimal_nanotez_per_byte;
      minimal_nanotez_per_gas_unit;
      force_low_fee;
      fee_cap;
      burn_cap;
    }
  in
  (* When --force is used we want to inject the transfer even if it fails.
     In that case we cannot rely on simulation to compute limits and fees
     so we require the corresponding options to be set. *)
  let check_force_dependency name = function
    | None ->
        cctxt#error
          "When the --force switch is used, the %s option is required."
          name
    | _ -> Lwt.return_unit
  in
  (if force then
   check_force_dependency "--gas-limit" gas_limit >>= fun () ->
   check_force_dependency "--storage-limit" storage_limit >>= fun () ->
   check_force_dependency "--fee" fee
  else Lwt.return_unit)
  >>= fun () ->
  (match Contract.is_implicit source with
  | None ->
      let contract = source in
      Managed_contract.get_contract_manager cctxt source >>=? fun source ->
      Client_keys.get_key cctxt source >>=? fun (_, src_pk, src_sk) ->
      Managed_contract.transfer
        cctxt
        ~chain:cctxt#chain
        ~block:cctxt#block
        ?confirmations:cctxt#confirmations
        ~dry_run
        ~verbose_signing
        ~simulation
        ~force
        ~fee_parameter
        ?fee
        ~contract
        ~source
        ~src_pk
        ~src_sk
        ~destination
        ?entrypoint
        ?arg
        ~amount
        ?gas_limit
        ?storage_limit
        ?counter
        ()
  | Some source ->
      Client_keys.get_key cctxt source >>=? fun (_, src_pk, src_sk) ->
      let destination : Alpha_context.Destination.t = Contract destination in
      transfer
        cctxt
        ~chain:cctxt#chain
        ~block:cctxt#block
        ?confirmations:cctxt#confirmations
        ~dry_run
        ~simulation
        ~force
        ~verbose_signing
        ~fee_parameter
        ~source
        ?fee
        ~src_pk
        ~src_sk
        ~destination
        ?entrypoint
        ?arg
        ~amount
        ?gas_limit
        ?storage_limit
        ?counter
        ~replace_by_fees
        ~successor_level
        ())
  >>= report_michelson_errors
        ~no_print_source
        ~msg:"transfer simulation failed"
        cctxt
  >>= function
  | None -> return_unit
  | Some (_res, _contracts) -> return_unit

let prepare_batch_operation cctxt ?arg ?fee ?gas_limit ?storage_limit
    ?entrypoint source index batch =
  Client_proto_contracts.ContractAlias.find_destination cctxt batch.destination
  >>=? fun (_, destination) ->
  tez_of_string_exn index "amount" batch.amount >>=? fun amount ->
  tez_of_opt_string_exn index "fee" batch.fee >>=? fun batch_fee ->
  let fee = Option.either batch_fee fee in
  let arg = Option.either batch.arg arg in
  let gas_limit = Option.either batch.gas_limit gas_limit in
  let storage_limit = Option.either batch.storage_limit storage_limit in
  let entrypoint = Option.either batch.entrypoint entrypoint in
  parse_arg_transfer arg >>=? fun parameters ->
  (match Contract.is_implicit source with
  | None ->
      Managed_contract.build_transaction_operation
        cctxt
        ~chain:cctxt#chain
        ~block:cctxt#block
        ~contract:source
        ~destination
        ?entrypoint
        ?arg
        ~amount
        ?fee
        ?gas_limit
        ?storage_limit
        ()
  | Some _ ->
      return
        (build_transaction_operation
           ~amount
           ~parameters
           ?entrypoint
           ?fee
           ?gas_limit
           ?storage_limit
           (Contract destination)))
  >>=? fun operation ->
  return (Annotated_manager_operation.Annotated_manager_operation operation)

let commands_network network () =
  let open Clic in
  match network with
  | Some `Testnet | None ->
      [
        command
          ~group
          ~desc:"Register and activate an Alphanet/Zeronet faucet account."
          (args2 (Secret_key.force_switch ()) encrypted_switch)
          (prefixes ["activate"; "account"]
          @@ Secret_key.fresh_alias_param
          @@ prefixes ["with"]
          @@ param
               ~name:"activation_key"
               ~desc:
                 "Activate an Alphanet/Zeronet faucet account from the JSON \
                  (file or directly inlined)."
               json_file_or_text_parameter
          @@ stop)
          (fun (force, encrypted) name activation_json cctxt ->
            Secret_key.of_fresh cctxt force name >>=? fun name ->
            match
              Data_encoding.Json.destruct
                Client_proto_context.activation_key_encoding
                activation_json
            with
            | exception (Data_encoding.Json.Cannot_destruct _ as exn) ->
                Format.kasprintf
                  (fun s -> failwith "%s" s)
                  "Invalid activation file: %a %a"
                  (fun ppf -> Data_encoding.Json.print_error ppf)
                  exn
                  Data_encoding.Json.pp
                  activation_json
            | key ->
                activate_account
                  cctxt
                  ~chain:cctxt#chain
                  ~block:cctxt#block
                  ?confirmations:cctxt#confirmations
                  ~encrypted
                  ~force
                  key
                  name
                >>=? fun _res -> return_unit);
      ]
  | Some `Mainnet ->
      [
        command
          ~group
          ~desc:"Activate a fundraiser account."
          (args1 dry_run_switch)
          (prefixes ["activate"; "fundraiser"; "account"]
          @@ Public_key_hash.alias_param
          @@ prefixes ["with"]
          @@ param
               ~name:"code"
               (Clic.parameter (fun _ctx code ->
                    match
                      Blinded_public_key_hash.activation_code_of_hex code
                    with
                    | Some c -> return c
                    | None -> failwith "Hexadecimal parsing failure"))
               ~desc:"Activation code obtained from the Tezos foundation."
          @@ stop)
          (fun dry_run (name, _pkh) code cctxt ->
            activate_existing_account
              cctxt
              ~chain:cctxt#chain
              ~block:cctxt#block
              ?confirmations:cctxt#confirmations
              ~dry_run
              name
              code
            >>=? fun _res -> return_unit);
      ]

let commands_rw () =
  let open Client_proto_programs in
  let open Tezos_micheline in
  let open Clic in
  [
    command
      ~group
      ~desc:"Set the delegate of a contract."
      (args10
         fee_arg
         dry_run_switch
         verbose_signing_switch
         simulate_switch
         minimal_fees_arg
         minimal_nanotez_per_byte_arg
         minimal_nanotez_per_gas_unit_arg
         force_low_fee_arg
         fee_cap_arg
         burn_cap_arg)
      (prefixes ["set"; "delegate"; "for"]
      @@ ContractAlias.destination_param ~name:"src" ~desc:"source contract"
      @@ prefix "to"
      @@ Public_key_hash.source_param
           ~name:"dlgt"
           ~desc:"new delegate of the contract"
      @@ stop)
      (fun ( fee,
             dry_run,
             verbose_signing,
             simulation,
             minimal_fees,
             minimal_nanotez_per_byte,
             minimal_nanotez_per_gas_unit,
             force_low_fee,
             fee_cap,
             burn_cap )
           (_, contract)
           delegate
           (cctxt : Protocol_client_context.full) ->
        let fee_parameter =
          {
            Injection.minimal_fees;
            minimal_nanotez_per_byte;
            minimal_nanotez_per_gas_unit;
            force_low_fee;
            fee_cap;
            burn_cap;
          }
        in
        match Contract.is_implicit contract with
        | None ->
            Managed_contract.get_contract_manager cctxt contract
            >>=? fun source ->
            Client_keys.get_key cctxt source >>=? fun (_, src_pk, src_sk) ->
            Managed_contract.set_delegate
              cctxt
              ~chain:cctxt#chain
              ~block:cctxt#block
              ?confirmations:cctxt#confirmations
              ~dry_run
              ~verbose_signing
              ~simulation
              ~fee_parameter
              ?fee
              ~source
              ~src_pk
              ~src_sk
              contract
              (Some delegate)
            >>= fun errors ->
            report_michelson_errors
              ~no_print_source:true
              ~msg:"Setting delegate through entrypoints failed."
              cctxt
              errors
            >>= fun _ -> return_unit
        | Some mgr ->
            Client_keys.get_key cctxt mgr >>=? fun (_, src_pk, manager_sk) ->
            set_delegate
              cctxt
              ~chain:cctxt#chain
              ~block:cctxt#block
              ?confirmations:cctxt#confirmations
              ~dry_run
              ~verbose_signing
              ~simulation
              ~fee_parameter
              ?fee
              mgr
              (Some delegate)
              ~src_pk
              ~manager_sk
            >>=? fun _ -> return_unit);
    command
      ~group
      ~desc:"Withdraw the delegate from a contract."
      (args9
         fee_arg
         dry_run_switch
         verbose_signing_switch
         minimal_fees_arg
         minimal_nanotez_per_byte_arg
         minimal_nanotez_per_gas_unit_arg
         force_low_fee_arg
         fee_cap_arg
         burn_cap_arg)
      (prefixes ["withdraw"; "delegate"; "from"]
      @@ ContractAlias.destination_param ~name:"src" ~desc:"source contract"
      @@ stop)
      (fun ( fee,
             dry_run,
             verbose_signing,
             minimal_fees,
             minimal_nanotez_per_byte,
             minimal_nanotez_per_gas_unit,
             force_low_fee,
             fee_cap,
             burn_cap )
           (_, contract)
           (cctxt : Protocol_client_context.full) ->
        let fee_parameter =
          {
            Injection.minimal_fees;
            minimal_nanotez_per_byte;
            minimal_nanotez_per_gas_unit;
            force_low_fee;
            fee_cap;
            burn_cap;
          }
        in
        match Contract.is_implicit contract with
        | None ->
            Managed_contract.get_contract_manager cctxt contract
            >>=? fun source ->
            Client_keys.get_key cctxt source >>=? fun (_, src_pk, src_sk) ->
            Managed_contract.set_delegate
              cctxt
              ~chain:cctxt#chain
              ~block:cctxt#block
              ?confirmations:cctxt#confirmations
              ~dry_run
              ~verbose_signing
              ~fee_parameter
              ?fee
              ~source
              ~src_pk
              ~src_sk
              contract
              None
            >>= fun errors ->
            report_michelson_errors
              ~no_print_source:true
              ~msg:"Withdrawing delegate through entrypoints failed."
              cctxt
              errors
            >>= fun _ -> return_unit
        | Some mgr ->
            Client_keys.get_key cctxt mgr >>=? fun (_, src_pk, manager_sk) ->
            set_delegate
              cctxt
              ~chain:cctxt#chain
              ~block:cctxt#block
              ?confirmations:cctxt#confirmations
              ~dry_run
              ~verbose_signing
              ~fee_parameter
              mgr
              None
              ?fee
              ~src_pk
              ~manager_sk
            >>= fun _ -> return_unit);
    command
      ~group
      ~desc:"Launch a smart contract on the blockchain."
      (args15
         fee_arg
         dry_run_switch
         verbose_signing_switch
         gas_limit_arg
         storage_limit_arg
         delegate_arg
         (Client_keys.force_switch ())
         init_arg
         no_print_source_flag
         minimal_fees_arg
         minimal_nanotez_per_byte_arg
         minimal_nanotez_per_gas_unit_arg
         force_low_fee_arg
         fee_cap_arg
         burn_cap_arg)
      (prefixes ["originate"; "contract"]
      @@ RawContractAlias.fresh_alias_param
           ~name:"new"
           ~desc:"name of the new contract"
      @@ prefix "transferring"
      @@ tez_param ~name:"qty" ~desc:"amount taken from source"
      @@ prefix "from"
      @@ ContractAlias.destination_param
           ~name:"src"
           ~desc:"name of the source contract"
      @@ prefix "running"
      @@ Program.source_param
           ~name:"prg"
           ~desc:
             "script of the account\n\
              Combine with -init if the storage type is not unit."
      @@ stop)
      (fun ( fee,
             dry_run,
             verbose_signing,
             gas_limit,
             storage_limit,
             delegate,
             force,
             initial_storage,
             no_print_source,
             minimal_fees,
             minimal_nanotez_per_byte,
             minimal_nanotez_per_gas_unit,
             force_low_fee,
             fee_cap,
             burn_cap )
           alias_name
           balance
           (_, source)
           program
           (cctxt : Protocol_client_context.full) ->
        RawContractAlias.of_fresh cctxt force alias_name >>=? fun alias_name ->
        Lwt.return (Micheline_parser.no_parsing_error program)
        >>=? fun {expanded = code; _} ->
        match Contract.is_implicit source with
        | None ->
            failwith
              "only implicit accounts can be the source of an origination"
        | Some source -> (
            Client_keys.get_key cctxt source >>=? fun (_, src_pk, src_sk) ->
            let fee_parameter =
              {
                Injection.minimal_fees;
                minimal_nanotez_per_byte;
                minimal_nanotez_per_gas_unit;
                force_low_fee;
                fee_cap;
                burn_cap;
              }
            in
            originate_contract
              cctxt
              ~chain:cctxt#chain
              ~block:cctxt#block
              ?confirmations:cctxt#confirmations
              ~dry_run
              ~verbose_signing
              ?fee
              ?gas_limit
              ?storage_limit
              ~delegate
              ~initial_storage
              ~balance
              ~source
              ~src_pk
              ~src_sk
              ~code
              ~fee_parameter
              ()
            >>= fun errors ->
            report_michelson_errors
              ~no_print_source
              ~msg:"origination simulation failed"
              cctxt
              errors
            >>= function
            | None -> return_unit
            | Some (_res, contract) ->
                if dry_run then return_unit
                else
                  save_contract ~force cctxt alias_name contract >>=? fun () ->
                  return_unit));
    command
      ~group
      ~desc:
        "Execute multiple transfers from a single source account.\n\
         If one of the transfers fails, none of them get executed."
      (args17
         default_fee_arg
         dry_run_switch
         verbose_signing_switch
         simulate_switch
         default_gas_limit_arg
         default_storage_limit_arg
         counter_arg
         default_arg_arg
         no_print_source_flag
         minimal_fees_arg
         minimal_nanotez_per_byte_arg
         minimal_nanotez_per_gas_unit_arg
         force_low_fee_arg
         fee_cap_arg
         burn_cap_arg
         default_entrypoint_arg
         replace_by_fees_arg)
      (prefixes ["multiple"; "transfers"; "from"]
      @@ ContractAlias.destination_param
           ~name:"src"
           ~desc:"name of the source contract"
      @@ prefix "using"
      @@ param
           ~name:"transfers.json"
           ~desc:
             "List of operations originating from the source contract in JSON \
              format (from a file or directly inlined). The input JSON must be \
              an array of objects of the form: '[ {\"destination\": dst, \
              \"amount\": qty (, <field>: <val> ...) } (, ...) ]', where an \
              optional <field> can either be \"fee\", \"gas-limit\", \
              \"storage-limit\", \"arg\", or \"entrypoint\"."
           json_file_or_text_parameter
      @@ stop)
      (fun ( fee,
             dry_run,
             verbose_signing,
             simulation,
             gas_limit,
             storage_limit,
             counter,
             arg,
             no_print_source,
             minimal_fees,
             minimal_nanotez_per_byte,
             minimal_nanotez_per_gas_unit,
             force_low_fee,
             fee_cap,
             burn_cap,
             entrypoint,
             replace_by_fees )
           (_, source)
           operations_json
           cctxt ->
        let fee_parameter =
          {
            Injection.minimal_fees;
            minimal_nanotez_per_byte;
            minimal_nanotez_per_gas_unit;
            force_low_fee;
            fee_cap;
            burn_cap;
          }
        in
        let prepare i =
          prepare_batch_operation
            cctxt
            ?arg
            ?fee
            ?gas_limit
            ?storage_limit
            ?entrypoint
            source
            i
        in
        match
          Data_encoding.Json.destruct
            (Data_encoding.list
               Client_proto_context.batch_transfer_operation_encoding)
            operations_json
        with
        | [] -> failwith "Empty operation list"
        | operations ->
            (match Contract.is_implicit source with
            | None ->
                Managed_contract.get_contract_manager cctxt source
                >>=? fun source ->
                Client_keys.get_key cctxt source >>=? fun (_, src_pk, src_sk) ->
                return (source, src_pk, src_sk)
            | Some source ->
                Client_keys.get_key cctxt source >>=? fun (_, src_pk, src_sk) ->
                return (source, src_pk, src_sk))
            >>=? fun (source, src_pk, src_sk) ->
            List.mapi_ep prepare operations >>=? fun contents ->
            let (Manager_list contents) =
              Annotated_manager_operation.manager_of_list contents
            in
            Injection.inject_manager_operation
              cctxt
              ~chain:cctxt#chain
              ~block:cctxt#block
              ?confirmations:cctxt#confirmations
              ~dry_run
              ~verbose_signing
              ~simulation
              ~source
              ~fee:(Limit.of_option fee)
              ~gas_limit:(Limit.of_option gas_limit)
              ~storage_limit:(Limit.of_option storage_limit)
              ?counter
              ~src_pk
              ~src_sk
              ~replace_by_fees
              ~fee_parameter
              contents
            >>= report_michelson_errors
                  ~no_print_source
                  ~msg:"multiple transfers simulation failed"
                  cctxt
            >>= fun _ -> return_unit
        | exception (Data_encoding.Json.Cannot_destruct (path, exn2) as exn)
          -> (
            match (path, operations_json) with
            | ([`Index n], `A lj) -> (
                match List.nth_opt lj n with
                | Some j ->
                    failwith
                      "Invalid transfer at index %i: %a %a"
                      n
                      (fun ppf -> Data_encoding.Json.print_error ppf)
                      exn2
                      Data_encoding.Json.pp
                      j
                | _ ->
                    failwith
                      "Invalid transfer at index %i: %a"
                      n
                      (fun ppf -> Data_encoding.Json.print_error ppf)
                      exn2)
            | _ ->
                failwith
                  "Invalid transfer file: %a %a"
                  (fun ppf -> Data_encoding.Json.print_error ppf)
                  exn
                  Data_encoding.Json.pp
                  operations_json));
    command
      ~group
      ~desc:"Transfer tokens / call a smart contract."
<<<<<<< HEAD
      (args18
=======
      (args19
>>>>>>> 55b3bab8
         fee_arg
         dry_run_switch
         verbose_signing_switch
         simulate_switch
         force_switch
         gas_limit_arg
         storage_limit_arg
         counter_arg
         arg_arg
         no_print_source_flag
         minimal_fees_arg
         minimal_nanotez_per_byte_arg
         minimal_nanotez_per_gas_unit_arg
         force_low_fee_arg
         fee_cap_arg
         burn_cap_arg
         entrypoint_arg
         replace_by_fees_arg
         successor_level_arg)
      (prefixes ["transfer"]
      @@ tez_param ~name:"qty" ~desc:"amount taken from source"
      @@ prefix "from"
      @@ ContractAlias.destination_param
           ~name:"src"
           ~desc:"name of the source contract"
      @@ prefix "to"
      @@ ContractAlias.destination_param
           ~name:"dst"
           ~desc:"name/literal of the destination contract"
      @@ stop)
      (fun ( fee,
             dry_run,
             verbose_signing,
             simulation,
             force,
             gas_limit,
             storage_limit,
             counter,
             arg,
             no_print_source,
             minimal_fees,
             minimal_nanotez_per_byte,
             minimal_nanotez_per_gas_unit,
             force_low_fee,
             fee_cap,
             burn_cap,
             entrypoint,
             replace_by_fees,
             successor_level )
           amount
           (_, source)
           (_, destination)
           cctxt ->
        transfer_command
          amount
          source
          destination
          cctxt
          ( fee,
            dry_run,
            verbose_signing,
            simulation,
            force,
            gas_limit,
            storage_limit,
            counter,
            arg,
            no_print_source,
            minimal_fees,
            minimal_nanotez_per_byte,
            minimal_nanotez_per_gas_unit,
            force_low_fee,
            fee_cap,
            burn_cap,
            entrypoint,
            replace_by_fees,
            successor_level ));
    command
      ~group
      ~desc:"Register a global constant"
      (args12
         fee_arg
         dry_run_switch
         verbose_signing_switch
         simulate_switch
         minimal_fees_arg
         minimal_nanotez_per_byte_arg
         minimal_nanotez_per_gas_unit_arg
         storage_limit_arg
         counter_arg
         force_low_fee_arg
         fee_cap_arg
         burn_cap_arg)
      (prefixes ["register"; "global"; "constant"]
      @@ global_constant_param
           ~name:"expression"
           ~desc:
             "Michelson expression to register. Note the value is not \
              typechecked before registration."
      @@ prefix "from"
      @@ ContractAlias.destination_param
           ~name:"src"
           ~desc:"name of the account registering the global constant"
      @@ stop)
      (fun ( fee,
             dry_run,
             verbose_signing,
             simulation,
             minimal_fees,
             minimal_nanotez_per_byte,
             minimal_nanotez_per_gas_unit,
             storage_limit,
             counter,
             force_low_fee,
             fee_cap,
             burn_cap )
           global_constant_str
           (_, source)
           cctxt ->
        match Contract.is_implicit source with
        | None ->
            failwith "Only implicit accounts can register global constants"
        | Some source ->
            Client_keys.get_key cctxt source >>=? fun (_, src_pk, src_sk) ->
            let fee_parameter =
              {
                Injection.minimal_fees;
                minimal_nanotez_per_byte;
                minimal_nanotez_per_gas_unit;
                force_low_fee;
                fee_cap;
                burn_cap;
              }
            in
            register_global_constant
              cctxt
              ~chain:cctxt#chain
              ~block:cctxt#block
              ~dry_run
              ~verbose_signing
              ?fee
              ?storage_limit
              ?counter
              ?confirmations:cctxt#confirmations
              ~simulation
              ~source
              ~src_pk
              ~src_sk
              ~fee_parameter
              ~constant:global_constant_str
              ()
            >>= fun errors ->
            report_michelson_errors
              ~no_print_source:false
              ~msg:"register global constant simulation failed"
              cctxt
              errors
            >>= fun _ -> return_unit);
    command
      ~group
      ~desc:"Call a smart contract (same as 'transfer 0')."
<<<<<<< HEAD
      (args18
=======
      (args19
>>>>>>> 55b3bab8
         fee_arg
         dry_run_switch
         verbose_signing_switch
         simulate_switch
         force_switch
         gas_limit_arg
         storage_limit_arg
         counter_arg
         arg_arg
         no_print_source_flag
         minimal_fees_arg
         minimal_nanotez_per_byte_arg
         minimal_nanotez_per_gas_unit_arg
         force_low_fee_arg
         fee_cap_arg
         burn_cap_arg
         entrypoint_arg
         replace_by_fees_arg
         successor_level_arg)
      (prefixes ["call"]
      @@ ContractAlias.destination_param
           ~name:"dst"
           ~desc:"name/literal of the destination contract"
      @@ prefix "from"
      @@ ContractAlias.destination_param
           ~name:"src"
           ~desc:"name of the source contract"
      @@ stop)
      (fun ( fee,
             dry_run,
             verbose_signing,
             simulation,
             force,
             gas_limit,
             storage_limit,
             counter,
             arg,
             no_print_source,
             minimal_fees,
             minimal_nanotez_per_byte,
             minimal_nanotez_per_gas_unit,
             force_low_fee,
             fee_cap,
             burn_cap,
             entrypoint,
             replace_by_fees,
             successor_level )
           (_, destination)
           (_, source)
           cctxt ->
        let amount = Tez.zero in
        transfer_command
          amount
          source
          destination
          cctxt
          ( fee,
            dry_run,
            verbose_signing,
            simulation,
            force,
            gas_limit,
            storage_limit,
            counter,
            arg,
            no_print_source,
            minimal_fees,
            minimal_nanotez_per_byte,
            minimal_nanotez_per_gas_unit,
            force_low_fee,
            fee_cap,
            burn_cap,
            entrypoint,
            replace_by_fees,
            successor_level ));
    command
      ~group
      ~desc:"Reveal the public key of the contract manager."
      (args9
         fee_arg
         dry_run_switch
         verbose_signing_switch
         minimal_fees_arg
         minimal_nanotez_per_byte_arg
         minimal_nanotez_per_gas_unit_arg
         force_low_fee_arg
         fee_cap_arg
         burn_cap_arg)
      (prefixes ["reveal"; "key"; "for"]
      @@ ContractAlias.alias_param
           ~name:"src"
           ~desc:"name of the source contract"
      @@ stop)
      (fun ( fee,
             dry_run,
             verbose_signing,
             minimal_fees,
             minimal_nanotez_per_byte,
             minimal_nanotez_per_gas_unit,
             force_low_fee,
             fee_cap,
             burn_cap )
           (_, source)
           cctxt ->
        match Contract.is_implicit source with
        | None -> failwith "only implicit accounts can be revealed"
        | Some source ->
            Client_keys.get_key cctxt source >>=? fun (_, src_pk, src_sk) ->
            let fee_parameter =
              {
                Injection.minimal_fees;
                minimal_nanotez_per_byte;
                minimal_nanotez_per_gas_unit;
                force_low_fee;
                fee_cap;
                burn_cap;
              }
            in
            reveal
              cctxt
              ~dry_run
              ~verbose_signing
              ~chain:cctxt#chain
              ~block:cctxt#block
              ?confirmations:cctxt#confirmations
              ~source
              ?fee
              ~src_pk
              ~src_sk
              ~fee_parameter
              ()
            >>=? fun _res -> return_unit);
    command
      ~group
      ~desc:"Register the public key hash as a delegate."
      (args9
         fee_arg
         dry_run_switch
         verbose_signing_switch
         minimal_fees_arg
         minimal_nanotez_per_byte_arg
         minimal_nanotez_per_gas_unit_arg
         force_low_fee_arg
         fee_cap_arg
         burn_cap_arg)
      (prefixes ["register"; "key"]
      @@ Public_key_hash.source_param ~name:"mgr" ~desc:"the delegate key"
      @@ prefixes ["as"; "delegate"]
      @@ stop)
      (fun ( fee,
             dry_run,
             verbose_signing,
             minimal_fees,
             minimal_nanotez_per_byte,
             minimal_nanotez_per_gas_unit,
             force_low_fee,
             fee_cap,
             burn_cap )
           src_pkh
           cctxt ->
        Client_keys.get_key cctxt src_pkh >>=? fun (_, src_pk, src_sk) ->
        let fee_parameter =
          {
            Injection.minimal_fees;
            minimal_nanotez_per_byte;
            minimal_nanotez_per_gas_unit;
            force_low_fee;
            fee_cap;
            burn_cap;
          }
        in
        register_as_delegate
          cctxt
          ~chain:cctxt#chain
          ~block:cctxt#block
          ?confirmations:cctxt#confirmations
          ~dry_run
          ~fee_parameter
          ~verbose_signing
          ?fee
          ~manager_sk:src_sk
          src_pk
        >>= function
        | Ok _ -> return_unit
        | Error [Environment.Ecoproto_error Delegate_storage.Active_delegate] ->
            cctxt#message "Delegate already activated." >>= fun () ->
            return_unit
        | Error el -> Lwt.return_error el);
    command
      ~desc:"Wait until an operation is included in a block"
      (args3
         (default_arg
            ~long:"confirmations"
            ~placeholder:"num_blocks"
            ~doc:
              "wait until 'N' additional blocks after the operation appears in \
               the considered chain"
            ~default:"0"
            non_negative_param)
         (default_arg
            ~long:"check-previous"
            ~placeholder:"num_blocks"
            ~doc:"number of previous blocks to check"
            ~default:"10"
            non_negative_param)
         (arg
            ~long:"branch"
            ~placeholder:"block_hash"
            ~doc:
              "hash of the oldest block where we should look for the operation"
            block_hash_param))
      (prefixes ["wait"; "for"]
      @@ param
           ~name:"operation"
           ~desc:"Operation to be included"
           (parameter (fun _ x ->
                match Operation_hash.of_b58check_opt x with
                | None -> Error_monad.failwith "Invalid operation hash: '%s'" x
                | Some hash -> return hash))
      @@ prefixes ["to"; "be"; "included"]
      @@ stop)
      (fun (confirmations, predecessors, branch)
           operation_hash
           (ctxt : Protocol_client_context.full) ->
        Client_confirmations.wait_for_operation_inclusion
          ctxt
          ~chain:ctxt#chain
          ~confirmations
          ~predecessors
          ?branch
          operation_hash
        >>=? fun _ -> return_unit);
    command
      ~group
      ~desc:"Submit protocol proposals"
      (args3
         dry_run_switch
         verbose_signing_switch
         (switch
            ~doc:
              "Do not fail when the checks that try to prevent the user from \
               shooting themselves in the foot do fail."
            ~long:"force"
            ()))
      (prefixes ["submit"; "proposals"; "for"]
      @@ ContractAlias.destination_param
           ~name:"delegate"
           ~desc:"the delegate who makes the proposal"
      @@ seq_of_param
           (param
              ~name:"proposal"
              ~desc:"the protocol hash proposal to be submitted"
              (parameter (fun _ x ->
                   match Protocol_hash.of_b58check_opt x with
                   | None ->
                       Error_monad.failwith "Invalid proposal hash: '%s'" x
                   | Some hash -> return hash))))
      (fun (dry_run, verbose_signing, force)
           (_name, source)
           proposals
           (cctxt : Protocol_client_context.full) ->
        match Contract.is_implicit source with
        | None -> failwith "only implicit accounts can submit proposals"
        | Some src_pkh -> (
            Client_keys.get_key cctxt src_pkh
            >>=? fun (src_name, _src_pk, src_sk) ->
            get_period_info
            (* Find period info of the successor, because the operation will
               be injected on the next block at the earliest *)
              ~successor:true
              ~chain:cctxt#chain
              ~block:cctxt#block
              cctxt
            >>=? fun info ->
            (match info.current_period_kind with
            | Proposal -> Lwt.return_unit
            | _ ->
                (if force then cctxt#warning else cctxt#error)
                  "Not in a proposal period")
            >>= fun () ->
            Shell_services.Protocol.list cctxt >>=? fun known_protos ->
            get_proposals ~chain:cctxt#chain ~block:cctxt#block cctxt
            >>=? fun known_proposals ->
            (Alpha_services.Delegate.voting_power
               cctxt
               (cctxt#chain, cctxt#block)
               src_pkh
             >>= function
             | Ok voting_power -> return (voting_power <> 0L)
             | Error
                 (Environment.Ecoproto_error (Delegate_storage.Not_registered _)
                 :: _) ->
                 return false
             | Error _ as err -> Lwt.return err)
            >>=? fun has_voting_power ->
            (* for a proposal to be valid it must either a protocol that was already
               proposed by somebody else or a protocol known by the node, because
               the user is the first proposer and just injected it with
               tezos-admin-client *)
            let check_proposals proposals : bool tzresult Lwt.t =
              let errors = ref [] in
              let error ppf =
                Format.kasprintf (fun s -> errors := s :: !errors) ppf
              in
              if proposals = [] then error "Empty proposal list." ;
              if
                Compare.List_length_with.(
                  proposals > Constants.max_proposals_per_delegate)
              then
                error
                  "Too many proposals: %d > %d."
                  (List.length proposals)
                  Constants.max_proposals_per_delegate ;
              (match
                 Base.List.find_all_dups
                   ~compare:Protocol_hash.compare
                   proposals
               with
              | [] -> ()
              | dups ->
                  error
                    "There %s: %a."
                    (if Compare.List_length_with.(dups = 1) then
                     "is a duplicate proposal"
                    else "are duplicate proposals")
                    Format.(
                      pp_print_list
                        ~pp_sep:(fun ppf () -> pp_print_string ppf ", ")
                        Protocol_hash.pp)
                    dups) ;
              List.iter
                (fun (p : Protocol_hash.t) ->
                  if
                    List.mem ~equal:Protocol_hash.equal p known_protos
                    || Environment.Protocol_hash.Map.mem p known_proposals
                  then ()
                  else
                    error
                      "Protocol %a is not a known proposal."
                      Protocol_hash.pp
                      p)
                proposals ;
              if not has_voting_power then
                error
                  "Public-key-hash `%a` from account `%s` does not appear to \
                   have voting rights."
                  Signature.Public_key_hash.pp
                  src_pkh
                  src_name ;
              if !errors <> [] then
                cctxt#message
                  "There %s with the submission:%t"
                  (if Compare.List_length_with.(!errors = 1) then "is an issue"
                  else "are issues")
                  Format.(
                    fun ppf ->
                      pp_print_cut ppf () ;
                      pp_open_vbox ppf 0 ;
                      List.iter
                        (fun msg ->
                          pp_open_hovbox ppf 2 ;
                          pp_print_string ppf "* " ;
                          pp_print_text ppf msg ;
                          pp_close_box ppf () ;
                          pp_print_cut ppf ())
                        !errors ;
                      pp_close_box ppf ())
                >>= fun () -> return_false
              else return_true
            in
            check_proposals proposals >>=? fun all_valid ->
            (if all_valid then cctxt#message "All proposals are valid."
            else if force then
              cctxt#message
                "Some proposals are not valid, but `--force` was used."
            else cctxt#error "Submission failed because of invalid proposals.")
            >>= fun () ->
            submit_proposals
              ~dry_run
              ~verbose_signing
              cctxt
              ~chain:cctxt#chain
              ~block:cctxt#block
              ~src_sk
              src_pkh
              proposals
            >>= function
            | Ok _res -> return_unit
            | Error errs ->
                (match errs with
                | [
                 Unregistered_error
                   (`O [("kind", `String "generic"); ("error", `String msg)]);
                ] ->
                    cctxt#message
                      "Error:@[<hov>@.%a@]"
                      Format.pp_print_text
                      (String.split_on_char ' ' msg
                      |> List.filter (function "" | "\n" -> false | _ -> true)
                      |> String.concat " "
                      |> String.map (function '\n' | '\t' -> ' ' | c -> c))
                | el -> cctxt#message "Error:@ %a" pp_print_trace el)
                >>= fun () -> failwith "Failed to submit proposals"));
    command
      ~group
      ~desc:"Submit a ballot"
      (args3
         verbose_signing_switch
         dry_run_switch
         (switch
            ~doc:
              "Do not fail when the checks that try to prevent the user from \
               shooting themselves in the foot do fail."
            ~long:"force"
            ()))
      (prefixes ["submit"; "ballot"; "for"]
      @@ ContractAlias.destination_param
           ~name:"delegate"
           ~desc:"the delegate who votes"
      @@ param
           ~name:"proposal"
           ~desc:"the protocol hash proposal to vote for"
           (parameter (fun _ x ->
                match Protocol_hash.of_b58check_opt x with
                | None -> failwith "Invalid proposal hash: '%s'" x
                | Some hash -> return hash))
      @@ param
           ~name:"ballot"
           ~desc:"the ballot value (yea/yay, nay, or pass)"
           (parameter
              ~autocomplete:(fun _ -> return ["yea"; "nay"; "pass"])
              (fun _ s ->
                (* We should have [Vote.of_string]. *)
                match String.lowercase_ascii s with
                | "yay" | "yea" -> return Vote.Yay
                | "nay" -> return Vote.Nay
                | "pass" -> return Vote.Pass
                | s -> failwith "Invalid ballot: '%s'" s))
      @@ stop)
      (fun (verbose_signing, dry_run, force)
           (_name, source)
           proposal
           ballot
           (cctxt : Protocol_client_context.full) ->
        match Contract.is_implicit source with
        | None -> failwith "only implicit accounts can submit ballot"
        | Some src_pkh ->
            Client_keys.get_key cctxt src_pkh
            >>=? fun (src_name, _src_pk, src_sk) ->
            get_period_info
            (* Find period info of the successor, because the operation will
               be injected on the next block at the earliest *)
              ~successor:true
              ~chain:cctxt#chain
              ~block:cctxt#block
              cctxt
            >>=? fun info ->
            Alpha_services.Voting.current_proposal
              cctxt
              (cctxt#chain, cctxt#block)
            >>=? fun current_proposal ->
            (match (info.current_period_kind, current_proposal) with
            | ((Exploration | Promotion), Some current_proposal) ->
                if Protocol_hash.equal proposal current_proposal then
                  return_unit
                else
                  (if force then cctxt#warning else cctxt#error)
                    "Unexpected proposal, expected: %a"
                    Protocol_hash.pp
                    current_proposal
                  >>= fun () -> return_unit
            | _ ->
                (if force then cctxt#warning else cctxt#error)
                  "Not in Exploration or Promotion period"
                >>= fun () -> return_unit)
            >>=? fun () ->
            (Alpha_services.Delegate.voting_power
               cctxt
               (cctxt#chain, cctxt#block)
               src_pkh
             >>= function
             | Ok voting_power -> return (voting_power <> 0L)
             | Error
                 (Environment.Ecoproto_error (Delegate_storage.Not_registered _)
                 :: _) ->
                 return false
             | Error _ as err -> Lwt.return err)
            >>=? fun has_voting_power ->
            (if has_voting_power then Lwt.return_unit
            else
              (if force then cctxt#warning else cctxt#error)
                "Public-key-hash `%a` from account `%s` does not appear to \
                 have voting rights."
                Signature.Public_key_hash.pp
                src_pkh
                src_name)
            >>= fun () ->
            submit_ballot
              cctxt
              ~chain:cctxt#chain
              ~block:cctxt#block
              ~src_sk
              src_pkh
              ~verbose_signing
              ~dry_run
              proposal
              ballot
            >>=? fun _res -> return_unit);
    command
      ~group
      ~desc:"Set the deposits limit of a registered delegate."
      (args10
         fee_arg
         dry_run_switch
         verbose_signing_switch
         simulate_switch
         minimal_fees_arg
         minimal_nanotez_per_byte_arg
         minimal_nanotez_per_gas_unit_arg
         force_low_fee_arg
         fee_cap_arg
         burn_cap_arg)
      (prefixes ["set"; "deposits"; "limit"; "for"]
      @@ ContractAlias.destination_param ~name:"src" ~desc:"source contract"
      @@ prefix "to"
      @@ tez_param
           ~name:"deposits limit"
           ~desc:"the maximum amount of frozen deposits"
      @@ stop)
      (fun ( fee,
             dry_run,
             verbose_signing,
             simulation,
             minimal_fees,
             minimal_nanotez_per_byte,
             minimal_nanotez_per_gas_unit,
             force_low_fee,
             fee_cap,
             burn_cap )
           (_, contract)
           limit
           (cctxt : Protocol_client_context.full) ->
        let fee_parameter =
          {
            Injection.minimal_fees;
            minimal_nanotez_per_byte;
            minimal_nanotez_per_gas_unit;
            force_low_fee;
            fee_cap;
            burn_cap;
          }
        in
        match Contract.is_implicit contract with
        | None ->
            cctxt#error
              "Cannot change deposits limit on contract %a. This operation is \
               invalid on originated contracts or unregistered delegate \
               contracts."
              Contract.pp
              contract
        | Some mgr ->
            Client_keys.get_key cctxt mgr >>=? fun (_, src_pk, manager_sk) ->
            set_deposits_limit
              cctxt
              ~chain:cctxt#chain
              ~block:cctxt#block
              ?confirmations:cctxt#confirmations
              ~dry_run
              ~verbose_signing
              ~simulation
              ~fee_parameter
              ?fee
              mgr
              ~src_pk
              ~manager_sk
              (Some limit)
            >>=? fun _ -> return_unit);
    command
      ~group
      ~desc:"Remove the deposits limit of a registered delegate."
      (args10
         fee_arg
         dry_run_switch
         verbose_signing_switch
         simulate_switch
         minimal_fees_arg
         minimal_nanotez_per_byte_arg
         minimal_nanotez_per_gas_unit_arg
         force_low_fee_arg
         fee_cap_arg
         burn_cap_arg)
      (prefixes ["unset"; "deposits"; "limit"; "for"]
      @@ ContractAlias.destination_param ~name:"src" ~desc:"source contract"
      @@ stop)
      (fun ( fee,
             dry_run,
             verbose_signing,
             simulation,
             minimal_fees,
             minimal_nanotez_per_byte,
             minimal_nanotez_per_gas_unit,
             force_low_fee,
             fee_cap,
             burn_cap )
           (_, contract)
           (cctxt : Protocol_client_context.full) ->
        let fee_parameter =
          {
            Injection.minimal_fees;
            minimal_nanotez_per_byte;
            minimal_nanotez_per_gas_unit;
            force_low_fee;
            fee_cap;
            burn_cap;
          }
        in
        match Contract.is_implicit contract with
        | None ->
            cctxt#error
              "Cannot change deposits limit on contract %a. This operation is \
               invalid on originated contracts or unregistered delegate \
               contracts."
              Contract.pp
              contract
        | Some mgr ->
            Client_keys.get_key cctxt mgr >>=? fun (_, src_pk, manager_sk) ->
            set_deposits_limit
              cctxt
              ~chain:cctxt#chain
              ~block:cctxt#block
              ?confirmations:cctxt#confirmations
              ~dry_run
              ~verbose_signing
              ~simulation
              ~fee_parameter
              ?fee
              mgr
              ~src_pk
              ~manager_sk
              None
            >>=? fun _ -> return_unit);
    command
      ~group
      ~desc:"Launch a new transaction rollup."
      (args12
         fee_arg
         dry_run_switch
         verbose_signing_switch
         simulate_switch
         minimal_fees_arg
         minimal_nanotez_per_byte_arg
         minimal_nanotez_per_gas_unit_arg
         storage_limit_arg
         counter_arg
         force_low_fee_arg
         fee_cap_arg
         burn_cap_arg)
      (prefixes ["originate"; "tx"; "rollup"]
      @@ prefix "from"
      @@ ContractAlias.destination_param
           ~name:"src"
           ~desc:"Account originating the transaction rollup."
      @@ stop)
      (fun ( fee,
             dry_run,
             verbose_signing,
             simulation,
             minimal_fees,
             minimal_nanotez_per_byte,
             minimal_nanotez_per_gas_unit,
             storage_limit,
             counter,
             force_low_fee,
             fee_cap,
             burn_cap )
           (_, source)
           cctxt ->
        match Contract.is_implicit source with
        | None ->
            failwith "Only implicit accounts can originate transaction rollups"
        | Some source ->
            Client_keys.get_key cctxt source >>=? fun (_, src_pk, src_sk) ->
            let fee_parameter =
              {
                Injection.minimal_fees;
                minimal_nanotez_per_byte;
                minimal_nanotez_per_gas_unit;
                force_low_fee;
                fee_cap;
                burn_cap;
              }
            in
            originate_tx_rollup
              cctxt
              ~chain:cctxt#chain
              ~block:cctxt#block
              ~dry_run
              ~verbose_signing
              ?fee
              ?storage_limit
              ?counter
              ?confirmations:cctxt#confirmations
              ~simulation
              ~source
              ~src_pk
              ~src_sk
              ~fee_parameter
              ()
            >>=? fun _res -> return_unit);
    command
      ~group
      ~desc:"Submit a batch of transaction rollup operations."
      (args12
         fee_arg
         dry_run_switch
         verbose_signing_switch
         simulate_switch
         minimal_fees_arg
         minimal_nanotez_per_byte_arg
         minimal_nanotez_per_gas_unit_arg
         storage_limit_arg
         counter_arg
         force_low_fee_arg
         fee_cap_arg
         burn_cap_arg)
      (prefixes ["submit"; "tx"; "rollup"; "batch"]
      @@ Clic.param
           ~name:"batch"
           ~desc:
             "Bytes representation (hexadecimal string) of the batch. Must be \
              prefixed by '0x'."
           bytes_parameter
      @@ prefix "to"
      @@ Tx_rollup.tx_rollup_address_param
           ~usage:"Tx rollup receiving the batch."
      @@ prefix "from"
      @@ ContractAlias.destination_param
           ~name:"src"
           ~desc:"Account submiting the transaction rollup batches."
      @@ stop)
      (fun ( fee,
             dry_run,
             verbose_signing,
             simulation,
             minimal_fees,
             minimal_nanotez_per_byte,
             minimal_nanotez_per_gas_unit,
             storage_limit,
             counter,
             force_low_fee,
             fee_cap,
             burn_cap )
           content
           tx_rollup
           (_, source)
           cctxt ->
        match Contract.is_implicit source with
        | None ->
            failwith
              "Only implicit accounts can submit transaction rollup batches"
        | Some source ->
            Client_keys.get_key cctxt source >>=? fun (_, src_pk, src_sk) ->
            let fee_parameter =
              {
                Injection.minimal_fees;
                minimal_nanotez_per_byte;
                minimal_nanotez_per_gas_unit;
                force_low_fee;
                fee_cap;
                burn_cap;
              }
            in
            submit_tx_rollup_batch
              cctxt
              ~chain:cctxt#chain
              ~block:cctxt#block
              ~dry_run
              ~verbose_signing
              ?fee
              ?storage_limit
              ?counter
              ?confirmations:cctxt#confirmations
              ~simulation
              ~source
              ~src_pk
              ~src_sk
              ~fee_parameter
              ~tx_rollup
              ~content:(Bytes.to_string content)
              ()
            >>=? fun _res -> return_unit);
    command
      ~group
      ~desc:
        "Commit to a transaction rollup for an inbox and level.\n\n\
         The provided list of message result hash must be ordered in the same \
         way the messages were ordered in the inbox."
      (args13
         fee_arg
         dry_run_switch
         verbose_signing_switch
         simulate_switch
         minimal_fees_arg
         minimal_nanotez_per_byte_arg
         minimal_nanotez_per_gas_unit_arg
         storage_limit_arg
         counter_arg
         force_low_fee_arg
         fee_cap_arg
         burn_cap_arg
         (Tx_rollup.commitment_hash_arg
            ~long:"predecessor-hash"
            ~usage:
              "Predecessor commitment hash, empty for the first commitment."
            ()))
      (prefixes ["commit"; "to"; "tx"; "rollup"]
      @@ Tx_rollup.tx_rollup_address_param
           ~usage:"Transaction rollup address committed to."
      @@ prefix "from"
      @@ ContractAlias.destination_param
           ~name:"src"
           ~desc:"Account commiting to the transaction rollup."
      @@ prefixes ["for"; "level"]
      @@ Tx_rollup.level_param ~usage:"Level used for the commitment."
      @@ prefixes ["with"; "inbox"; "hash"]
      @@ Tx_rollup.inbox_root_hash_param ~usage:"Inbox used for the commitment."
      @@ prefixes ["and"; "messages"; "result"; "hash"]
      @@ seq_of_param
           (Tx_rollup.message_result_hash_param
              ~usage:
                "Message result hash of a message from the inbox being \
                 committed."))
      (fun ( fee,
             dry_run,
             verbose_signing,
             simulation,
             minimal_fees,
             minimal_nanotez_per_byte,
             minimal_nanotez_per_gas_unit,
             storage_limit,
             counter,
             force_low_fee,
             fee_cap,
             burn_cap,
             predecessor )
           tx_rollup
           (_, source)
           level
           inbox_merkle_root
           messages
           cctxt ->
        match Contract.is_implicit source with
        | None ->
            failwith
              "Only implicit accounts can submit transaction rollup commitments"
        | Some source ->
            Client_keys.get_key cctxt source >>=? fun (_, src_pk, src_sk) ->
            let fee_parameter =
              {
                Injection.minimal_fees;
                minimal_nanotez_per_byte;
                minimal_nanotez_per_gas_unit;
                force_low_fee;
                fee_cap;
                burn_cap;
              }
            in
            submit_tx_rollup_commitment
              cctxt
              ~chain:cctxt#chain
              ~block:cctxt#block
              ~dry_run
              ~verbose_signing
              ?fee
              ?storage_limit
              ?counter
              ?confirmations:cctxt#confirmations
              ~simulation
              ~source
              ~src_pk
              ~src_sk
              ~fee_parameter
              ~tx_rollup
              ~level
              ~inbox_merkle_root
              ~messages
              ~predecessor
              ()
            >>=? fun _res -> return_unit);
    command
      ~group
      ~desc:"Finalize a commitment of an transaction rollup."
      (args12
         fee_arg
         dry_run_switch
         verbose_signing_switch
         simulate_switch
         minimal_fees_arg
         minimal_nanotez_per_byte_arg
         minimal_nanotez_per_gas_unit_arg
         storage_limit_arg
         counter_arg
         force_low_fee_arg
         fee_cap_arg
         burn_cap_arg)
      (prefixes ["finalize"; "commitment"; "of"; "tx"; "rollup"]
      @@ Tx_rollup.tx_rollup_address_param
           ~usage:"Tx rollup that have his commitment finalized."
      @@ prefix "from"
      @@ ContractAlias.destination_param
           ~name:"src"
           ~desc:"Account finalizing the commitment."
      @@ stop)
      (fun ( fee,
             dry_run,
             verbose_signing,
             simulation,
             minimal_fees,
             minimal_nanotez_per_byte,
             minimal_nanotez_per_gas_unit,
             storage_limit,
             counter,
             force_low_fee,
             fee_cap,
             burn_cap )
           tx_rollup
           (_, source)
           cctxt ->
        match Contract.is_implicit source with
        | None -> failwith "Only implicit accounts can finalize commitments"
        | Some source ->
            Client_keys.get_key cctxt source >>=? fun (_, src_pk, src_sk) ->
            let fee_parameter =
              {
                Injection.minimal_fees;
                minimal_nanotez_per_byte;
                minimal_nanotez_per_gas_unit;
                force_low_fee;
                fee_cap;
                burn_cap;
              }
            in
            submit_tx_rollup_finalize_commitment
              cctxt
              ~chain:cctxt#chain
              ~block:cctxt#block
              ~dry_run
              ~verbose_signing
              ?fee
              ?storage_limit
              ?counter
              ?confirmations:cctxt#confirmations
              ~simulation
              ~source
              ~src_pk
              ~src_sk
              ~fee_parameter
              ~tx_rollup
              ()
            >>=? fun _res -> return_unit);
    command
      ~group
      ~desc:"Recover commitment bond from an transaction rollup."
      (args12
         fee_arg
         dry_run_switch
         verbose_signing_switch
         simulate_switch
         minimal_fees_arg
         minimal_nanotez_per_byte_arg
         minimal_nanotez_per_gas_unit_arg
         storage_limit_arg
         counter_arg
         force_low_fee_arg
         fee_cap_arg
         burn_cap_arg)
      (prefixes ["recover"; "bond"; "of"]
      @@ ContractAlias.destination_param
           ~name:"src"
           ~desc:"Account that owns the bond."
      @@ prefixes ["for"; "tx"; "rollup"]
      @@ Tx_rollup.tx_rollup_address_param ~usage:"Tx rollup of the bond."
      @@ stop)
      (fun ( fee,
             dry_run,
             verbose_signing,
             simulation,
             minimal_fees,
             minimal_nanotez_per_byte,
             minimal_nanotez_per_gas_unit,
             storage_limit,
             counter,
             force_low_fee,
             fee_cap,
             burn_cap )
           (_, source)
           tx_rollup
           cctxt ->
        match Contract.is_implicit source with
        | None -> failwith "Only implicit accounts can deposit/recover bonds"
        | Some source ->
            Client_keys.get_key cctxt source >>=? fun (_, src_pk, src_sk) ->
            let fee_parameter =
              {
                Injection.minimal_fees;
                minimal_nanotez_per_byte;
                minimal_nanotez_per_gas_unit;
                force_low_fee;
                fee_cap;
                burn_cap;
              }
            in
            submit_tx_rollup_return_bond
              cctxt
              ~chain:cctxt#chain
              ~block:cctxt#block
              ~dry_run
              ~verbose_signing
              ?fee
              ?storage_limit
              ?counter
              ?confirmations:cctxt#confirmations
              ~simulation
              ~source
              ~src_pk
              ~src_sk
              ~fee_parameter
              ~tx_rollup
              ()
            >>=? fun _res -> return_unit);
    command
      ~group
      ~desc:"Remove a commitment from an transaction rollup."
      (args12
         fee_arg
         dry_run_switch
         verbose_signing_switch
         simulate_switch
         minimal_fees_arg
         minimal_nanotez_per_byte_arg
         minimal_nanotez_per_gas_unit_arg
         storage_limit_arg
         counter_arg
         force_low_fee_arg
         fee_cap_arg
         burn_cap_arg)
      (prefixes ["remove"; "commitment"; "of"; "tx"; "rollup"]
      @@ Tx_rollup.tx_rollup_address_param
           ~usage:"Tx rollup that have his commitment removed."
      @@ prefix "from"
      @@ ContractAlias.destination_param
           ~name:"src"
           ~desc:"name of the account removing the commitment."
      @@ stop)
      (fun ( fee,
             dry_run,
             verbose_signing,
             simulation,
             minimal_fees,
             minimal_nanotez_per_byte,
             minimal_nanotez_per_gas_unit,
             storage_limit,
             counter,
             force_low_fee,
             fee_cap,
             burn_cap )
           tx_rollup
           (_, source)
           cctxt ->
        match Contract.is_implicit source with
        | None -> failwith "Only implicit accounts can remove commitments."
        | Some source ->
            Client_keys.get_key cctxt source >>=? fun (_, src_pk, src_sk) ->
            let fee_parameter =
              {
                Injection.minimal_fees;
                minimal_nanotez_per_byte;
                minimal_nanotez_per_gas_unit;
                force_low_fee;
                fee_cap;
                burn_cap;
              }
            in
            submit_tx_rollup_remove_commitment
              cctxt
              ~chain:cctxt#chain
              ~block:cctxt#block
              ~dry_run
              ~verbose_signing
              ?fee
              ?storage_limit
              ?counter
              ?confirmations:cctxt#confirmations
              ~simulation
              ~source
              ~src_pk
              ~src_sk
              ~fee_parameter
              ~tx_rollup
              ()
            >>=? fun _res -> return_unit);
    command
      ~group
      ~desc:"Reject a commitment of an transaction rollup."
      (args12
         fee_arg
         dry_run_switch
         verbose_signing_switch
         simulate_switch
         minimal_fees_arg
         minimal_nanotez_per_byte_arg
         minimal_nanotez_per_gas_unit_arg
         storage_limit_arg
         counter_arg
         force_low_fee_arg
         fee_cap_arg
         burn_cap_arg)
      (prefixes ["reject"; "commitment"; "of"; "tx"; "rollup"]
      @@ Tx_rollup.tx_rollup_address_param
           ~usage:"Tx rollup that have one of his commitment rejected."
      @@ prefixes ["at"; "level"]
      @@ Tx_rollup.level_param ~usage:"Level of the commitment disputed."
      @@ prefixes ["with"; "result"; "hash"]
      @@ Tx_rollup.message_result_hash_param
           ~usage:"Disputed message result hash."
      @@ prefixes ["and"; "result"; "path"]
      @@ Tx_rollup.message_result_path_param
           ~usage:"Disputed message result path."
      @@ prefixes ["for"; "message"; "at"; "position"]
      @@ Clic.param
           ~name:"message position"
           ~desc:
             "Position of the message in the inbox with the result being \
              disputed."
           non_negative_param
      @@ prefixes ["with"; "content"]
      @@ Tx_rollup.message_param
           ~usage:"Message content with the result being disputed."
      @@ prefixes ["and"; "path"]
      @@ Tx_rollup.message_path_param
           ~usage:"Path of the message with the result being disputed."
      @@ prefixes ["with"; "agreed"; "context"; "hash"]
      @@ Tx_rollup.context_hash_param
           ~usage:
             (Format.sprintf
                "@[Context hash of the precedent message result in the \
                 commitment.@,\
                 @[This must be the context hash of the last message result \
                 agreed on.@]@]")
      @@ prefixes ["and"; "withdraw"; "list"; "hash"]
      @@ Tx_rollup.withdraw_list_hash_param
           ~usage:
             (Format.sprintf
                "@[Withdraw list hash of the precedent message result in the \
                 commitment.@,\
                 @[This must be the withdraw list hash of the last message \
                 result agreed on.@]@]")
      @@ prefixes ["and"; "result"; "path"]
      @@ Tx_rollup.message_result_path_param
           ~usage:"Precedent message result path."
      @@ prefixes ["using"; "proof"]
      @@ Tx_rollup.proof_param
           ~usage:
             "Proof that the disputed message result provided is incorrect."
      @@ prefix "from"
      @@ ContractAlias.destination_param
           ~name:"src"
           ~desc:"Account rejecting the commitment."
      @@ stop)
      (fun ( fee,
             dry_run,
             verbose_signing,
             simulation,
             minimal_fees,
             minimal_nanotez_per_byte,
             minimal_nanotez_per_gas_unit,
             storage_limit,
             counter,
             force_low_fee,
             fee_cap,
             burn_cap )
           tx_rollup
           level
           rejected_message_result_hash
           rejected_message_result_path
           confliting_message_position
           confliting_message
           confliting_message_path
           previous_context_hash
           previous_withdraw_list_hash
           previous_message_result_path
           proof
           (_, source)
           cctxt ->
        match Contract.is_implicit source with
        | None ->
            failwith
              "Only implicit accounts can reject transaction rollup \
               commitments."
        | Some source ->
            Client_keys.get_key cctxt source >>=? fun (_, src_pk, src_sk) ->
            let fee_parameter =
              {
                Injection.minimal_fees;
                minimal_nanotez_per_byte;
                minimal_nanotez_per_gas_unit;
                force_low_fee;
                fee_cap;
                burn_cap;
              }
            in
            submit_tx_rollup_rejection
              cctxt
              ~chain:cctxt#chain
              ~block:cctxt#block
              ~dry_run
              ~verbose_signing
              ?fee
              ?storage_limit
              ?counter
              ?confirmations:cctxt#confirmations
              ~simulation
              ~source
              ~src_pk
              ~src_sk
              ~fee_parameter
              ~tx_rollup
              ~level
              ~message:confliting_message
              ~message_position:confliting_message_position
              ~message_path:confliting_message_path
              ~message_result_hash:rejected_message_result_hash
              ~message_result_path:rejected_message_result_path
              ~proof
              ~previous_context_hash
              ~previous_withdraw_list_hash
              ~previous_message_result_path
              ()
            >>=? fun _res -> return_unit);
    command
      ~group
      ~desc:
        "Dispatch tickets withdrawn from a transaction rollup to owners. The \
         withdrawals are part of a finalized commitment of the transaction \
         rollup. Owners are implicit accounts who can then transfer the \
         tickets to smart contracts using the \"transfer tickets\" command. \
         See transaction rollups documentation for more information.\n\n\
         The provided list of ticket information must be ordered as in \
         withdrawal list computed by the application of the message."
      (args12
         fee_arg
         dry_run_switch
         verbose_signing_switch
         simulate_switch
         minimal_fees_arg
         minimal_nanotez_per_byte_arg
         minimal_nanotez_per_gas_unit_arg
         storage_limit_arg
         counter_arg
         force_low_fee_arg
         fee_cap_arg
         burn_cap_arg)
      (prefixes ["dispatch"; "tickets"; "of"; "tx"; "rollup"]
      @@ Tx_rollup.tx_rollup_address_param
           ~usage:"Tx rollup which have some tickets dispatched."
      @@ prefix "from"
      @@ ContractAlias.destination_param
           ~name:"source"
           ~desc:"Account used to dispatch tickets."
      @@ prefixes ["at"; "level"]
      @@ Tx_rollup.level_param
           ~usage:
             "Level of the finalized commitment that includes the message \
              result whose withdrawals will be dispatched."
      @@ prefixes ["for"; "the"; "message"; "at"; "index"]
      @@ Clic.param
           ~name:"message index"
           ~desc:"Index of the message whose withdrawals will be dispatched."
           non_negative_param
      @@ prefixes ["with"; "the"; "context"; "hash"]
      @@ Tx_rollup.context_hash_param
           ~usage:
             "Context hash of the message result in the commitment whose \
              withdrawals will be dispatched."
      @@ prefixes ["and"; "path"]
      @@ Tx_rollup.message_result_path_param
           ~usage:
             "Path of the message result whose withdrawals will be dispatched."
      @@ prefixes ["and"; "tickets"; "info"]
      @@ seq_of_param
           (Tx_rollup.tickets_dispatch_info_param
              ~usage:"Information needed to dispatch tickets to its owner."))
      (fun ( fee,
             dry_run,
             verbose_signing,
             simulation,
             minimal_fees,
             minimal_nanotez_per_byte,
             minimal_nanotez_per_gas_unit,
             storage_limit,
             counter,
             force_low_fee,
             fee_cap,
             burn_cap )
           tx_rollup
           (_, source)
           level
           message_position
           context_hash
           message_result_path
           tickets_info
           cctxt ->
        match Contract.is_implicit source with
        | None ->
            failwith
              "Only implicit account can dispatch tickets for a transaction \
               rollup."
        | Some source ->
            Client_keys.get_key cctxt source >>=? fun (_, src_pk, src_sk) ->
            let fee_parameter =
              {
                Injection.minimal_fees;
                minimal_nanotez_per_byte;
                minimal_nanotez_per_gas_unit;
                force_low_fee;
                fee_cap;
                burn_cap;
              }
            in
            tx_rollup_dispatch_tickets
              cctxt
              ~chain:cctxt#chain
              ~block:cctxt#block
              ~dry_run
              ~verbose_signing
              ?fee
              ?storage_limit
              ?counter
              ?confirmations:cctxt#confirmations
              ~simulation
              ~source
              ~src_pk
              ~src_sk
              ~fee_parameter
              ~level
              ~context_hash
              ~message_position
              ~message_result_path
              ~tickets_info
              ~tx_rollup
              ()
            >>=? fun _res -> return_unit);
    command
      ~group
      ~desc:"Transfer tickets from an implicit account to a contract."
      (args12
         fee_arg
         dry_run_switch
         verbose_signing_switch
         simulate_switch
         minimal_fees_arg
         minimal_nanotez_per_byte_arg
         minimal_nanotez_per_gas_unit_arg
         storage_limit_arg
         counter_arg
         force_low_fee_arg
         fee_cap_arg
         burn_cap_arg)
      (prefix "transfer"
      @@ non_negative_z_param ~name:"qty" ~desc:"Amount of tickets to transfer."
      @@ prefixes ["tickets"; "from"]
      @@ ContractAlias.destination_param
           ~name:"tickets owner"
           ~desc:"Implicit account owning the tickets."
      @@ prefix "to"
      @@ ContractAlias.destination_param
           ~name:"recipient contract"
           ~desc:"Contract receiving the tickets."
      @@ prefixes ["with"; "entrypoint"]
      @@ Clic.param
           ~name:"entrypoint"
           ~desc:"Entrypoint to use on the receiving contract."
           entrypoint_parameter
      @@ prefixes ["and"; "contents"]
      @@ Clic.param
           ~name:"tickets content"
           ~desc:"Content of the tickets."
           Client_proto_args.string_parameter
      @@ prefixes ["and"; "type"]
      @@ Clic.param
           ~name:"tickets type"
           ~desc:"Type of the tickets."
           Client_proto_args.string_parameter
      @@ prefixes ["and"; "ticketer"]
      @@ ContractAlias.destination_param
           ~name:"tickets ticketer"
           ~desc:"Ticketer contract of the tickets."
      @@ stop)
      (fun ( fee,
             dry_run,
             verbose_signing,
             simulation,
             minimal_fees,
             minimal_nanotez_per_byte,
             minimal_nanotez_per_gas_unit,
             storage_limit,
             counter,
             force_low_fee,
             fee_cap,
             burn_cap )
           amount
           (_, source)
           (_, destination)
           entrypoint
           contents
           ty
           (_, ticketer)
           cctxt ->
        match Contract.is_implicit source with
        | None -> failwith "Only implicit accounts can transfer tickets."
        | Some source ->
            Client_keys.get_key cctxt source >>=? fun (_, src_pk, src_sk) ->
            let fee_parameter =
              {
                Injection.minimal_fees;
                minimal_nanotez_per_byte;
                minimal_nanotez_per_gas_unit;
                force_low_fee;
                fee_cap;
                burn_cap;
              }
            in
            transfer_ticket
              cctxt
              ~chain:cctxt#chain
              ~block:cctxt#block
              ~dry_run
              ~verbose_signing
              ?fee
              ?storage_limit
              ?counter
              ?confirmations:cctxt#confirmations
              ~simulation
              ~source
              ~src_pk
              ~src_sk
              ~fee_parameter
              ~contents
              ~ty
              ~ticketer
              ~amount
              ~destination
              ~entrypoint
              ()
            >>=? fun _res -> return_unit);
    command
      ~group
      ~desc:"Originate a new smart-contract rollup."
      (args12
         fee_arg
         dry_run_switch
         verbose_signing_switch
         simulate_switch
         minimal_fees_arg
         minimal_nanotez_per_byte_arg
         minimal_nanotez_per_gas_unit_arg
         storage_limit_arg
         counter_arg
         force_low_fee_arg
         fee_cap_arg
         burn_cap_arg)
      (prefixes ["originate"; "sc"; "rollup"; "from"]
      @@ ContractAlias.destination_param
           ~name:"src"
           ~desc:"name of the account originating the smart-contract rollup"
      @@ prefixes ["of"; "kind"]
      @@ param
           ~name:"sc_rollup_kind"
           ~desc:"kind of the smart-contract rollup to be originated"
           rollup_kind_param
      @@ prefixes ["booting"; "with"]
      @@ param
           ~name:"boot_sector"
           ~desc:"the initialization state for the smart-contract rollup"
           boot_sector_param
      @@ stop)
      (fun ( fee,
             dry_run,
             verbose_signing,
             simulation,
             minimal_fees,
             minimal_nanotez_per_byte,
             minimal_nanotez_per_gas_unit,
             storage_limit,
             counter,
             force_low_fee,
             fee_cap,
             burn_cap )
           (_, source)
           pvm
           boot_sector
           cctxt ->
        match Contract.is_implicit source with
        | None ->
            failwith
              "Only implicit accounts can originate smart-contract rollups"
        | Some source ->
            Client_keys.get_key cctxt source >>=? fun (_, src_pk, src_sk) ->
            let fee_parameter =
              {
                Injection.minimal_fees;
                minimal_nanotez_per_byte;
                minimal_nanotez_per_gas_unit;
                force_low_fee;
                fee_cap;
                burn_cap;
              }
            in
            let (module R : Sc_rollups.PVM.S) = pvm in
            boot_sector pvm >>=? fun boot_sector ->
            sc_rollup_originate
              cctxt
              ~chain:cctxt#chain
              ~block:cctxt#block
              ~dry_run
              ~verbose_signing
              ?fee
              ?storage_limit
              ?counter
              ?confirmations:cctxt#confirmations
              ~simulation
              ~source
              ~src_pk
              ~src_sk
              ~fee_parameter
              ~kind:(Sc_rollups.kind_of pvm)
              ~boot_sector
              ()
            >>=? fun _res -> return_unit);
    command
      ~group
      ~desc:"Send one or more messages to a smart-contract rollup."
      (args12
         fee_arg
         dry_run_switch
         verbose_signing_switch
         simulate_switch
         minimal_fees_arg
         minimal_nanotez_per_byte_arg
         minimal_nanotez_per_gas_unit_arg
         storage_limit_arg
         counter_arg
         force_low_fee_arg
         fee_cap_arg
         burn_cap_arg)
      (prefixes ["send"; "sc"; "rollup"; "message"]
      @@ param
           ~name:"messages"
           ~desc:
             "the message(s) to be sent to the rollup (syntax: \
              bin:<path_to_binary_file>|text:<json list of string \
              messages>|file:<json_file>)"
           messages_param
      @@ prefixes ["from"]
      @@ ContractAlias.destination_param
           ~name:"src"
           ~desc:"name of the source contract"
      @@ prefixes ["to"]
      @@ param
           ~name:"dst"
           ~desc:"address of the destination rollup"
           rollup_address_param
      @@ stop)
      (fun ( fee,
             dry_run,
             verbose_signing,
             simulation,
             minimal_fees,
             minimal_nanotez_per_byte,
             minimal_nanotez_per_gas_unit,
             storage_limit,
             counter,
             force_low_fee,
             fee_cap,
             burn_cap )
           messages
           (_, source)
           rollup
           cctxt ->
        (match Contract.is_implicit source with
        | None -> failwith "Only implicit accounts can send messages to rollups"
        | Some source -> return source)
        >>=? fun source ->
        (match messages with
        | `Bin message -> return [message]
        | `Json messages -> (
            match Data_encoding.(Json.destruct (list string) messages) with
            | exception _ ->
                failwith
                  "Could not read list of messages (expected list of bytes)"
            | messages -> return messages))
        >>=? fun messages ->
        Client_keys.get_key cctxt source >>=? fun (_, src_pk, src_sk) ->
        let fee_parameter =
          {
            Injection.minimal_fees;
            minimal_nanotez_per_byte;
            minimal_nanotez_per_gas_unit;
            force_low_fee;
            fee_cap;
            burn_cap;
          }
        in
        sc_rollup_add_messages
          cctxt
          ~chain:cctxt#chain
          ~block:cctxt#block
          ?dry_run:(Some dry_run)
          ?verbose_signing:(Some verbose_signing)
          ?fee
          ?storage_limit
          ?counter
          ?confirmations:cctxt#confirmations
          ~simulation
          ~source
          ~rollup
          ~messages
          ~src_pk
          ~src_sk
          ~fee_parameter
          ()
        >>=? fun _res -> return_unit);
    command
      ~group
      ~desc:"List originated smart-contract rollups."
      no_options
      (prefixes ["list"; "sc"; "rollups"] @@ stop)
      (fun () (cctxt : Protocol_client_context.full) ->
        Plugin.RPC.Sc_rollup.list cctxt (cctxt#chain, cctxt#block)
        >>=? fun rollups ->
        List.iter_s
          (fun addr -> cctxt#message "%s" (Sc_rollup.Address.to_b58check addr))
          rollups
        >>= fun () -> return_unit);
  ]

let commands network () =
  commands_rw () @ commands_network network () @ commands_ro ()<|MERGE_RESOLUTION|>--- conflicted
+++ resolved
@@ -681,19 +681,12 @@
 let force_switch =
   Clic.switch
     ~long:"force"
-<<<<<<< HEAD
-    ~doc:"Inject the operation even if the simulation results in a failure."
-    ()
-
-let transfer_command amount source destination cctxt
-=======
     ~doc:
       "Inject the operation even if the simulation results in a failure. This \
        switch requires --gas-limit, --storage-limit, and --fee."
     ()
 
 let transfer_command amount source destination (cctxt : #Client_context.printer)
->>>>>>> 55b3bab8
     ( fee,
       dry_run,
       verbose_signing,
@@ -1352,11 +1345,7 @@
     command
       ~group
       ~desc:"Transfer tokens / call a smart contract."
-<<<<<<< HEAD
-      (args18
-=======
       (args19
->>>>>>> 55b3bab8
          fee_arg
          dry_run_switch
          verbose_signing_switch
@@ -1518,11 +1507,7 @@
     command
       ~group
       ~desc:"Call a smart contract (same as 'transfer 0')."
-<<<<<<< HEAD
-      (args18
-=======
       (args19
->>>>>>> 55b3bab8
          fee_arg
          dry_run_switch
          verbose_signing_switch
