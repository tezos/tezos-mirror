--- conflicted
+++ resolved
@@ -550,33 +550,7 @@
           ~sc_rollup_node_operators
           ~log_kernel_debug
       in
-<<<<<<< HEAD
-      let config =
-        {
-          sc_rollup_address;
-          sc_rollup_node_operators;
-          rpc_addr = Option.value ~default:default_rpc_addr rpc_addr;
-          rpc_port = Option.value ~default:default_rpc_port rpc_port;
-          reconnection_delay =
-            Option.value ~default:default_reconnection_delay reconnection_delay;
-          dal_node_addr =
-            Option.value ~default:default_dal_node_addr dal_node_addr;
-          dal_node_port =
-            Option.value ~default:default_dal_node_port dal_node_port;
-          metrics_addr;
-          fee_parameters = Operator_purpose_map.empty;
-          mode;
-          loser_mode;
-          batcher = Configuration.default_batcher;
-          injector_retention_period;
-          l2_blocks_cache_size = Configuration.default_l2_blocks_cache_size;
-        }
-      in
-      let*? config = check_mode config in
-      let* () = save ~data_dir config in
-=======
       let* () = Configuration.save ~force ~data_dir config in
->>>>>>> 3ef1d63a
       let*! () =
         cctxt#message
           "Smart rollup node configuration written in %s"
