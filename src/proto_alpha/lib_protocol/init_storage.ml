(*****************************************************************************)
(*                                                                           *)
(* Open Source License                                                       *)
(* Copyright (c) 2018 Dynamic Ledger Solutions, Inc. <contact@tezos.com>     *)
(* Copyright (c) 2019-2020 Nomadic Labs <contact@nomadic-labs.com>           *)
(* Copyright (c) 2021 DaiLambda, Inc. <contact@dailambda.jp>                 *)
(*                                                                           *)
(* Permission is hereby granted, free of charge, to any person obtaining a   *)
(* copy of this software and associated documentation files (the "Software"),*)
(* to deal in the Software without restriction, including without limitation *)
(* the rights to use, copy, modify, merge, publish, distribute, sublicense,  *)
(* and/or sell copies of the Software, and to permit persons to whom the     *)
(* Software is furnished to do so, subject to the following conditions:      *)
(*                                                                           *)
(* The above copyright notice and this permission notice shall be included   *)
(* in all copies or substantial portions of the Software.                    *)
(*                                                                           *)
(* THE SOFTWARE IS PROVIDED "AS IS", WITHOUT WARRANTY OF ANY KIND, EXPRESS OR*)
(* IMPLIED, INCLUDING BUT NOT LIMITED TO THE WARRANTIES OF MERCHANTABILITY,  *)
(* FITNESS FOR A PARTICULAR PURPOSE AND NONINFRINGEMENT. IN NO EVENT SHALL   *)
(* THE AUTHORS OR COPYRIGHT HOLDERS BE LIABLE FOR ANY CLAIM, DAMAGES OR OTHER*)
(* LIABILITY, WHETHER IN AN ACTION OF CONTRACT, TORT OR OTHERWISE, ARISING   *)
(* FROM, OUT OF OR IN CONNECTION WITH THE SOFTWARE OR THE USE OR OTHER       *)
(* DEALINGS IN THE SOFTWARE.                                                 *)
(*                                                                           *)
(*****************************************************************************)

(*
  To add invoices, you can use a helper function like this one:

(** Invoice a contract at a given address with a given amount. Returns the
    updated context and a  balance update receipt (singleton list). The address
    must be a valid base58 hash, otherwise this is no-op and returns an empty
    receipts list.

    Do not fail if something goes wrong.
*)

let invoice_contract ctxt ~address ~amount_mutez =
  let open Lwt_result_syntax in
  match Tez_repr.of_mutez amount_mutez with
  | None -> Lwt.return (ctxt, [])
  | Some amount -> (
      let*! result =
        let*? recipient = Contract_repr.of_b58check address in
        Token.transfer
          ~origin:Protocol_migration
          ctxt
          `Invoice
          (`Contract recipient)
          amount
      in
      Lwt.return @@ match result with Ok res -> res | Error _ -> (ctxt, []))
*)

(*
  To patch code of legacy contracts you can add a helper function here and call
  it at the end of prepare_first_block.

  See !3730 for an example.
*)

let patch_script ctxt (address, hash, patched_code) =
  let open Lwt_result_syntax in
  let*? contract = Contract_repr.of_b58check address in
  let* ctxt, code_opt = Storage.Contract.Code.find ctxt contract in
  Logging.log Notice "Patching %s... " address ;
  match code_opt with
  | Some old_code ->
      let old_bin = Data_encoding.force_bytes old_code in
      let old_hash = Script_expr_hash.hash_bytes [old_bin] in
      if Script_expr_hash.equal old_hash hash then (
        let new_code = Script_repr.lazy_expr patched_code in
        let* ctxt, size_diff =
          Storage.Contract.Code.update ctxt contract new_code
        in
        Logging.log Notice "Contract %s successfully patched" address ;
        let size_diff = Z.of_int size_diff in
        let* prev_size =
          Storage.Contract.Used_storage_space.get ctxt contract
        in
        let new_size = Z.add prev_size size_diff in
        let* ctxt =
          Storage.Contract.Used_storage_space.update ctxt contract new_size
        in
        if Z.(gt size_diff zero) then
          let* prev_paid_size =
            Storage.Contract.Paid_storage_space.get ctxt contract
          in
          let paid_size = Z.add prev_paid_size size_diff in
          Storage.Contract.Paid_storage_space.update ctxt contract paid_size
        else return ctxt)
      else (
        Logging.log
          Error
          "Patching %s was skipped because its script does not have the \
           expected hash (expected: %a, found: %a)"
          address
          Script_expr_hash.pp
          hash
          Script_expr_hash.pp
          old_hash ;
        return ctxt)
  | None ->
      Logging.log
        Error
        "Patching %s was skipped because no script was found for it in the \
         context."
        address ;
      return ctxt

let prepare ctxt ~level ~predecessor_timestamp ~timestamp =
  let open Lwt_result_syntax in
  let* ctxt =
    Raw_context.prepare
      ~level
      ~predecessor_timestamp
      ~timestamp
      ~adaptive_issuance_enable:false
      ctxt
  in
  let* ctxt = Adaptive_issuance_storage.set_adaptive_issuance_enable ctxt in
  Storage.Pending_migration.remove ctxt

(* Start of code to remove at r022 automatic protocol snapshot *)

(* Please add here any code that should be removed at the r022 automatic protocol snapshot *)

(* End of code to remove at r022 automatic protocol snapshot *)

let prepare_first_block chain_id ctxt ~typecheck_smart_contract
    ~typecheck_smart_rollup ~level ~timestamp ~predecessor =
  let open Lwt_result_syntax in
  let* previous_protocol, previous_proto_constants, ctxt =
    Raw_context.prepare_first_block ~level ~timestamp chain_id ctxt
  in
  let*? level = Raw_level_repr.of_int32 level in
  (* To gracefully handle time block change, we keep a record of all commitment
     periods used in the past. *)
  let* ctxt =
    match previous_proto_constants with
    | Some previous_proto_constants ->
        Sc_rollup_storage.save_commitment_period
          ctxt
          previous_proto_constants.sc_rollup.commitment_period_in_blocks
          level
    | None -> return ctxt
  in
  let parametric = Raw_context.constants ctxt in
  let*! ctxt =
    let*! ctxt =
      Raw_context.Cache.set_cache_layout
        ctxt
        (Constants_repr.cache_layout parametric)
    in
    Lwt.return (Raw_context.Cache.clear ctxt)
  in
  let* ctxt, balance_updates =
    match previous_protocol with
    | Genesis param ->
        (* This is the genesis protocol: initialise the state *)
        let* ctxt =
          Storage.Tenderbake.First_level_of_protocol.init ctxt level
        in
        let* ctxt = Forbidden_delegates_storage.init_for_genesis ctxt in
        let*! ctxt = Storage.Contract.Total_supply.add ctxt Tez_repr.zero in
        let* ctxt = Storage.Block_round.init ctxt Round_repr.zero in
        let* ctxt = Storage.Consecutive_round_zero.init ctxt 0l in
        let init_commitment (ctxt, balance_updates)
            Commitment_repr.{blinded_public_key_hash; amount} =
          let* ctxt, new_balance_updates =
            Token.transfer
              ctxt
              `Initial_commitments
              (`Collected_commitments blinded_public_key_hash)
              amount
          in
          return (ctxt, new_balance_updates @ balance_updates)
        in
        let* ctxt, commitments_balance_updates =
          List.fold_left_es init_commitment (ctxt, []) param.commitments
        in
        let* ctxt =
          Seed_storage.init ?initial_seed:param.constants.initial_seed ctxt
        in
        let* ctxt = Contract_storage.init ctxt in
        let* ctxt, bootstrap_balance_updates =
          Bootstrap_storage.init
            ctxt
            ~typecheck_smart_contract
            ~typecheck_smart_rollup
            ?no_reward_cycles:param.no_reward_cycles
            param.bootstrap_accounts
            param.bootstrap_contracts
            param.bootstrap_smart_rollups
        in
        let* ctxt = Delegate_cycles.init_first_cycles ctxt in
        let* ctxt =
          Vote_storage.init
            ctxt
            ~start_position:(Level_storage.current ctxt).level_position
        in
        let* ctxt = Vote_storage.update_listings ctxt in
        (* Must be called after other originations since it unsets the origination nonce. *)
        let* ctxt, operation_results =
          Liquidity_baking_migration.init
            ctxt
            ~typecheck:typecheck_smart_contract
        in
        let* ctxt =
          Storage.Pending_migration.Operation_results.init
            ctxt
            operation_results
        in
        let* ctxt = Sc_rollup_inbox_storage.init_inbox ~predecessor ctxt in
        let* ctxt = Adaptive_issuance_storage.init_from_genesis ctxt in
        return (ctxt, commitments_balance_updates @ bootstrap_balance_updates)
        (* Start of Alpha stitching. Comment used for automatic snapshot *)
    | Alpha ->
        let* ctxt =
          Storage.Tenderbake.First_level_of_protocol.update ctxt level
        in
        (* Migration of refutation games needs to be kept for each protocol. *)
        let* ctxt =
          Sc_rollup_refutation_storage.migrate_clean_refutation_games ctxt
        in
        (* TODO: https://gitlab.com/tezos/tezos/-/issues/7686
           When the predecessor will be R, then delete the code in validate.ml
           dealing with the accusations around migration (the same todo can be
           found there). *)
        return (ctxt, [])
        (* End of Alpha stitching. Comment used for automatic snapshot *)
        (* Start of alpha predecessor stitching. Comment used for automatic snapshot *)
<<<<<<< HEAD
    | Quebec ->
=======
    | R022 ->
>>>>>>> 51f9139c
        let* ctxt =
          Storage.Tenderbake.First_level_of_protocol.update ctxt level
        in
        (* Migration of refutation games needs to be kept for each protocol. *)
        let* ctxt =
          Sc_rollup_refutation_storage.migrate_clean_refutation_games ctxt
        in
        (* TODO: https://gitlab.com/tezos/tezos/-/issues/7686
           When the predecessor will be R, then delete the code in validate.ml
           dealing with the accusations around migration (the same todo can be
           found there). *)
        return (ctxt, [])
    (* End of alpha predecessor stitching. Comment used for automatic snapshot *)
  in
  let* ctxt =
    List.fold_left_es patch_script ctxt Legacy_script_patches.addresses_to_patch
  in
  let*? balance_updates = Receipt_repr.group_balance_updates balance_updates in
  let*! ctxt =
    Storage.Pending_migration.Balance_updates.add ctxt balance_updates
  in
  return ctxt<|MERGE_RESOLUTION|>--- conflicted
+++ resolved
@@ -231,11 +231,7 @@
         return (ctxt, [])
         (* End of Alpha stitching. Comment used for automatic snapshot *)
         (* Start of alpha predecessor stitching. Comment used for automatic snapshot *)
-<<<<<<< HEAD
-    | Quebec ->
-=======
     | R022 ->
->>>>>>> 51f9139c
         let* ctxt =
           Storage.Tenderbake.First_level_of_protocol.update ctxt level
         in
