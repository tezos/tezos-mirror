(*****************************************************************************)
(*                                                                           *)
(* Open Source License                                                       *)
(* Copyright (c) 2018 Dynamic Ledger Solutions, Inc. <contact@tezos.com>     *)
(* Copyright (c) 2019-2020 Nomadic Labs <contact@nomadic-labs.com>           *)
(* Copyright (c) 2021 DaiLambda, Inc. <contact@dailambda.jp>                 *)
(*                                                                           *)
(* Permission is hereby granted, free of charge, to any person obtaining a   *)
(* copy of this software and associated documentation files (the "Software"),*)
(* to deal in the Software without restriction, including without limitation *)
(* the rights to use, copy, modify, merge, publish, distribute, sublicense,  *)
(* and/or sell copies of the Software, and to permit persons to whom the     *)
(* Software is furnished to do so, subject to the following conditions:      *)
(*                                                                           *)
(* The above copyright notice and this permission notice shall be included   *)
(* in all copies or substantial portions of the Software.                    *)
(*                                                                           *)
(* THE SOFTWARE IS PROVIDED "AS IS", WITHOUT WARRANTY OF ANY KIND, EXPRESS OR*)
(* IMPLIED, INCLUDING BUT NOT LIMITED TO THE WARRANTIES OF MERCHANTABILITY,  *)
(* FITNESS FOR A PARTICULAR PURPOSE AND NONINFRINGEMENT. IN NO EVENT SHALL   *)
(* THE AUTHORS OR COPYRIGHT HOLDERS BE LIABLE FOR ANY CLAIM, DAMAGES OR OTHER*)
(* LIABILITY, WHETHER IN AN ACTION OF CONTRACT, TORT OR OTHERWISE, ARISING   *)
(* FROM, OUT OF OR IN CONNECTION WITH THE SOFTWARE OR THE USE OR OTHER       *)
(* DEALINGS IN THE SOFTWARE.                                                 *)
(*                                                                           *)
(*****************************************************************************)

(*
  To add invoices, you can use a helper function like this one:

  (** Invoice a contract at a given address with a given amount. Returns the
      updated context and a  balance update receipt (singleton list). The address
      must be a valid base58 hash, otherwise this is no-op and returns an empty
      receipts list.

      Do not fail if something goes wrong.
  *)
  let invoice_contract ctxt ~address ~amount_mutez =
    match Tez_repr.of_mutez amount_mutez with
    | None -> Lwt.return (ctxt, [])
    | Some amount -> (
        ( Contract_repr.of_b58check address >>?= fun recipient ->
          Token.transfer
            ~origin:Protocol_migration
            ctxt
            `Invoice
            (`Contract recipient)
            amount )
        >|= function
        | Ok res -> res
        | Error _ -> (ctxt, []))
*)

<<<<<<< HEAD
let prepare_first_block ctxt ~typecheck ~level ~timestamp =
  Raw_context.prepare_first_block ~level ~timestamp ctxt
  >>=? fun (previous_protocol, ctxt) ->
  (match previous_protocol with
  | Genesis param ->
      (* This is the genesis protocol: initialise the state *)
      Storage.Block_round.init ctxt Round_repr.zero >>=? fun ctxt ->
      Raw_level_repr.of_int32 level >>?= fun first_level ->
      Storage.Tenderbake.First_level.init ctxt first_level >>=? fun ctxt ->
=======
(*
  To patch code of legacy contracts you can add a helper function here and call
  it at the end of prepare_first_block.

  See !3730 for an example.
*)

let prepare_first_block ctxt ~typecheck ~level ~timestamp =
  Raw_context.prepare_first_block ~level ~timestamp ctxt
  >>=? fun (previous_protocol, ctxt) ->
  let parametric = Raw_context.constants ctxt in
  ( Raw_context.Cache.set_cache_layout
      ctxt
      (Constants_repr.cache_layout parametric)
  >|= fun ctxt -> Raw_context.Cache.clear ctxt )
  >>= fun ctxt ->
  (match previous_protocol with
  | Genesis param ->
      (* This is the genesis protocol: initialise the state *)
      Raw_level_repr.of_int32 level >>?= fun level ->
      Storage.Tenderbake.First_level_of_protocol.init ctxt level
      >>=? fun ctxt ->
      Storage.Block_round.init ctxt Round_repr.zero >>=? fun ctxt ->
>>>>>>> 55b3bab8
      let init_commitment (ctxt, balance_updates)
          Commitment_repr.{blinded_public_key_hash; amount} =
        Token.transfer
          ctxt
          `Initial_commitments
          (`Collected_commitments blinded_public_key_hash)
          amount
        >>=? fun (ctxt, new_balance_updates) ->
        return (ctxt, new_balance_updates @ balance_updates)
      in
      List.fold_left_es init_commitment (ctxt, []) param.commitments
      >>=? fun (ctxt, commitments_balance_updates) ->
      Storage.Stake.Last_snapshot.init ctxt 0 >>=? fun ctxt ->
      Seed_storage.init ?initial_seed:param.constants.initial_seed ctxt
      >>=? fun ctxt ->
      Contract_storage.init ctxt >>=? fun ctxt ->
      Bootstrap_storage.init
        ctxt
        ~typecheck
        ?no_reward_cycles:param.no_reward_cycles
        param.bootstrap_accounts
        param.bootstrap_contracts
      >>=? fun (ctxt, bootstrap_balance_updates) ->
<<<<<<< HEAD
      Stake_storage.init_first_cycles ctxt Delegate_storage.pubkey
      >>=? fun ctxt ->
=======
      Delegate_storage.init_first_cycles ctxt >>=? fun ctxt ->
>>>>>>> 55b3bab8
      let cycle = (Raw_context.current_level ctxt).cycle in
      Delegate_storage.freeze_deposits_do_not_call_except_for_migration
        ~new_cycle:cycle
        ~balance_updates:[]
        ctxt
      >>=? fun (ctxt, deposits_balance_updates) ->
      Vote_storage.init
        ctxt
        ~start_position:(Level_storage.current ctxt).level_position
      >>=? fun ctxt ->
      Vote_storage.update_listings ctxt >>=? fun ctxt ->
      (* Must be called after other originations since it unsets the origination nonce. *)
      Liquidity_baking_migration.init ctxt ~typecheck
      >>=? fun (ctxt, operation_results) ->
      Storage.Pending_migration.Operation_results.init ctxt operation_results
      >>=? fun ctxt ->
      return
        ( ctxt,
          commitments_balance_updates @ bootstrap_balance_updates
          @ deposits_balance_updates )
<<<<<<< HEAD
  | Ithaca_012 ->
      (* TODO (#2233): fix endorsement of migration block in Ithaca baker *)
      Raw_level_repr.of_int32 level >>?= fun first_level ->
      Storage.Tenderbake.First_level.update ctxt first_level >>=? fun ctxt ->
      return (ctxt, []))
=======
  | Jakarta_013 ->
      (* TODO (#2704): possibly handle endorsements for migration block (in bakers);
         if that is done, do not set Storage.Tenderbake.First_level_of_protocol. *)
      Raw_level_repr.of_int32 level >>?= fun level ->
      Storage.Tenderbake.First_level_of_protocol.update ctxt level
      >>=? fun ctxt -> return (ctxt, []))
>>>>>>> 55b3bab8
  >>=? fun (ctxt, balance_updates) ->
  Receipt_repr.group_balance_updates balance_updates >>?= fun balance_updates ->
  Storage.Pending_migration.Balance_updates.add ctxt balance_updates
  >>= fun ctxt -> return ctxt

let prepare ctxt ~level ~predecessor_timestamp ~timestamp =
  Raw_context.prepare ~level ~predecessor_timestamp ~timestamp ctxt
  >>=? fun ctxt -> Storage.Pending_migration.remove ctxt<|MERGE_RESOLUTION|>--- conflicted
+++ resolved
@@ -51,17 +51,6 @@
         | Error _ -> (ctxt, []))
 *)
 
-<<<<<<< HEAD
-let prepare_first_block ctxt ~typecheck ~level ~timestamp =
-  Raw_context.prepare_first_block ~level ~timestamp ctxt
-  >>=? fun (previous_protocol, ctxt) ->
-  (match previous_protocol with
-  | Genesis param ->
-      (* This is the genesis protocol: initialise the state *)
-      Storage.Block_round.init ctxt Round_repr.zero >>=? fun ctxt ->
-      Raw_level_repr.of_int32 level >>?= fun first_level ->
-      Storage.Tenderbake.First_level.init ctxt first_level >>=? fun ctxt ->
-=======
 (*
   To patch code of legacy contracts you can add a helper function here and call
   it at the end of prepare_first_block.
@@ -85,7 +74,6 @@
       Storage.Tenderbake.First_level_of_protocol.init ctxt level
       >>=? fun ctxt ->
       Storage.Block_round.init ctxt Round_repr.zero >>=? fun ctxt ->
->>>>>>> 55b3bab8
       let init_commitment (ctxt, balance_updates)
           Commitment_repr.{blinded_public_key_hash; amount} =
         Token.transfer
@@ -109,12 +97,7 @@
         param.bootstrap_accounts
         param.bootstrap_contracts
       >>=? fun (ctxt, bootstrap_balance_updates) ->
-<<<<<<< HEAD
-      Stake_storage.init_first_cycles ctxt Delegate_storage.pubkey
-      >>=? fun ctxt ->
-=======
       Delegate_storage.init_first_cycles ctxt >>=? fun ctxt ->
->>>>>>> 55b3bab8
       let cycle = (Raw_context.current_level ctxt).cycle in
       Delegate_storage.freeze_deposits_do_not_call_except_for_migration
         ~new_cycle:cycle
@@ -135,20 +118,12 @@
         ( ctxt,
           commitments_balance_updates @ bootstrap_balance_updates
           @ deposits_balance_updates )
-<<<<<<< HEAD
-  | Ithaca_012 ->
-      (* TODO (#2233): fix endorsement of migration block in Ithaca baker *)
-      Raw_level_repr.of_int32 level >>?= fun first_level ->
-      Storage.Tenderbake.First_level.update ctxt first_level >>=? fun ctxt ->
-      return (ctxt, []))
-=======
   | Jakarta_013 ->
       (* TODO (#2704): possibly handle endorsements for migration block (in bakers);
          if that is done, do not set Storage.Tenderbake.First_level_of_protocol. *)
       Raw_level_repr.of_int32 level >>?= fun level ->
       Storage.Tenderbake.First_level_of_protocol.update ctxt level
       >>=? fun ctxt -> return (ctxt, []))
->>>>>>> 55b3bab8
   >>=? fun (ctxt, balance_updates) ->
   Receipt_repr.group_balance_updates balance_updates >>?= fun balance_updates ->
   Storage.Pending_migration.Balance_updates.add ctxt balance_updates
