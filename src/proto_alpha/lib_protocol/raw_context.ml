--- conflicted
+++ resolved
@@ -83,12 +83,7 @@
 let allowed_endorsements ctxt =
   ctxt.allowed_endorsements
 
-<<<<<<< HEAD
-let included_endorsements ctxt =
-  ctxt.included_endorsements
-=======
 let included_endorsements ctxt = ctxt.included_endorsements
->>>>>>> ec3576fd
 
 type error += Too_many_internal_operations (* `Permanent *)
 
@@ -531,12 +526,6 @@
         set_constants ctxt param.constants >>= fun ctxt ->
         return ctxt
     | Alpha_previous ->
-<<<<<<< HEAD
-        return (Alpha_previous, ctxt)
-  end >>=? fun (previous_proto, ctxt) ->
-  Context.set ctxt version_key
-    (MBytes.of_string version_value) >>= fun ctxt ->
-=======
         get_004_constants ctxt >>=? fun c ->
         let constants = Constants_repr.{
             preserved_cycles = c.preserved_cycles ;
@@ -570,7 +559,6 @@
         set_constants ctxt constants >>= fun ctxt ->
         return ctxt
   end >>=? fun ctxt ->
->>>>>>> ec3576fd
   prepare ctxt ~level ~predecessor_timestamp:timestamp ~timestamp ~fitness >>=? fun ctxt ->
   return (previous_proto, ctxt)
 
@@ -581,35 +569,6 @@
   Updater.fork_test_chain c ~protocol ~expiration >>= fun c ->
   Lwt.return { s with context = c }
 
-<<<<<<< HEAD
-let register_resolvers enc resolve =
-  let resolve context str =
-    let faked_context = {
-      context ;
-      constants = Constants_repr.default ;
-      first_level = Raw_level_repr.root ;
-      level =  Level_repr.root Raw_level_repr.root ;
-      predecessor_timestamp = Time.of_seconds 0L ;
-      timestamp = Time.of_seconds 0L ;
-      fitness = 0L ;
-      allowed_endorsements = Signature.Public_key_hash.Map.empty ;
-      included_endorsements = 0 ;
-      storage_space_to_pay = None ;
-      allocated_contracts = None ;
-      fees = Tez_repr.zero ;
-      rewards = Tez_repr.zero ;
-      deposits = Signature.Public_key_hash.Map.empty ;
-      block_gas = Constants_repr.default.hard_gas_limit_per_block ;
-      operation_gas = Unaccounted ;
-      origination_nonce = None ;
-      internal_nonce = 0 ;
-      internal_nonces_used = Int_set.empty ;
-    } in
-    resolve faked_context str in
-  Context.register_resolver enc  resolve
-
-=======
->>>>>>> ec3576fd
 (* Generic context ********************************************************)
 
 type key = string list
