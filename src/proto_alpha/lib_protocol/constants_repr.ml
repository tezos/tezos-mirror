(*****************************************************************************)
(*                                                                           *)
(* Open Source License                                                       *)
(* Copyright (c) 2018 Dynamic Ledger Solutions, Inc. <contact@tezos.com>     *)
(*                                                                           *)
(* Permission is hereby granted, free of charge, to any person obtaining a   *)
(* copy of this software and associated documentation files (the "Software"),*)
(* to deal in the Software without restriction, including without limitation *)
(* the rights to use, copy, modify, merge, publish, distribute, sublicense,  *)
(* and/or sell copies of the Software, and to permit persons to whom the     *)
(* Software is furnished to do so, subject to the following conditions:      *)
(*                                                                           *)
(* The above copyright notice and this permission notice shall be included   *)
(* in all copies or substantial portions of the Software.                    *)
(*                                                                           *)
(* THE SOFTWARE IS PROVIDED "AS IS", WITHOUT WARRANTY OF ANY KIND, EXPRESS OR*)
(* IMPLIED, INCLUDING BUT NOT LIMITED TO THE WARRANTIES OF MERCHANTABILITY,  *)
(* FITNESS FOR A PARTICULAR PURPOSE AND NONINFRINGEMENT. IN NO EVENT SHALL   *)
(* THE AUTHORS OR COPYRIGHT HOLDERS BE LIABLE FOR ANY CLAIM, DAMAGES OR OTHER*)
(* LIABILITY, WHETHER IN AN ACTION OF CONTRACT, TORT OR OTHERWISE, ARISING   *)
(* FROM, OUT OF OR IN CONNECTION WITH THE SOFTWARE OR THE USE OR OTHER       *)
(* DEALINGS IN THE SOFTWARE.                                                 *)
(*                                                                           *)
(*****************************************************************************)

let version_number = "\000"
let proof_of_work_nonce_size = 8
let nonce_length = 32
let max_revelations_per_block = 32
let max_proposals_per_delegate = 20
let max_operation_data_length = 16 * 1024 (* 16kB *)

type fixed = {
  proof_of_work_nonce_size : int ;
  nonce_length : int ;
  max_revelations_per_block : int ;
  max_operation_data_length : int ;
  max_proposals_per_delegate : int ;
}

let fixed_encoding =
  let open Data_encoding in
  conv
    (fun c ->
       (c.proof_of_work_nonce_size,
        c.nonce_length,
        c.max_revelations_per_block,
        c.max_operation_data_length,
        c.max_proposals_per_delegate))
    (fun (proof_of_work_nonce_size,
          nonce_length,
          max_revelations_per_block,
          max_operation_data_length,
          max_proposals_per_delegate) ->
      { proof_of_work_nonce_size ;
        nonce_length ;
        max_revelations_per_block ;
        max_operation_data_length ;
        max_proposals_per_delegate ;
      } )
    (obj5
       (req "proof_of_work_nonce_size" uint8)
       (req "nonce_length" uint8)
       (req "max_revelations_per_block" uint8)
       (req "max_operation_data_length" int31)
       (req "max_proposals_per_delegate" uint8))

let fixed = {
  proof_of_work_nonce_size ;
  nonce_length ;
  max_revelations_per_block ;
  max_operation_data_length ;
  max_proposals_per_delegate ;
}

type parametric = {
  preserved_cycles: int ;
  blocks_per_cycle: int32 ;
  blocks_per_commitment: int32 ;
  blocks_per_roll_snapshot: int32 ;
  blocks_per_voting_period: int32 ;
  time_between_blocks: Period_repr.t list ;
  endorsers_per_block: int ;
  hard_gas_limit_per_operation: Z.t ;
  hard_gas_limit_per_block: Z.t ;
  proof_of_work_threshold: int64 ;
  tokens_per_roll: Tez_repr.t ;
  michelson_maximum_type_size: int;
  seed_nonce_revelation_tip: Tez_repr.t ;
  origination_size: int ;
  block_security_deposit: Tez_repr.t ;
  endorsement_security_deposit: Tez_repr.t ;
  block_reward: Tez_repr.t ;
  endorsement_reward: Tez_repr.t ;
  endorsement_reward_priority_bonus: Tez_repr.t ;
  endorsement_bonus_intercept: int ;
  endorsement_bonus_slope: int ;
  cost_per_byte: Tez_repr.t ;
  hard_storage_limit_per_operation: Z.t ;
<<<<<<< HEAD
  minimum_endorsements_per_priority: int list ;
  delay_per_missing_endorsement: Period_repr.t ;
}

let default = {
  preserved_cycles = 5 ;
  blocks_per_cycle = 4096l ;
  blocks_per_commitment = 32l ;
  blocks_per_roll_snapshot = 256l ;
  blocks_per_voting_period = 32768l ;
  time_between_blocks =
    List.map Period_repr.of_seconds_exn [ 60L ; 75L ] ;
  endorsers_per_block = 32 ;
  hard_gas_limit_per_operation = Z.of_int 400_000 ;
  hard_gas_limit_per_block = Z.of_int 4_000_000 ;
  proof_of_work_threshold =
    Int64.(sub (shift_left 1L 46) 1L) ;
  tokens_per_roll =
    Tez_repr.(mul_exn one 10_000) ;
  michelson_maximum_type_size = 1000 ;
  seed_nonce_revelation_tip = begin
    match Tez_repr.(one /? 8L) with
    | Ok c -> c
    | Error _ -> assert false
  end ;
  origination_size = 257 ;
  block_security_deposit = Tez_repr.(mul_exn one 576) ;
  endorsement_security_deposit = Tez_repr.(mul_exn one 72) ;
  block_reward = Tez_repr.(mul_exn one 12) ;
  endorsement_reward = Tez_repr.(mul_exn one 1) ;
  endorsement_reward_priority_bonus = Tez_repr.(mul_exn one 1) ;
  endorsement_bonus_intercept = 1024 ;
  endorsement_bonus_slope = 16 ;
  hard_storage_limit_per_operation = Z.of_int 60_000 ;
  cost_per_byte = Tez_repr.of_mutez_exn 1_000L ;
  minimum_endorsements_per_priority = [ 24; 17; 8; 0; ] ;
  delay_per_missing_endorsement = Period_repr.of_seconds_exn 8L ;
}

module CompareListInt = Compare.List (Compare.Int)

=======
  test_chain_duration: int64 ;  (* in seconds *)
  quorum_min: int32 ;
  quorum_max: int32 ;
  min_proposal_quorum: int32 ;
  initial_endorsers: int ;
  delay_per_missing_endorsement: Period_repr.t ;
}

>>>>>>> ec3576fd
let parametric_encoding =
  let open Data_encoding in
  conv
    (fun c ->
       (( c.preserved_cycles,
          c.blocks_per_cycle,
          c.blocks_per_commitment,
          c.blocks_per_roll_snapshot,
          c.blocks_per_voting_period,
          c.time_between_blocks,
          c.endorsers_per_block,
          c.hard_gas_limit_per_operation,
          c.hard_gas_limit_per_block),
        ((c.proof_of_work_threshold,
          c.tokens_per_roll,
          c.michelson_maximum_type_size,
          c.seed_nonce_revelation_tip,
          c.origination_size,
          c.block_security_deposit,
          c.endorsement_security_deposit,
          c.block_reward),
         (c.endorsement_reward,
          c.endorsement_reward_priority_bonus,
          c.endorsement_bonus_intercept,
          c.endorsement_bonus_slope,
          c.cost_per_byte,
          c.hard_storage_limit_per_operation,
<<<<<<< HEAD
          c.minimum_endorsements_per_priority,
          c.delay_per_missing_endorsement))) )
=======
          c.test_chain_duration,
          c.quorum_min,
          c.quorum_max,
          c.min_proposal_quorum,
          c.initial_endorsers,
          c.delay_per_missing_endorsement
         ))) )
>>>>>>> ec3576fd
    (fun (( preserved_cycles,
            blocks_per_cycle,
            blocks_per_commitment,
            blocks_per_roll_snapshot,
            blocks_per_voting_period,
            time_between_blocks,
            endorsers_per_block,
            hard_gas_limit_per_operation,
            hard_gas_limit_per_block),
          ((proof_of_work_threshold,
            tokens_per_roll,
            michelson_maximum_type_size,
            seed_nonce_revelation_tip,
            origination_size,
            block_security_deposit,
            endorsement_security_deposit,
            block_reward),
           (endorsement_reward,
            endorsement_reward_priority_bonus,
            endorsement_bonus_intercept,
            endorsement_bonus_slope,
            cost_per_byte,
            hard_storage_limit_per_operation,
<<<<<<< HEAD
            minimum_endorsements_per_priority,
=======
            test_chain_duration,
            quorum_min,
            quorum_max,
            min_proposal_quorum,
            initial_endorsers,
>>>>>>> ec3576fd
            delay_per_missing_endorsement))) ->
      { preserved_cycles ;
        blocks_per_cycle ;
        blocks_per_commitment ;
        blocks_per_roll_snapshot ;
        blocks_per_voting_period ;
        time_between_blocks ;
        endorsers_per_block ;
        minimum_endorsements_per_priority ;
        delay_per_missing_endorsement ;
        hard_gas_limit_per_operation ;
        hard_gas_limit_per_block ;
        proof_of_work_threshold ;
        tokens_per_roll ;
        michelson_maximum_type_size ;
        seed_nonce_revelation_tip ;
        origination_size ;
        block_security_deposit ;
        endorsement_security_deposit ;
        block_reward ;
        endorsement_reward ;
        endorsement_reward_priority_bonus ;
        endorsement_bonus_intercept ;
        endorsement_bonus_slope ;
        cost_per_byte ;
        hard_storage_limit_per_operation ;
        test_chain_duration ;
        quorum_min ;
        quorum_max ;
        min_proposal_quorum ;
        initial_endorsers ;
        delay_per_missing_endorsement ;
      } )
    (merge_objs
       (obj9
          (req "preserved_cycles" uint8)
          (req "blocks_per_cycle" int32)
          (req "blocks_per_commitment" int32)
          (req "blocks_per_roll_snapshot" int32)
          (req "blocks_per_voting_period" int32)
          (req "time_between_blocks" (list Period_repr.encoding))
          (req "endorsers_per_block" uint16)
          (req "hard_gas_limit_per_operation" z)
          (req "hard_gas_limit_per_block" z))
       (merge_objs
          (obj8
             (req "proof_of_work_threshold" int64)
             (req "tokens_per_roll" Tez_repr.encoding)
             (req "michelson_maximum_type_size" uint16)
             (req "seed_nonce_revelation_tip" Tez_repr.encoding)
             (req "origination_size" int31)
             (req "block_security_deposit" Tez_repr.encoding)
             (req "endorsement_security_deposit" Tez_repr.encoding)
             (req "block_reward" Tez_repr.encoding))
<<<<<<< HEAD
          (obj8
=======
          (obj9
>>>>>>> ec3576fd
             (req "endorsement_reward" Tez_repr.encoding)
             (req "endorsement_reward_priority_bonus" Tez_repr.encoding)
             (req "endorsement_bonus_intercept" uint16)
             (req "endorsement_bonus_slope " uint16)
             (req "cost_per_byte" Tez_repr.encoding)
             (req "hard_storage_limit_per_operation" z)
<<<<<<< HEAD
             (req "minimum_endorsements_per_priority" (list uint16))
             (req "delay_per_missing_endorsement" Period_repr.encoding))))
=======
             (req "test_chain_duration" int64)
             (req "quorum_min" int32)
             (req "quorum_max" int32)
             (req "min_proposal_quorum" int32)
             (req "initial_endorsers" uint16)
             (req "delay_per_missing_endorsement" Period_repr.encoding)
          )))
>>>>>>> ec3576fd

type t = {
  fixed : fixed ;
  parametric : parametric ;
}

let encoding =
  let open Data_encoding in
  conv
    (fun { fixed ; parametric } -> (fixed, parametric))
    (fun (fixed , parametric) -> { fixed ; parametric })
    (merge_objs fixed_encoding parametric_encoding)<|MERGE_RESOLUTION|>--- conflicted
+++ resolved
@@ -92,54 +92,8 @@
   endorsement_security_deposit: Tez_repr.t ;
   block_reward: Tez_repr.t ;
   endorsement_reward: Tez_repr.t ;
-  endorsement_reward_priority_bonus: Tez_repr.t ;
-  endorsement_bonus_intercept: int ;
-  endorsement_bonus_slope: int ;
   cost_per_byte: Tez_repr.t ;
   hard_storage_limit_per_operation: Z.t ;
-<<<<<<< HEAD
-  minimum_endorsements_per_priority: int list ;
-  delay_per_missing_endorsement: Period_repr.t ;
-}
-
-let default = {
-  preserved_cycles = 5 ;
-  blocks_per_cycle = 4096l ;
-  blocks_per_commitment = 32l ;
-  blocks_per_roll_snapshot = 256l ;
-  blocks_per_voting_period = 32768l ;
-  time_between_blocks =
-    List.map Period_repr.of_seconds_exn [ 60L ; 75L ] ;
-  endorsers_per_block = 32 ;
-  hard_gas_limit_per_operation = Z.of_int 400_000 ;
-  hard_gas_limit_per_block = Z.of_int 4_000_000 ;
-  proof_of_work_threshold =
-    Int64.(sub (shift_left 1L 46) 1L) ;
-  tokens_per_roll =
-    Tez_repr.(mul_exn one 10_000) ;
-  michelson_maximum_type_size = 1000 ;
-  seed_nonce_revelation_tip = begin
-    match Tez_repr.(one /? 8L) with
-    | Ok c -> c
-    | Error _ -> assert false
-  end ;
-  origination_size = 257 ;
-  block_security_deposit = Tez_repr.(mul_exn one 576) ;
-  endorsement_security_deposit = Tez_repr.(mul_exn one 72) ;
-  block_reward = Tez_repr.(mul_exn one 12) ;
-  endorsement_reward = Tez_repr.(mul_exn one 1) ;
-  endorsement_reward_priority_bonus = Tez_repr.(mul_exn one 1) ;
-  endorsement_bonus_intercept = 1024 ;
-  endorsement_bonus_slope = 16 ;
-  hard_storage_limit_per_operation = Z.of_int 60_000 ;
-  cost_per_byte = Tez_repr.of_mutez_exn 1_000L ;
-  minimum_endorsements_per_priority = [ 24; 17; 8; 0; ] ;
-  delay_per_missing_endorsement = Period_repr.of_seconds_exn 8L ;
-}
-
-module CompareListInt = Compare.List (Compare.Int)
-
-=======
   test_chain_duration: int64 ;  (* in seconds *)
   quorum_min: int32 ;
   quorum_max: int32 ;
@@ -148,7 +102,6 @@
   delay_per_missing_endorsement: Period_repr.t ;
 }
 
->>>>>>> ec3576fd
 let parametric_encoding =
   let open Data_encoding in
   conv
@@ -171,15 +124,8 @@
           c.endorsement_security_deposit,
           c.block_reward),
          (c.endorsement_reward,
-          c.endorsement_reward_priority_bonus,
-          c.endorsement_bonus_intercept,
-          c.endorsement_bonus_slope,
           c.cost_per_byte,
           c.hard_storage_limit_per_operation,
-<<<<<<< HEAD
-          c.minimum_endorsements_per_priority,
-          c.delay_per_missing_endorsement))) )
-=======
           c.test_chain_duration,
           c.quorum_min,
           c.quorum_max,
@@ -187,7 +133,6 @@
           c.initial_endorsers,
           c.delay_per_missing_endorsement
          ))) )
->>>>>>> ec3576fd
     (fun (( preserved_cycles,
             blocks_per_cycle,
             blocks_per_commitment,
@@ -206,20 +151,13 @@
             endorsement_security_deposit,
             block_reward),
            (endorsement_reward,
-            endorsement_reward_priority_bonus,
-            endorsement_bonus_intercept,
-            endorsement_bonus_slope,
             cost_per_byte,
             hard_storage_limit_per_operation,
-<<<<<<< HEAD
-            minimum_endorsements_per_priority,
-=======
             test_chain_duration,
             quorum_min,
             quorum_max,
             min_proposal_quorum,
             initial_endorsers,
->>>>>>> ec3576fd
             delay_per_missing_endorsement))) ->
       { preserved_cycles ;
         blocks_per_cycle ;
@@ -228,8 +166,6 @@
         blocks_per_voting_period ;
         time_between_blocks ;
         endorsers_per_block ;
-        minimum_endorsements_per_priority ;
-        delay_per_missing_endorsement ;
         hard_gas_limit_per_operation ;
         hard_gas_limit_per_block ;
         proof_of_work_threshold ;
@@ -241,9 +177,6 @@
         endorsement_security_deposit ;
         block_reward ;
         endorsement_reward ;
-        endorsement_reward_priority_bonus ;
-        endorsement_bonus_intercept ;
-        endorsement_bonus_slope ;
         cost_per_byte ;
         hard_storage_limit_per_operation ;
         test_chain_duration ;
@@ -274,21 +207,10 @@
              (req "block_security_deposit" Tez_repr.encoding)
              (req "endorsement_security_deposit" Tez_repr.encoding)
              (req "block_reward" Tez_repr.encoding))
-<<<<<<< HEAD
-          (obj8
-=======
           (obj9
->>>>>>> ec3576fd
              (req "endorsement_reward" Tez_repr.encoding)
-             (req "endorsement_reward_priority_bonus" Tez_repr.encoding)
-             (req "endorsement_bonus_intercept" uint16)
-             (req "endorsement_bonus_slope " uint16)
              (req "cost_per_byte" Tez_repr.encoding)
              (req "hard_storage_limit_per_operation" z)
-<<<<<<< HEAD
-             (req "minimum_endorsements_per_priority" (list uint16))
-             (req "delay_per_missing_endorsement" Period_repr.encoding))))
-=======
              (req "test_chain_duration" int64)
              (req "quorum_min" int32)
              (req "quorum_max" int32)
@@ -296,7 +218,6 @@
              (req "initial_endorsers" uint16)
              (req "delay_per_missing_endorsement" Period_repr.encoding)
           )))
->>>>>>> ec3576fd
 
 type t = {
   fixed : fixed ;
