--- conflicted
+++ resolved
@@ -33,13 +33,9 @@
 
   type block_info = Protocol_client_context.Alpha_block_services.block_info
 
-<<<<<<< HEAD
-  type dal_attestation = Bitset.t
-=======
   type dal_attestation = Environment.Bitset.t
 
   type attestation_operation = Kind.attestation Alpha_context.operation
->>>>>>> 51f9139c
 
   let parametric_constants chain block ctxt =
     let cpctxt = new Protocol_client_context.wrap_rpc_context ctxt in
@@ -179,40 +175,6 @@
            let slot_index = Dal.Slot_index.to_int slot_index in
            return Dal_plugin.({published_level; slot_index; commitment}, status))
 
-<<<<<<< HEAD
-  let get_dal_content_of_attestations (block : block_info) =
-    let open Protocol.Alpha_context in
-    match List.hd block.operations with
-    | None ->
-        (* that should be unreachable, as there are 4 operation passes *) []
-    | Some consensus_ops ->
-        List.filter_map
-          (fun Protocol_client_context.Alpha_block_services.
-                 {receipt; protocol_data; _} ->
-            let delegate_opt =
-              match receipt with
-              | Receipt (Operation_metadata {contents; _}) -> (
-                  match contents with
-                  | Single_result (Attestation_result {delegate; _}) ->
-                      Some delegate
-                  | _ -> None)
-              | Empty | Too_large | Receipt No_operation_metadata -> None
-            in
-            match protocol_data with
-            | Operation_data
-                {
-                  contents =
-                    Single (Attestation {consensus_content; dal_content; _});
-                  _;
-                } ->
-                Some
-                  ( Slot.to_int consensus_content.slot,
-                    delegate_opt,
-                    (Option.map (fun d -> d.attestation) dal_content
-                      :> Bitset.t option) )
-            | _ -> None)
-          consensus_ops
-=======
   let get_attestations block_info =
     let open Protocol.Alpha_context in
     let open Protocol_client_context.Alpha_block_services in
@@ -258,7 +220,6 @@
     | _ ->
         (* that should be unreachable, as there are 4 operation passes *)
         []
->>>>>>> 51f9139c
 
   let get_committee ctxt ~level =
     let open Lwt_result_syntax in
