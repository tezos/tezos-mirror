(*****************************************************************************)
(*                                                                           *)
(* Open Source License                                                       *)
(* Copyright (c) 2018 Nomadic Development. <contact@tezcore.com>             *)
(* Copyright (c) 2021-2022 Nomadic Labs, <contact@nomadic-labs.com>          *)
(* Copyright (c) 2022-2024 TriliTech <contact@trili.tech>                    *)
(*                                                                           *)
(* Permission is hereby granted, free of charge, to any person obtaining a   *)
(* copy of this software and associated documentation files (the "Software"),*)
(* to deal in the Software without restriction, including without limitation *)
(* the rights to use, copy, modify, merge, publish, distribute, sublicense,  *)
(* and/or sell copies of the Software, and to permit persons to whom the     *)
(* Software is furnished to do so, subject to the following conditions:      *)
(*                                                                           *)
(* The above copyright notice and this permission notice shall be included   *)
(* in all copies or substantial portions of the Software.                    *)
(*                                                                           *)
(* THE SOFTWARE IS PROVIDED "AS IS", WITHOUT WARRANTY OF ANY KIND, EXPRESS OR*)
(* IMPLIED, INCLUDING BUT NOT LIMITED TO THE WARRANTIES OF MERCHANTABILITY,  *)
(* FITNESS FOR A PARTICULAR PURPOSE AND NONINFRINGEMENT. IN NO EVENT SHALL   *)
(* THE AUTHORS OR COPYRIGHT HOLDERS BE LIABLE FOR ANY CLAIM, DAMAGES OR OTHER*)
(* LIABILITY, WHETHER IN AN ACTION OF CONTRACT, TORT OR OTHERWISE, ARISING   *)
(* FROM, OUT OF OR IN CONNECTION WITH THE SOFTWARE OR THE USE OR OTHER       *)
(* DEALINGS IN THE SOFTWARE.                                                 *)
(*                                                                           *)
(*****************************************************************************)

module Mempool = Mempool
module View_helpers = View_helpers
module RPC = RPC
module Metrics = Metrics_plugin
module Script_interpreter_logging = Script_interpreter_logging
<<<<<<< HEAD
module Shell_helpers = Shell_helpers
=======
module Http_cache_headers = Http_cache_headers
module Shell_helpers = Shell_helpers

module Alpha_services = struct
  include Protocol.Alpha_services
  module Contract = Contract_services
  module Delegate = Delegate_services
end
>>>>>>> a15b5170
<|MERGE_RESOLUTION|>--- conflicted
+++ resolved
@@ -30,9 +30,6 @@
 module RPC = RPC
 module Metrics = Metrics_plugin
 module Script_interpreter_logging = Script_interpreter_logging
-<<<<<<< HEAD
-module Shell_helpers = Shell_helpers
-=======
 module Http_cache_headers = Http_cache_headers
 module Shell_helpers = Shell_helpers
 
@@ -40,5 +37,4 @@
   include Protocol.Alpha_services
   module Contract = Contract_services
   module Delegate = Delegate_services
-end
->>>>>>> a15b5170
+end