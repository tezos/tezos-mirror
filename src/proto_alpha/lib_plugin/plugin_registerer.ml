(*****************************************************************************)
(*                                                                           *)
(* SPDX-License-Identifier: MIT                                              *)
(* Copyright (c) 2021 Nomadic Development. <contact@tezcore.com>             *)
(* Copyright (c) 2024 TriliTech <contact@trili.tech>                         *)
(*                                                                           *)
(*****************************************************************************)

module Validation = struct
  include Registerer.Registered
  module Plugin = Plugin.Mempool
end

module RPC = struct
  module Proto = Registerer.Registered
  include Plugin.RPC
end

module Metrics = struct
  include Plugin.Metrics

  let hash = Registerer.Registered.hash
end

<<<<<<< HEAD
=======
module Http_cache_headers = struct
  include Plugin.Http_cache_headers

  let hash = Registerer.Registered.hash
end

>>>>>>> a15b5170
module Shell_helpers = struct
  include Plugin.Shell_helpers

  let hash = Registerer.Registered.hash
end

let () = Protocol_plugin.register_validation_plugin (module Validation)

let () = Protocol_plugin.register_rpc (module RPC)

let () = Protocol_plugin.register_metrics (module Metrics)

<<<<<<< HEAD
=======
let () =
  Protocol_plugin.register_http_cache_headers_plugin (module Http_cache_headers)

>>>>>>> a15b5170
let () = Protocol_plugin.register_shell_helpers (module Shell_helpers)<|MERGE_RESOLUTION|>--- conflicted
+++ resolved
@@ -22,15 +22,12 @@
   let hash = Registerer.Registered.hash
 end
 
-<<<<<<< HEAD
-=======
 module Http_cache_headers = struct
   include Plugin.Http_cache_headers
 
   let hash = Registerer.Registered.hash
 end
 
->>>>>>> a15b5170
 module Shell_helpers = struct
   include Plugin.Shell_helpers
 
@@ -43,10 +40,7 @@
 
 let () = Protocol_plugin.register_metrics (module Metrics)
 
-<<<<<<< HEAD
-=======
 let () =
   Protocol_plugin.register_http_cache_headers_plugin (module Http_cache_headers)
 
->>>>>>> a15b5170
 let () = Protocol_plugin.register_shell_helpers (module Shell_helpers)