(*****************************************************************************)
(*                                                                           *)
(* SPDX-License-Identifier: MIT                                              *)
(* Copyright (c) 2021 Nomadic Development. <contact@tezcore.com>             *)
(* Copyright (c) 2024 TriliTech <contact@trili.tech>                         *)
(*                                                                           *)
(*****************************************************************************)

module Validation = struct
  include Registerer.Registered
  module Plugin = Plugin.Mempool
end

module RPC = struct
  module Proto = Registerer.Registered
  include Plugin.RPC
end

module Metrics = struct
  include Plugin.Metrics

  let hash = Registerer.Registered.hash
end

module Http_cache_headers = struct
  include Plugin.Http_cache_headers

  let hash = Registerer.Registered.hash
end

module Shell_helpers = struct
  include Plugin.Shell_helpers

  let hash = Registerer.Registered.hash
end

let () = Protocol_plugin.register_validation_plugin (module Validation)

let () = Protocol_plugin.register_rpc (module RPC)

let () = Protocol_plugin.register_metrics (module Metrics)

let () =
  Protocol_plugin.register_http_cache_headers_plugin (module Http_cache_headers)

let () = Protocol_plugin.register_shell_helpers (module Shell_helpers)

module Delegators_contribution_plugin = struct
  let hash = Registerer.Registered.hash

<<<<<<< HEAD
  let convert_pkh :
      Tezos_crypto__.Signature.V_latest.public_key_hash ->
      Tezos_crypto__.Signature_v1.public_key_hash = function
    | Ed25519 x -> Ed25519 x
    | Secp256k1 x -> Secp256k1 x
    | P256 x -> P256 x
    | Bls_aug x -> Bls x

=======
>>>>>>> 4e3e2258
  let delegated_breakdown_at_sampling context ~cycle ~delegate_pkh =
    let open Lwt_result_syntax in
    let* output =
      Delegators_contribution.delegated_breakdown_at_sampling
        context
        ~cycle
<<<<<<< HEAD
        ~delegate_pkh:(convert_pkh delegate_pkh)
=======
        ~delegate_pkh
>>>>>>> 4e3e2258
    in
    match output with
    | `Ok
        {
          min_delegated_amount;
          min_delegated_level;
          overstaked;
          total_delegated_including_overdelegated;
          total_delegated_after_limits;
          overdelegated;
        } ->
        return
          (`Ok
            {
              Protocol_plugin.min_delegated_amount;
              min_delegated_level;
              overstaked;
              total_delegated_including_overdelegated;
              total_delegated_after_limits;
              overdelegated;
            })
    | (`Retry_at_level _ | `Cycle_too_far_in_future) as x -> return x

  let min_delegated_breakdown context ~delegate_pkh =
    let open Lwt_result_syntax in
    let* {
           total_delegated;
           own_delegated;
           delegators_contributions;
           former_delegators_unstake_requests;
         } =
<<<<<<< HEAD
      Delegators_contribution.min_delegated_breakdown
        context
        ~delegate_pkh:(convert_pkh delegate_pkh)
=======
      Delegators_contribution.min_delegated_breakdown context ~delegate_pkh
>>>>>>> 4e3e2258
    in
    return
      {
        Protocol_plugin.total_delegated;
        own_delegated;
        delegators_contributions;
        former_delegators_unstake_requests;
      }
end

let () =
  Protocol_plugin.register_delegators_contribution
    (module Delegators_contribution_plugin)<|MERGE_RESOLUTION|>--- conflicted
+++ resolved
@@ -48,28 +48,13 @@
 module Delegators_contribution_plugin = struct
   let hash = Registerer.Registered.hash
 
-<<<<<<< HEAD
-  let convert_pkh :
-      Tezos_crypto__.Signature.V_latest.public_key_hash ->
-      Tezos_crypto__.Signature_v1.public_key_hash = function
-    | Ed25519 x -> Ed25519 x
-    | Secp256k1 x -> Secp256k1 x
-    | P256 x -> P256 x
-    | Bls_aug x -> Bls x
-
-=======
->>>>>>> 4e3e2258
   let delegated_breakdown_at_sampling context ~cycle ~delegate_pkh =
     let open Lwt_result_syntax in
     let* output =
       Delegators_contribution.delegated_breakdown_at_sampling
         context
         ~cycle
-<<<<<<< HEAD
-        ~delegate_pkh:(convert_pkh delegate_pkh)
-=======
         ~delegate_pkh
->>>>>>> 4e3e2258
     in
     match output with
     | `Ok
@@ -101,13 +86,7 @@
            delegators_contributions;
            former_delegators_unstake_requests;
          } =
-<<<<<<< HEAD
-      Delegators_contribution.min_delegated_breakdown
-        context
-        ~delegate_pkh:(convert_pkh delegate_pkh)
-=======
       Delegators_contribution.min_delegated_breakdown context ~delegate_pkh
->>>>>>> 4e3e2258
     in
     return
       {
