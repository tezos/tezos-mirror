--- conflicted
+++ resolved
@@ -849,11 +849,7 @@
       ~name:"failed_to_get_attestations"
       ~level:Error
       ~msg:"unable to get DAL attestation for {delegate} -- {trace}"
-<<<<<<< HEAD
-      ("delegate", Signature.Public_key_hash.encoding)
-=======
       ("delegate", Baking_state.Delegate_id.encoding)
->>>>>>> 51f9139c
       ~pp2:Error_monad.pp_print_trace
       ("trace", Error_monad.trace_encoding)
 
@@ -863,11 +859,7 @@
       ~name:"failed_to_get_attestations_in_time"
       ~level:Error
       ~msg:"unable to get DAL attestation for {delegate} in time"
-<<<<<<< HEAD
-      ("delegate", Signature.Public_key_hash.encoding)
-=======
       ("delegate", Baking_state.Delegate_id.encoding)
->>>>>>> 51f9139c
 
   let failed_to_inject_consensus_vote =
     declare_3
@@ -932,11 +924,7 @@
         "ready to attach DAL attestation for level {attestation_level}, round \
          {round}, with bitset {bitset} for {delegate} to attest slots \
          published at level {published_level}"
-<<<<<<< HEAD
-      ("delegate", Signature.Public_key_hash.encoding)
-=======
       ("delegate", Baking_state.Delegate_id.encoding)
->>>>>>> 51f9139c
       ~pp2:Z.pp_print
       ("bitset", Data_encoding.n)
       ("published_level", Data_encoding.int32)
@@ -950,15 +938,6 @@
       ~level:Notice
       ~msg:"{delegate} has no assigned DAL shards at level {attestation_level}"
       ("delegate", Baking_state.Delegate_id.encoding)
-      ("attestation_level", Data_encoding.int32)
-
-  let not_in_dal_committee =
-    declare_2
-      ~section
-      ~name:"not_in_dal_committee"
-      ~level:Notice
-      ~msg:"{delegate} has no assigned DAL shards at level {attestation_level}"
-      ("delegate", Signature.Public_key_hash.encoding)
       ("attestation_level", Data_encoding.int32)
 
   let synchronizing_round =
