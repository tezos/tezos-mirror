(*****************************************************************************)
(*                                                                           *)
(* Open Source License                                                       *)
(* Copyright (c) 2021 Nomadic Labs <contact@nomadic-labs.com>                *)
(*                                                                           *)
(* Permission is hereby granted, free of charge, to any person obtaining a   *)
(* copy of this software and associated documentation files (the "Software"),*)
(* to deal in the Software without restriction, including without limitation *)
(* the rights to use, copy, modify, merge, publish, distribute, sublicense,  *)
(* and/or sell copies of the Software, and to permit persons to whom the     *)
(* Software is furnished to do so, subject to the following conditions:      *)
(*                                                                           *)
(* The above copyright notice and this permission notice shall be included   *)
(* in all copies or substantial portions of the Software.                    *)
(*                                                                           *)
(* THE SOFTWARE IS PROVIDED "AS IS", WITHOUT WARRANTY OF ANY KIND, EXPRESS OR*)
(* IMPLIED, INCLUDING BUT NOT LIMITED TO THE WARRANTIES OF MERCHANTABILITY,  *)
(* FITNESS FOR A PARTICULAR PURPOSE AND NONINFRINGEMENT. IN NO EVENT SHALL   *)
(* THE AUTHORS OR COPYRIGHT HOLDERS BE LIABLE FOR ANY CLAIM, DAMAGES OR OTHER*)
(* LIABILITY, WHETHER IN AN ACTION OF CONTRACT, TORT OR OTHERWISE, ARISING   *)
(* FROM, OUT OF OR IN CONNECTION WITH THE SOFTWARE OR THE USE OR OTHER       *)
(* DEALINGS IN THE SOFTWARE.                                                 *)
(*                                                                           *)
(*****************************************************************************)

module Operations_source = struct
  type t =
    | Local of {filename : string}
    | Remote of {uri : Uri.t; http_headers : (string * string) list option}

  let pp ppf = function
    | Local {filename} -> Format.pp_print_string ppf filename
    | Remote {uri; _} -> Format.fprintf ppf "%a" Uri.pp uri

  let encoding =
    let open Data_encoding in
    union
      ~tag_size:`Uint8
      [
        case
          (Tag 1)
          ~title:"Local"
          (obj2 (req "filename" string) (req "kind" (constant "Local")))
          (function Local {filename} -> Some (filename, ()) | _ -> None)
          (fun (filename, ()) -> Local {filename});
        case
          (Tag 2)
          ~title:"Remote"
          (obj3
             (req "uri" string)
             (opt "http_headers" (list (tup2 string string)))
             (req "kind" (constant "Remote")))
          (function
            | Remote {uri; http_headers} ->
                Some (Uri.to_string uri, http_headers, ())
            | _ -> None)
          (fun (uri_str, http_headers, ()) ->
            Remote {uri = Uri.of_string uri_str; http_headers});
      ]
end

open Protocol.Alpha_context

type fees_config = {
  minimal_fees : Tez.t;
  minimal_nanotez_per_gas_unit : Q.t;
  minimal_nanotez_per_byte : Q.t;
}

type validation_config =
  | Local of {context_path : string}
  | Node
  | ContextIndex of Abstract_context_index.t

type nonce_config = Deterministic | Random

type state_recorder_config = Filesystem | Memory

type per_block_votes_config = {
  vote_file : string option;
  liquidity_baking_vote : Protocol.Alpha_context.Per_block_votes.per_block_vote;
  adaptive_issuance_vote : Protocol.Alpha_context.Per_block_votes.per_block_vote;
}

type t = {
  fees : fees_config;
  nonce : nonce_config;
  validation : validation_config;
  retries_on_failure : int;
  user_activated_upgrades : (int32 * Protocol_hash.t) list;
  per_block_votes : per_block_votes_config;
  force_apply_from_round : Round.t;
  force : bool;
  state_recorder : state_recorder_config;
  extra_operations : Operations_source.t option;
  pre_emptive_forge_time : Time.System.Span.t;
  remote_calls_timeout : float option;
}

let default_fees_config =
  {
    minimal_fees =
      (match Tez.of_mutez 100L with None -> assert false | Some t -> t);
    minimal_nanotez_per_gas_unit = Q.of_int 100;
    minimal_nanotez_per_byte = Q.of_int 1000;
  }

let default_validation_config = Node

(* Unclear if determinist nonces, and more importantly, if
   [supports_deterministic_nonces] is supported. *)
let default_nonce_config = Random

let default_retries_on_failure_config = 5

let default_user_activated_upgrades = []

let default_votes_config =
  {
    vote_file = None;
    liquidity_baking_vote =
      Protocol.Alpha_context.Per_block_votes.Per_block_vote_pass;
    adaptive_issuance_vote =
      Protocol.Alpha_context.Per_block_votes.Per_block_vote_pass;
  }

let default_force = false

let default_force_apply_from_round = Round.(succ @@ succ @@ succ zero)

let default_state_recorder_config = Memory

let default_extra_operations = None

let default_pre_emptive_forge_time = Time.System.Span.of_seconds_exn 0.

<<<<<<< HEAD
=======
let default_remote_calls_timeout = None

>>>>>>> 51f9139c
let default_config =
  {
    fees = default_fees_config;
    nonce = default_nonce_config;
    validation = default_validation_config;
    retries_on_failure = default_retries_on_failure_config;
    user_activated_upgrades = default_user_activated_upgrades;
    per_block_votes = default_votes_config;
    force_apply_from_round = default_force_apply_from_round;
    force = default_force;
    state_recorder = default_state_recorder_config;
    extra_operations = default_extra_operations;
    pre_emptive_forge_time = default_pre_emptive_forge_time;
    remote_calls_timeout = default_remote_calls_timeout;
  }

let make ?(minimal_fees = default_fees_config.minimal_fees)
    ?(minimal_nanotez_per_gas_unit =
      default_fees_config.minimal_nanotez_per_gas_unit)
    ?(minimal_nanotez_per_byte = default_fees_config.minimal_nanotez_per_byte)
    ?(nonce = default_nonce_config) ?context_path
    ?(retries_on_failure = default_retries_on_failure_config)
    ?(user_activated_upgrades = default_user_activated_upgrades)
    ?(votes = default_votes_config) ?force_apply_from_round
    ?(force = default_force) ?(state_recorder = default_state_recorder_config)
    ?extra_operations ?(pre_emptive_forge_time = default_pre_emptive_forge_time)
<<<<<<< HEAD
    () =
=======
    ?remote_calls_timeout () =
>>>>>>> 51f9139c
  let fees =
    {minimal_fees; minimal_nanotez_per_gas_unit; minimal_nanotez_per_byte}
  in
  let validation =
    match context_path with
    | None -> Node
    | Some context_path -> Local {context_path}
  in
  let force_apply_from_round =
    match force_apply_from_round with
    | Some round -> (
        match Round.of_int round with
        | Ok round -> round
        | Error _ -> default_force_apply_from_round)
    | None -> default_force_apply_from_round
  in
  {
    fees;
    validation;
    nonce;
    retries_on_failure;
    user_activated_upgrades;
    per_block_votes = votes;
    force_apply_from_round;
    force;
    state_recorder;
    extra_operations;
    pre_emptive_forge_time;
    remote_calls_timeout;
  }

let fees_config_encoding : fees_config Data_encoding.t =
  let open Data_encoding in
  let q_encoding =
    conv (fun q -> Q.to_string q) (fun s -> Q.of_string s) string
  in
  conv
    (fun {minimal_fees; minimal_nanotez_per_gas_unit; minimal_nanotez_per_byte} ->
      (minimal_fees, minimal_nanotez_per_gas_unit, minimal_nanotez_per_byte))
    (fun (minimal_fees, minimal_nanotez_per_gas_unit, minimal_nanotez_per_byte) ->
      {minimal_fees; minimal_nanotez_per_gas_unit; minimal_nanotez_per_byte})
    (obj3
       (req "minimal_fees" Tez.encoding)
       (req "minimal_nanotez_per_gas_unit" q_encoding)
       (req "minimal_nanotez_per_byte" q_encoding))

let validation_config_encoding =
  let open Data_encoding in
  union
    ~tag_size:`Uint8
    [
      case
        ~title:"Local"
        (Tag 0)
        (obj1 (req "local" string))
        (function Local {context_path} -> Some context_path | _ -> None)
        (fun context_path -> Local {context_path});
      case
        ~title:"Node"
        (Tag 1)
        (constant "node")
        (function Node -> Some () | _ -> None)
        (fun () -> Node);
    ]

let nonce_config_encoding =
  let open Data_encoding in
  union
    ~tag_size:`Uint8
    [
      case
        ~title:"Deterministic"
        (Tag 0)
        (constant "deterministic")
        (function Deterministic -> Some () | _ -> None)
        (fun () -> Deterministic);
      case
        ~title:"Random"
        (Tag 1)
        (constant "Random")
        (function Random -> Some () | _ -> None)
        (fun () -> Random);
    ]

let retries_on_failure_config_encoding = Data_encoding.int31

let user_activate_upgrades_config_encoding =
  let open Data_encoding in
  list (tup2 int32 Protocol_hash.encoding)

let liquidity_baking_toggle_vote_config_encoding =
  Protocol.Alpha_context.Per_block_votes.liquidity_baking_vote_encoding

let adaptive_issuance_vote_config_encoding =
  Protocol.Alpha_context.Per_block_votes.adaptive_issuance_vote_encoding

let per_block_votes_config_encoding =
  let open Data_encoding in
  def (String.concat "." [Protocol.name; "per_block_votes_config"])
  @@ conv
       (fun {vote_file; liquidity_baking_vote; adaptive_issuance_vote} ->
         (vote_file, liquidity_baking_vote, adaptive_issuance_vote))
       (fun (vote_file, liquidity_baking_vote, adaptive_issuance_vote) ->
         {vote_file; liquidity_baking_vote; adaptive_issuance_vote})
       (obj3
          (opt "per_block_vote_file" string)
          (req
             "liquidity_baking_vote"
             liquidity_baking_toggle_vote_config_encoding)
          (req "adaptive_issuance_vote" adaptive_issuance_vote_config_encoding))

let force_config_encoding = Data_encoding.bool

let force_apply_from_round_config_encoding = Round.encoding

let state_recorder_config_encoding =
  let open Data_encoding in
  union
    ~tag_size:`Uint8
    [
      case
        ~title:"Filesystem"
        (Tag 0)
        (constant "filesystem")
        (function Filesystem -> Some () | _ -> None)
        (fun () -> Filesystem);
      case
        ~title:"Memory"
        (Tag 1)
        (constant "memory")
        (function Memory -> Some () | _ -> None)
        (fun () -> Memory);
    ]

let encoding : t Data_encoding.t =
  let open Data_encoding in
  def
    (String.concat "." [Protocol.name; "baking_configuration"])
    ~title:"Baking configuration"
    ~description:"Baking configuration"
  @@ conv
       (fun {
              fees;
              validation;
              nonce;
              retries_on_failure;
              user_activated_upgrades;
              per_block_votes;
              force_apply_from_round;
              force;
              state_recorder;
              extra_operations;
              pre_emptive_forge_time;
              remote_calls_timeout;
            } ->
         ( ( fees,
             validation,
             nonce,
             retries_on_failure,
             user_activated_upgrades,
             per_block_votes,
             force_apply_from_round,
             force,
             state_recorder,
             pre_emptive_forge_time ),
<<<<<<< HEAD
           extra_operations ))
=======
           (extra_operations, remote_calls_timeout) ))
>>>>>>> 51f9139c
       (fun ( ( fees,
                validation,
                nonce,
                retries_on_failure,
                user_activated_upgrades,
                per_block_votes,
                force_apply_from_round,
                force,
                state_recorder,
                pre_emptive_forge_time ),
<<<<<<< HEAD
              extra_operations ) ->
=======
              (extra_operations, remote_calls_timeout) ) ->
>>>>>>> 51f9139c
         {
           fees;
           validation;
           nonce;
           retries_on_failure;
           user_activated_upgrades;
           per_block_votes;
           force_apply_from_round;
           force;
           state_recorder;
           extra_operations;
           pre_emptive_forge_time;
           remote_calls_timeout;
         })
       (merge_objs
          (obj10
             (req "fees" fees_config_encoding)
             (req "validation" validation_config_encoding)
             (req "nonce" nonce_config_encoding)
             (req "retries_on_failure" retries_on_failure_config_encoding)
             (req
                "user_activated_upgrades"
                user_activate_upgrades_config_encoding)
             (req "votes" per_block_votes_config_encoding)
             (req
                "force_apply_from_round"
                force_apply_from_round_config_encoding)
             (req "force" force_config_encoding)
             (req "state_recorder" state_recorder_config_encoding)
             (req "pre_emptive_forge_time" Time.System.Span.encoding))
<<<<<<< HEAD
          (obj1 (opt "extra_operations" Operations_source.encoding)))
=======
          (obj2
             (opt "extra_operations" Operations_source.encoding)
             (opt "remote_calls_timeout" float)))
>>>>>>> 51f9139c

let pp fmt t =
  let json = Data_encoding.Json.construct encoding t in
  Format.fprintf fmt "%a" Data_encoding.Json.pp json<|MERGE_RESOLUTION|>--- conflicted
+++ resolved
@@ -134,11 +134,8 @@
 
 let default_pre_emptive_forge_time = Time.System.Span.of_seconds_exn 0.
 
-<<<<<<< HEAD
-=======
 let default_remote_calls_timeout = None
 
->>>>>>> 51f9139c
 let default_config =
   {
     fees = default_fees_config;
@@ -165,11 +162,7 @@
     ?(votes = default_votes_config) ?force_apply_from_round
     ?(force = default_force) ?(state_recorder = default_state_recorder_config)
     ?extra_operations ?(pre_emptive_forge_time = default_pre_emptive_forge_time)
-<<<<<<< HEAD
-    () =
-=======
     ?remote_calls_timeout () =
->>>>>>> 51f9139c
   let fees =
     {minimal_fees; minimal_nanotez_per_gas_unit; minimal_nanotez_per_byte}
   in
@@ -335,11 +328,7 @@
              force,
              state_recorder,
              pre_emptive_forge_time ),
-<<<<<<< HEAD
-           extra_operations ))
-=======
            (extra_operations, remote_calls_timeout) ))
->>>>>>> 51f9139c
        (fun ( ( fees,
                 validation,
                 nonce,
@@ -350,11 +339,7 @@
                 force,
                 state_recorder,
                 pre_emptive_forge_time ),
-<<<<<<< HEAD
-              extra_operations ) ->
-=======
               (extra_operations, remote_calls_timeout) ) ->
->>>>>>> 51f9139c
          {
            fees;
            validation;
@@ -385,13 +370,9 @@
              (req "force" force_config_encoding)
              (req "state_recorder" state_recorder_config_encoding)
              (req "pre_emptive_forge_time" Time.System.Span.encoding))
-<<<<<<< HEAD
-          (obj1 (opt "extra_operations" Operations_source.encoding)))
-=======
           (obj2
              (opt "extra_operations" Operations_source.encoding)
              (opt "remote_calls_timeout" float)))
->>>>>>> 51f9139c
 
 let pp fmt t =
   let json = Data_encoding.Json.construct encoding t in
