--- conflicted
+++ resolved
@@ -241,14 +241,6 @@
    we wait at least for the maximum delay for blocks with priority 10. *)
 let default_max_past = 1200L
 
-<<<<<<< HEAD
-(* Refuse to endorse block that are more than 20min old.
-   1200 is greater than 60 + 40*(p - 1) + 192*4 with p = 10, i.e.
-   we wait at least for the maximum delay for blocks with priority 10. *)
-let default_max_past = 1200L
-
-=======
->>>>>>> 3df16311
 let create (cctxt : #Protocol_client_context.full)
     ?(max_past = default_max_past) ~delay delegates block_stream =
   let state_maker _ =
