(*****************************************************************************)
(*                                                                           *)
(* Open Source License                                                       *)
(* Copyright (c) 2021 Dynamic Ledger Solutions, Inc. <contact@tezos.com>     *)
(*                                                                           *)
(* Permission is hereby granted, free of charge, to any person obtaining a   *)
(* copy of this software and associated documentation files (the "Software"),*)
(* to deal in the Software without restriction, including without limitation *)
(* the rights to use, copy, modify, merge, publish, distribute, sublicense,  *)
(* and/or sell copies of the Software, and to permit persons to whom the     *)
(* Software is furnished to do so, subject to the following conditions:      *)
(*                                                                           *)
(* The above copyright notice and this permission notice shall be included   *)
(* in all copies or substantial portions of the Software.                    *)
(*                                                                           *)
(* THE SOFTWARE IS PROVIDED "AS IS", WITHOUT WARRANTY OF ANY KIND, EXPRESS OR*)
(* IMPLIED, INCLUDING BUT NOT LIMITED TO THE WARRANTIES OF MERCHANTABILITY,  *)
(* FITNESS FOR A PARTICULAR PURPOSE AND NONINFRINGEMENT. IN NO EVENT SHALL   *)
(* THE AUTHORS OR COPYRIGHT HOLDERS BE LIABLE FOR ANY CLAIM, DAMAGES OR OTHER*)
(* LIABILITY, WHETHER IN AN ACTION OF CONTRACT, TORT OR OTHERWISE, ARISING   *)
(* FROM, OUT OF OR IN CONNECTION WITH THE SOFTWARE OR THE USE OR OTHER       *)
(* DEALINGS IN THE SOFTWARE.                                                 *)
(*                                                                           *)
(*****************************************************************************)

open Protocol
open Alpha_context
open Operation_pool
module Events = Baking_events.Selection

let quota = Main.validation_passes

let consensus_quota = Stdlib.List.nth quota Operation_pool.consensus_index

let votes_quota = Stdlib.List.nth quota Operation_pool.votes_index

let anonymous_quota = Stdlib.List.nth quota Operation_pool.anonymous_index

let managers_quota = Stdlib.List.nth quota Operation_pool.managers_index

type prioritized_manager = {
  op : Prioritized_operation.t;
  size : int;
  fee : Tez.t;
  gas : Fixed_point_repr.integral_tag Gas.Arith.t;
  weight : Q.t;
  source : public_key_hash;
  counter : counter;
}

module PrioritizedManagerSet = Set.Make (struct
  type t = prioritized_manager

  (* We order the operations by their weights except if they belong
     to the same manager, if they do, we order them by their
     counter. *)
  let compare {source; counter; weight; op; _}
      {source = source'; counter = counter'; weight = weight'; op = op'; _} =
    (* Be careful with the [compare] *)
    let cmp_src = Signature.Public_key_hash.compare source source' in
    if cmp_src = 0 then
      (* we want the smallest counter first *)
      let c = Z.compare counter counter' in
      if c <> 0 then c
      else
        let c = Prioritized_operation.compare_priority op' op in
        if c <> 0 then c else Q.compare weight' weight
      (* if same counter, biggest weight first *)
    else
      let c = Prioritized_operation.compare_priority op' op in
      if c <> 0 then c
      else
        (* We want the biggest weight first *)
        let c = Q.compare weight' weight in
        if c <> 0 then c else cmp_src
end)

(* Note: This weight is also used by the plugin and the prevalidator to sort
   operations in the pending mempool.
<<<<<<< HEAD
   @see {!Tezos_protocol_plugin_alpha.Plugin.Mempool.weight_manager_operation}. *)
=======
   See {!Tezos_protocol_plugin_alpha.Plugin.Mempool.weight_manager_operation}. *)
>>>>>>> 55b3bab8
let prioritize_manager ~max_size ~hard_gas_limit_per_block ~minimal_fees
    ~minimal_nanotez_per_gas_unit ~minimal_nanotez_per_byte operation =
  let op = Operation_pool.Prioritized_operation.packed operation in
  let {protocol_data = Operation_data {contents; _}; _} = op in
  let open Operation in
  let l = to_list (Contents_list contents) in
  List.fold_left_e
    (fun ((first_source, first_counter, total_fee, total_gas) as acc) ->
       function
      | Contents (Manager_operation {source; counter; fee; gas_limit; _}) ->
          (Environment.wrap_tzresult @@ Tez.(total_fee +? fee))
          >>? fun total_fee ->
          (* There is only one unique source per packed transaction *)
          let first_source = Option.value ~default:source first_source in
          (* We only care about the first counter *)
          let first_counter = Option.value ~default:counter first_counter in
          ok
            ( Some first_source,
              Some first_counter,
              total_fee,
              Gas.Arith.add total_gas gas_limit )
      | _ -> ok acc)
    (None, None, Tez.zero, Gas.Arith.zero)
    l
  |> function
  | Ok (Some source, Some counter, fee, gas) ->
      if Tez.(fee < minimal_fees) then None
      else
        let size = Data_encoding.Binary.length Operation.encoding op in
        let size_f = Q.of_int size in
        let gas_f = Q.of_bigint (Gas.Arith.integral_to_z gas) in
        let fee_f = Q.of_int64 (Tez.to_mutez fee) in
        let size_ratio = Q.(size_f / Q.of_int max_size) in
        let gas_ratio =
          Q.(
            gas_f
            / Q.of_bigint (Gas.Arith.integral_to_z hard_gas_limit_per_block))
        in
        let weight = Q.(fee_f / max size_ratio gas_ratio) in
        let fees_in_nanotez =
          Q.mul (Q.of_int64 (Tez.to_mutez fee)) (Q.of_int 1000)
        in
        let enough_fees_for_gas =
          let minimal_fees_in_nanotez =
            Q.mul
              minimal_nanotez_per_gas_unit
              (Q.of_bigint @@ Gas.Arith.integral_to_z gas)
          in
          Q.compare minimal_fees_in_nanotez fees_in_nanotez <= 0
        in
        let enough_fees_for_size =
          let minimal_fees_in_nanotez =
            Q.mul minimal_nanotez_per_byte (Q.of_int size)
          in
          Q.compare minimal_fees_in_nanotez fees_in_nanotez <= 0
        in
        if enough_fees_for_size && enough_fees_for_gas then
          Some {op = operation; size; weight; fee; gas; source; counter}
        else None
  | _ -> None

let prioritize_managers ~hard_gas_limit_per_block ~minimal_fees
    ~minimal_nanotez_per_gas_unit ~minimal_nanotez_per_byte managers =
  Prioritized_operation_set.fold
    (fun op acc ->
      match
        prioritize_manager
          ~max_size:managers_quota.max_size
          ~hard_gas_limit_per_block
          ~minimal_fees
          ~minimal_nanotez_per_gas_unit
          ~minimal_nanotez_per_byte
          op
      with
      | None -> acc
      | Some w_op -> PrioritizedManagerSet.add w_op acc)
    managers
    PrioritizedManagerSet.empty

(** Simulation *)

type simulation_result = {
  validation_result : Tezos_protocol_environment.validation_result;
  block_header_metadata : block_header_metadata;
  operations : packed_operation list list;
  operations_hash : Operation_list_list_hash.t;
}

let validate_operation inc op =
  Baking_simulator.add_operation inc op >>= function
  | Error errs ->
      Events.(emit invalid_operation_filtered) (Operation.hash_packed op, errs)
      >>= fun () -> Lwt.return_none
  | Ok (resulting_state, receipt) -> (
      (* Check that the metadata are serializable/deserializable *)
      let encoding_result =
        let enc = Protocol.operation_receipt_encoding in
        Option.bind
          (Data_encoding.Binary.to_bytes_opt enc receipt)
          (Data_encoding.Binary.of_bytes_opt enc)
      in
      match encoding_result with
      | None ->
          Events.(emit cannot_serialize_operation_metadata)
            (Operation.hash_packed op)
          >>= fun () -> Lwt.return_none
      | Some _b -> Lwt.return_some resulting_state)

let filter_valid_operations_up_to_quota inc (ops, quota) =
  let {Environment_context.max_size; max_op} = quota in
  let exception Full of (Baking_simulator.incremental * packed_operation list)
  in
  try
    List.fold_left_s
      (fun (inc, curr_size, nb_ops, acc) op ->
        let op_size =
          Data_encoding.Binary.length Alpha_context.Operation.encoding op
        in
        let new_size = curr_size + op_size in
        if new_size > max_size then Lwt.return (inc, curr_size, nb_ops, acc)
        else (
          Option.iter
            (fun max_op -> if max_op = nb_ops + 1 then raise (Full (inc, acc)))
            max_op ;
          validate_operation inc op >>= function
          | None -> Lwt.return (inc, curr_size, nb_ops, acc)
          | Some inc' -> Lwt.return (inc', new_size, nb_ops + 1, op :: acc)))
      (inc, 0, 0, [])
      ops
    >>= fun (inc, _, _, l) -> Lwt.return (inc, List.rev l)
  with Full (inc, l) -> Lwt.return (inc, List.rev l)

let filter_operations_with_simulation initial_inc fees_config
    ~hard_gas_limit_per_block {consensus; votes; anonymous; managers} =
  let {
    Baking_configuration.minimal_fees;
    minimal_nanotez_per_gas_unit;
    minimal_nanotez_per_byte;
  } =
    fees_config
  in
  filter_valid_operations_up_to_quota
    initial_inc
    (Prioritized_operation_set.operations consensus, consensus_quota)
  >>= fun (inc, consensus) ->
  filter_valid_operations_up_to_quota
    inc
    (Prioritized_operation_set.operations votes, votes_quota)
  >>= fun (inc, votes) ->
  filter_valid_operations_up_to_quota
    inc
    (Prioritized_operation_set.operations anonymous, anonymous_quota)
  >>= fun (inc, anonymous) ->
  (* Sort the managers *)
  let prioritized_managers =
    prioritize_managers
      ~hard_gas_limit_per_block
      ~minimal_fees
      ~minimal_nanotez_per_gas_unit
      ~minimal_nanotez_per_byte
      managers
  in
  filter_valid_operations_up_to_quota
    inc
    ( PrioritizedManagerSet.elements prioritized_managers
      |> List.map (fun {op; _} -> Prioritized_operation.packed op),
      managers_quota )
  >>= fun (inc, managers) ->
  let operations = [consensus; votes; anonymous; managers] in
  let operations_hash =
    Operation_list_list_hash.compute
      (List.map
         (fun sl ->
           Operation_list_hash.compute (List.map Operation.hash_packed sl))
         operations)
  in
  let inc = {inc with header = {inc.header with operations_hash}} in
  Baking_simulator.finalize_construction inc
  >>=? fun (validation_result, block_header_metadata) ->
  return {validation_result; block_header_metadata; operations; operations_hash}

let filter_valid_operations_up_to_quota_without_simulation (ops, quota) =
  let {Environment_context.max_size; max_op} = quota in
  let exception Full of packed_operation list in
  try
    List.fold_left
      (fun (curr_size, nb_ops, acc) op ->
        let op_size =
          Data_encoding.Binary.length Alpha_context.Operation.encoding op
        in
        let new_size = curr_size + op_size in
        if new_size > max_size then (curr_size, nb_ops, acc)
        else (
          Option.iter
            (fun max_op -> if max_op = nb_ops + 1 then raise (Full acc))
            max_op ;
          (new_size, nb_ops + 1, op :: acc)))
      (0, 0, [])
      ops
    |> fun (_, _, l) -> List.rev l
  with Full l -> List.rev l

let filter_operations_without_simulation fees_config ~hard_gas_limit_per_block
    {consensus; votes; anonymous; managers} =
  let consensus =
    filter_valid_operations_up_to_quota_without_simulation
      (Prioritized_operation_set.operations consensus, consensus_quota)
  in
  let votes =
    filter_valid_operations_up_to_quota_without_simulation
      (Prioritized_operation_set.operations votes, votes_quota)
  in
  let anonymous =
    filter_valid_operations_up_to_quota_without_simulation
      (Prioritized_operation_set.operations anonymous, anonymous_quota)
  in
  let {
    Baking_configuration.minimal_fees;
    minimal_nanotez_per_gas_unit;
    minimal_nanotez_per_byte;
  } =
    fees_config
  in
  (* Sort the managers *)
  let prioritized_managers =
    prioritize_managers
      ~hard_gas_limit_per_block
      ~minimal_fees
      ~minimal_nanotez_per_gas_unit
      ~minimal_nanotez_per_byte
      managers
  in
  let managers =
    filter_valid_operations_up_to_quota_without_simulation
      ( PrioritizedManagerSet.elements prioritized_managers
        |> List.map (fun {op; _} -> Prioritized_operation.packed op),
        managers_quota )
  in
  let operations = [consensus; votes; anonymous; managers] in
  operations

let filter_consensus_operations_only inc
    ({consensus; votes; anonymous; managers} as ordered_pool) =
  filter_valid_operations_up_to_quota inc (consensus, consensus_quota)
  >>= fun (incremental, filtered_consensus) ->
  let payload = Operation_pool.payload_of_ordered_pool ordered_pool in
  List.fold_left_es
    (fun inc op ->
      Baking_simulator.add_operation inc op >>=? fun (inc, _) -> return inc)
    incremental
    (List.flatten [votes; anonymous; managers])
  >>=? fun incremental ->
  let filtered_pool =
    Operation_pool.ordered_pool_of_payload
      ~consensus_operations:filtered_consensus
      payload
  in
  return (incremental, filtered_pool)<|MERGE_RESOLUTION|>--- conflicted
+++ resolved
@@ -77,11 +77,7 @@
 
 (* Note: This weight is also used by the plugin and the prevalidator to sort
    operations in the pending mempool.
-<<<<<<< HEAD
-   @see {!Tezos_protocol_plugin_alpha.Plugin.Mempool.weight_manager_operation}. *)
-=======
    See {!Tezos_protocol_plugin_alpha.Plugin.Mempool.weight_manager_operation}. *)
->>>>>>> 55b3bab8
 let prioritize_manager ~max_size ~hard_gas_limit_per_block ~minimal_fees
     ~minimal_nanotez_per_gas_unit ~minimal_nanotez_per_byte operation =
   let op = Operation_pool.Prioritized_operation.packed operation in
