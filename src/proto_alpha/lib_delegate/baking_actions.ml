--- conflicted
+++ resolved
@@ -480,24 +480,6 @@
       state.global_state.dal_node_rpc_ctxt
   else return default_value
 
-<<<<<<< HEAD
-let only_if_dal_feature_enabled =
-  let no_dal_node_warning_counter = ref 0 in
-  fun state ~default_value f ->
-    let open Lwt_syntax in
-    let open Constants in
-    let Parametric.{dal = {feature_enable; _}; _} =
-      state.global_state.constants.parametric
-    in
-    if feature_enable then
-      match state.global_state.dal_node_rpc_ctxt with
-      | None ->
-          incr no_dal_node_warning_counter ;
-          let* () =
-            if !no_dal_node_warning_counter mod 10 = 1 then
-              Events.(emit no_dal_node ())
-            else return_unit
-=======
 let process_dal_rpc_result state delegate level round =
   let open Lwt_result_syntax in
   function
@@ -537,72 +519,20 @@
               emit
                 attach_dal_attestation
                 (delegate, bitset_int, published_level, level, round))
->>>>>>> 51f9139c
           in
           return_some {attestation = dal_attestation})
 
-let process_dal_rpc_result state delegate level round =
-  let open Lwt_result_syntax in
-  function
-  | `RPC_timeout ->
-      let*! () =
-        Events.(emit failed_to_get_dal_attestations_in_time delegate)
-      in
-      return_none
-  | `RPC_result (Error errs) ->
-      let*! () =
-        Events.(emit failed_to_get_dal_attestations (delegate, errs))
-      in
-      return_none
-  | `RPC_result (Ok res) -> (
-      match res with
-      | Tezos_dal_node_services.Types.Not_in_committee ->
-          let*! () = Events.(emit not_in_dal_committee (delegate, level)) in
-          return_none
-      | Attestable_slots {slots; published_level} ->
-          let number_of_slots =
-            state.global_state.constants.parametric.dal.number_of_slots
-          in
-          let dal_attestation =
-            List.fold_left_i
-              (fun i acc flag ->
-                match Dal.Slot_index.of_int_opt ~number_of_slots i with
-                | Some index when flag -> Dal.Attestation.commit acc index
-                | None | Some _ -> acc)
-              Dal.Attestation.empty
-              slots
-          in
-          let*! () =
-            let bitset_int = Bitset.to_z (dal_attestation :> Bitset.t) in
-            Events.(
-              emit
-                attach_dal_attestation
-                (delegate, bitset_int, published_level, level, round))
-          in
-          return_some {attestation = dal_attestation})
-
 let may_get_dal_content state consensus_vote =
   let open Lwt_result_syntax in
-<<<<<<< HEAD
-  let {delegate = _consensus_key, pkh; vote_consensus_content; _} =
-    consensus_vote
-  in
-=======
   let {delegate; vote_consensus_content; _} = consensus_vote in
->>>>>>> 51f9139c
   let level, round =
     ( Raw_level.to_int32 vote_consensus_content.level,
       vote_consensus_content.round )
   in
   let promise_opt =
     List.assoc_opt
-<<<<<<< HEAD
-      ~equal:Signature.Public_key_hash.equal
-      pkh
-=======
       ~equal:Delegate_id.equal
       delegate.delegate_id
->>>>>>> 51f9139c
       state.level_state.dal_attestable_slots
   in
   match promise_opt with
@@ -622,11 +552,7 @@
              Lwt.return (`RPC_result tz_res));
           ]
       in
-<<<<<<< HEAD
-      process_dal_rpc_result state pkh level round res
-=======
       process_dal_rpc_result state delegate.delegate_id level round res
->>>>>>> 51f9139c
 
 let is_authorized (global_state : global_state) highwatermarks consensus_vote =
   let {delegate; vote_consensus_content; _} = consensus_vote in
@@ -1083,15 +1009,11 @@
     notice_delegates_without_slots delegates delegate_slots new_level
   in
   let round_durations = state.global_state.round_durations in
-<<<<<<< HEAD
-  let*? current_round = compute_round new_level_proposal round_durations in
-=======
   let*? current_round =
     (compute_round
        new_level_proposal
        round_durations [@profiler.record_f {verbosity = Debug} "compute round"])
   in
->>>>>>> 51f9139c
   let*! dal_attestable_slots, next_level_dal_attestable_slots =
     only_if_dal_feature_enabled
       state
@@ -1115,14 +1037,6 @@
         Lwt.return (dal_attestable_slots, next_level_dal_attestable_slots))
   in
   let*! new_state =
-<<<<<<< HEAD
-    compute_new_state
-      ~current_round
-      ~delegate_slots
-      ~next_level_delegate_slots
-      ~dal_attestable_slots
-      ~next_level_dal_attestable_slots
-=======
     (compute_new_state
        ~current_round
        ~delegate_slots
@@ -1130,7 +1044,6 @@
        ~dal_attestable_slots
        ~next_level_dal_attestable_slots
      [@profiler.record_s {verbosity = Debug} "compute new state"])
->>>>>>> 51f9139c
   in
   return new_state
 
