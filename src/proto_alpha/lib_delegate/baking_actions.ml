--- conflicted
+++ resolved
@@ -129,7 +129,6 @@
   | Inject_preendorsements of {
       preendorsements : (consensus_key_and_delegate * consensus_content) list;
     }
-  | Reinject_preendorsements of {preendorsements : packed_operation list}
   | Inject_endorsements of {
       endorsements : (consensus_key_and_delegate * consensus_content) list;
     }
@@ -161,7 +160,6 @@
   | Update_to_level _ -> Format.fprintf fmt "update to level"
   | Synchronize_round _ -> Format.fprintf fmt "synchronize round"
   | Watch_proposal -> Format.fprintf fmt "watch proposal"
-  | Reinject_preendorsements _ -> Format.fprintf fmt "reinject preendorsements"
 
 let generate_seed_nonce_hash config delegate level =
   if level.Level.expected_commitment then
@@ -433,11 +431,7 @@
   >>=? fun signed_operations ->
   (* TODO: add a RPC to inject multiple operations *)
   List.iter_ep
-<<<<<<< HEAD
-    (fun (delegate, operation) ->
-=======
     (fun (delegate, operation, level, round) ->
->>>>>>> 3ef1d63a
       protect
         ~on_error:(fun err ->
           Events.(emit failed_to_inject_preendorsement (delegate, err))
@@ -448,16 +442,6 @@
           Events.(emit preendorsement_injected (oph, delegate, level, round))
           >>= fun () -> return_unit))
     signed_operations
-  >>=? fun () ->
-  (* Hackish way of registering injected preendorsements *)
-  let endorsements = List.map snd signed_operations in
-  if endorsements = [] then return state
-  else
-    let new_level_state =
-      {state.level_state with injected_preendorsements = Some endorsements}
-    in
-    let new_state = {state with level_state = new_level_state} in
-    return new_state
 
 let sign_endorsements state endorsements =
   let cctxt = state.global_state.cctxt in
@@ -571,11 +555,7 @@
   sign_endorsements state endorsements >>=? fun signed_operations ->
   (* TODO: add a RPC to inject multiple operations *)
   List.iter_ep
-<<<<<<< HEAD
-    (fun (delegate, operation) ->
-=======
     (fun (delegate, operation, level, round) ->
->>>>>>> 3ef1d63a
       protect
         ~on_error:(fun err ->
           Events.(emit failed_to_inject_endorsement (delegate, err))
@@ -583,10 +563,6 @@
         (fun () ->
           Node_rpc.inject_operation cctxt ~chain:(`Hash chain_id) operation
           >>=? fun oph ->
-<<<<<<< HEAD
-          Events.(emit endorsement_injected (oph, delegate)) >>= fun () ->
-          return_unit))
-=======
           Events.(emit endorsement_injected (oph, delegate, level, round))
           >>= fun () -> return_unit))
     signed_operations
@@ -610,7 +586,6 @@
       let bitset_int = Bitset.to_z (attestation :> Bitset.t) in
       Events.(emit attestation_injected (oph, delegate, bitset_int))
       >>= fun () -> return_unit)
->>>>>>> 3ef1d63a
     signed_operations
 
 let no_dal_node_warning_counter = ref 0
@@ -768,16 +743,6 @@
   compute_new_state ~current_round ~delegate_slots ~next_level_delegate_slots
   >>= return
 
-let reinject_preendorsements state preendorsements =
-  let cctxt = state.global_state.cctxt in
-  let chain = `Hash state.global_state.chain_id in
-  List.iter_p
-    (fun operation ->
-      Node_rpc.inject_operation cctxt ~chain operation >>= fun _res ->
-      (* Ignore errors for now *)
-      Lwt.return_unit)
-    preendorsements
-
 let synchronize_round state {new_round_proposal; handle_proposal} =
   Events.(emit synchronizing_round new_round_proposal.predecessor.hash)
   >>= fun () ->
@@ -812,8 +777,8 @@
   | Inject_block {block_to_bake; updated_state} ->
       inject_block state ~state_recorder block_to_bake ~updated_state
   | Inject_preendorsements {preendorsements} ->
-      inject_preendorsements state ~preendorsements >>=? fun new_state ->
-      perform_action ~state_recorder new_state Watch_proposal
+      inject_preendorsements state ~preendorsements >>=? fun () ->
+      perform_action ~state_recorder state Watch_proposal
   | Inject_endorsements {endorsements} ->
       state_recorder ~new_state:state >>=? fun () ->
       inject_endorsements state ~endorsements >>=? fun () ->
@@ -834,6 +799,4 @@
   | Watch_proposal ->
       (* We wait for preendorsements to trigger the
            [Prequorum_reached] event *)
-      start_waiting_for_preendorsement_quorum state >>= fun () -> return state
-  | Reinject_preendorsements {preendorsements} ->
-      reinject_preendorsements state preendorsements >>= fun () -> return state+      start_waiting_for_preendorsement_quorum state >>= fun () -> return state