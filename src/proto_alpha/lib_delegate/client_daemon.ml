(*****************************************************************************)
(*                                                                           *)
(* Open Source License                                                       *)
(* Copyright (c) 2018 Dynamic Ledger Solutions, Inc. <contact@tezos.com>     *)
(*                                                                           *)
(* Permission is hereby granted, free of charge, to any person obtaining a   *)
(* copy of this software and associated documentation files (the "Software"),*)
(* to deal in the Software without restriction, including without limitation *)
(* the rights to use, copy, modify, merge, publish, distribute, sublicense,  *)
(* and/or sell copies of the Software, and to permit persons to whom the     *)
(* Software is furnished to do so, subject to the following conditions:      *)
(*                                                                           *)
(* The above copyright notice and this permission notice shall be included   *)
(* in all copies or substantial portions of the Software.                    *)
(*                                                                           *)
(* THE SOFTWARE IS PROVIDED "AS IS", WITHOUT WARRANTY OF ANY KIND, EXPRESS OR*)
(* IMPLIED, INCLUDING BUT NOT LIMITED TO THE WARRANTIES OF MERCHANTABILITY,  *)
(* FITNESS FOR A PARTICULAR PURPOSE AND NONINFRINGEMENT. IN NO EVENT SHALL   *)
(* THE AUTHORS OR COPYRIGHT HOLDERS BE LIABLE FOR ANY CLAIM, DAMAGES OR OTHER*)
(* LIABILITY, WHETHER IN AN ACTION OF CONTRACT, TORT OR OTHERWISE, ARISING   *)
(* FROM, OUT OF OR IN CONNECTION WITH THE SOFTWARE OR THE USE OR OTHER       *)
(* DEALINGS IN THE SOFTWARE.                                                 *)
(*                                                                           *)
(*****************************************************************************)

let rec retry_on_disconnection (cctxt : #Protocol_client_context.full) f =
  let open Lwt_result_syntax in
  let*! result = f () in
  match result with
  | Ok () -> return_unit
  | Error (Baking_errors.Node_connection_lost :: _) ->
      let*! () =
        cctxt#warning
          "Lost connection with the node. Retrying to establish connection..."
      in
      (* Wait forever when the node stops responding... *)
      let* () =
        Client_confirmations.wait_for_bootstrapped
          ~retry:
            (Baking_scheduling.retry
               cctxt
               ~max_delay:10.
               ~delay:1.
               ~factor:1.5
               ~tries:max_int)
          cctxt
      in
      retry_on_disconnection cctxt f
  | Error err ->
      cctxt#error "Unexpected error: %a. Exiting..." pp_print_trace err

let await_protocol_start (cctxt : #Protocol_client_context.full) ~chain =
  let open Lwt_result_syntax in
  let*! () =
    cctxt#message "Waiting for protocol %s to start..." Protocol.name
  in
  Node_rpc.await_protocol_activation cctxt ~chain ()

let[@warning "-32"] may_start_profiler baking_dir =
  match Tezos_profiler_unix.Profiler_instance.selected_backend () with
  | Some {instance_maker; _} ->
      let profiler_maker = instance_maker ~directory:baking_dir in
      Baking_profiler.activate_all ~profiler_maker ;
      RPC_profiler.init profiler_maker
  | None -> ()

module Baker = struct
  let run (cctxt : Protocol_client_context.full) ?dal_node_rpc_ctxt
      ?minimal_fees ?minimal_nanotez_per_gas_unit ?minimal_nanotez_per_byte
      ?votes ?extra_operations ?pre_emptive_forge_time ?force_apply_from_round
<<<<<<< HEAD
      ?context_path ?state_recorder ~chain ~keep_alive delegates =
=======
      ?remote_calls_timeout ?context_path ?state_recorder ~chain ~keep_alive
      delegates =
>>>>>>> 51f9139c
    let open Lwt_result_syntax in
    let process () =
      let* user_activated_upgrades =
        Config_services.user_activated_upgrades cctxt
      in
      let* constants =
        let* chain_id =
          Shell_services.Chain.chain_id cctxt ~chain:cctxt#chain ()
        in
        Protocol.Alpha_services.Constants.all cctxt (`Hash chain_id, `Head 0)
      in
      let block_time_s =
        Int64.to_float
          (Protocol.Alpha_context.Period.to_seconds
             constants.parametric.minimal_block_delay)
      in
      let* pre_emptive_forge_time =
        match Option.map Q.to_float pre_emptive_forge_time with
        | Some t ->
            if t >= block_time_s then
              failwith
                "pre-emptive-forge-time must be less than current block time \
                 (<= %f seconds)"
                block_time_s
            else return t
        | None -> return (Float.mul 0.15 block_time_s)
      in
      let*! () =
        if pre_emptive_forge_time <> 0. then
          cctxt#message
            "pre-emptive-forge-time optimization set to %fs. Operation \
             inclusion window is ~%fs. Caution: Setting this too high may \
             result in reduced block proposal rewards."
            pre_emptive_forge_time
            (Float.sub block_time_s pre_emptive_forge_time)
        else Lwt.return_unit
      in
      let pre_emptive_forge_time =
        Time.System.Span.of_seconds_exn pre_emptive_forge_time
      in
      let remote_calls_timeout = Option.map Q.to_float remote_calls_timeout in
      let config =
        Baking_configuration.make
          ?minimal_fees
          ?minimal_nanotez_per_gas_unit
          ?minimal_nanotez_per_byte
          ?votes
          ?extra_operations
          ~pre_emptive_forge_time
          ?force_apply_from_round
          ?remote_calls_timeout
          ?context_path
          ~user_activated_upgrades
          ?state_recorder
          ()
      in
      let*! () =
        cctxt#message
          "Baker %a (%s) for %a started."
          Tezos_version.Version.pp_simple
          Tezos_version_value.Current_git_info.octez_version
          Tezos_version_value.Current_git_info.abbreviated_commit_hash
          Protocol_hash.pp_short
          Protocol.hash
      in
      let canceler = Lwt_canceler.create () in
      let _ =
        Lwt_exit.register_clean_up_callback ~loc:__LOC__ (fun _ ->
            let*! () = cctxt#message "Shutting down the baker..." in
            let*! _ = Lwt_canceler.cancel canceler in
            Lwt.return_unit)
      in
      () [@profiler.overwrite may_start_profiler cctxt#get_base_dir] ;
      let consumer = Protocol_logging.make_log_message_consumer () in
      Lifted_protocol.set_log_message_consumer consumer ;
      Baking_scheduling.run
        cctxt
        ?dal_node_rpc_ctxt
        ~canceler
        ~chain
        ~constants
        config
        delegates
    in
    let* () =
      Client_confirmations.wait_for_bootstrapped
        ~retry:(Baking_scheduling.retry cctxt ~delay:1. ~factor:1.5 ~tries:5)
        cctxt
    in
    let* () = await_protocol_start cctxt ~chain in
    if keep_alive then retry_on_disconnection cctxt process else process ()
end

module Accuser = struct
  let run (cctxt : #Protocol_client_context.full) ~chain ~preserved_levels
      ~keep_alive =
    let open Lwt_result_syntax in
    let process () =
      let*! () =
        cctxt#message
          "Accuser %a (%s) for %a started."
          Tezos_version.Version.pp_simple
          Tezos_version_value.Current_git_info.octez_version
          Tezos_version_value.Current_git_info.abbreviated_commit_hash
          Protocol_hash.pp_short
          Protocol.hash
      in
      let* valid_blocks_stream, _ =
        Client_baking_blocks.monitor_applied_blocks
          ~next_protocols:(Some [Protocol.hash])
          cctxt
          ~chains:[chain]
          ()
      in
      let canceler = Lwt_canceler.create () in
      let _ =
        Lwt_exit.register_clean_up_callback ~loc:__LOC__ (fun _ ->
            let*! () = cctxt#message "Shutting down the accuser..." in
            let*! _ = Lwt_canceler.cancel canceler in
            Lwt.return_unit)
      in
      Client_baking_denunciation.create
        cctxt
        ~canceler
        ~preserved_levels
        valid_blocks_stream
    in
    let* () =
      Client_confirmations.wait_for_bootstrapped
        ~retry:(Baking_scheduling.retry cctxt ~delay:1. ~factor:1.5 ~tries:5)
        cctxt
    in
    let* () = await_protocol_start cctxt ~chain in
    if keep_alive then retry_on_disconnection cctxt process else process ()
end

module VDF = struct
  let run (cctxt : Protocol_client_context.full) ~chain ~keep_alive =
    let open Lwt_result_syntax in
    let process () =
      let*! () =
        cctxt#message
          "VDF daemon %a (%s) for %a started."
          Tezos_version.Version.pp_simple
          Tezos_version_value.Current_git_info.octez_version
          Tezos_version_value.Current_git_info.abbreviated_commit_hash
          Protocol_hash.pp_short
          Protocol.hash
      in
      let* chain_id = Shell_services.Chain.chain_id cctxt ~chain () in
      let* constants =
        Protocol.Alpha_services.Constants.all cctxt (`Hash chain_id, `Head 0)
      in
      let canceler = Lwt_canceler.create () in
      let _ =
        Lwt_exit.register_clean_up_callback ~loc:__LOC__ (fun _ ->
            let*! () = cctxt#message "Shutting down the VDF daemon..." in
            let*! _ = Lwt_canceler.cancel canceler in
            Lwt.return_unit)
      in
      Baking_vdf.start_vdf_worker cctxt ~canceler constants chain
    in
    let* () =
      Client_confirmations.wait_for_bootstrapped
        ~retry:(Baking_scheduling.retry cctxt ~delay:1. ~factor:1.5 ~tries:5)
        cctxt
    in
    let* () = await_protocol_start cctxt ~chain in
    if keep_alive then retry_on_disconnection cctxt process else process ()
end<|MERGE_RESOLUTION|>--- conflicted
+++ resolved
@@ -68,12 +68,8 @@
   let run (cctxt : Protocol_client_context.full) ?dal_node_rpc_ctxt
       ?minimal_fees ?minimal_nanotez_per_gas_unit ?minimal_nanotez_per_byte
       ?votes ?extra_operations ?pre_emptive_forge_time ?force_apply_from_round
-<<<<<<< HEAD
-      ?context_path ?state_recorder ~chain ~keep_alive delegates =
-=======
       ?remote_calls_timeout ?context_path ?state_recorder ~chain ~keep_alive
       delegates =
->>>>>>> 51f9139c
     let open Lwt_result_syntax in
     let process () =
       let* user_activated_upgrades =
