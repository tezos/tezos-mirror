--- conflicted
+++ resolved
@@ -192,13 +192,6 @@
 let candidate_encoding =
   let open Data_encoding in
   conv
-<<<<<<< HEAD
-    (fun {hash; level_watched; round_watched; payload_hash_watched} ->
-      (hash, level_watched, round_watched, payload_hash_watched))
-    (fun (hash, level_watched, round_watched, payload_hash_watched) ->
-      {hash; level_watched; round_watched; payload_hash_watched})
-    (obj4
-=======
     (fun {
            hash;
            level_watched;
@@ -214,7 +207,6 @@
            branch_watched ) ->
       {hash; level_watched; round_watched; payload_hash_watched; branch_watched})
     (obj5
->>>>>>> 4e3e2258
        (req "hash" Block_hash.encoding)
        (req "level_watched" int32)
        (req "round_watched" Round.encoding)
@@ -368,10 +360,6 @@
     committee_size;
   }
 
-<<<<<<< HEAD
-let is_valid_consensus_content (candidate : candidate) consensus_content =
-  let {hash = _; level_watched; round_watched; payload_hash_watched} =
-=======
 let is_eligible (candidate : candidate) branch consensus_content =
   let {
     hash = _;
@@ -380,7 +368,6 @@
     payload_hash_watched;
     branch_watched;
   } =
->>>>>>> 4e3e2258
     candidate
   in
   Int32.equal (Raw_level.to_int32 consensus_content.level) level_watched
