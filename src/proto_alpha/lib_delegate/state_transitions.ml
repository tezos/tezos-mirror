--- conflicted
+++ resolved
@@ -320,10 +320,6 @@
           current_level = new_level;
           latest_proposal = new_proposal;
           is_latest_proposal_applied = is_proposal_applied;
-<<<<<<< HEAD
-          injected_preendorsements = None;
-=======
->>>>>>> 3ef1d63a
           (* Unlock values *)
           locked_round = None;
           endorsable_payload = None;
@@ -778,31 +774,10 @@
   in
   let new_state = {state with level_state = new_level_state} in
   match new_state.round_state.delayed_prequorum with
-<<<<<<< HEAD
-  | None -> (
-      (* The application arrived before the prequorum: wait for the prequorum. *)
-      let new_state = update_current_phase new_state Awaiting_preendorsements in
-      (* FIXME: https://gitlab.com/tezos/tezos/-/issues/4877 This
-         mechanism is only temporary and should be removed when the
-         protocol and prevalidator correctly accept early
-         preendorsements. *)
-      match new_state.level_state.injected_preendorsements with
-      | None -> do_nothing new_state
-      | Some preendorsements ->
-          let reinject_preendorsement_action =
-            Reinject_preendorsements {preendorsements}
-          in
-          let new_level_state =
-            {new_state.level_state with injected_preendorsements = None}
-          in
-          let new_state = {new_state with level_state = new_level_state} in
-          Lwt.return (new_state, reinject_preendorsement_action))
-=======
   | None ->
       (* The application arrived before the prequorum: just wait for the prequorum. *)
       let new_state = update_current_phase new_state Awaiting_preendorsements in
       do_nothing new_state
->>>>>>> 3ef1d63a
   | Some (candidate, preendorsement_qc) ->
       (* The application arrived after the prequorum: handle the
          prequorum received earlier.
@@ -848,11 +823,7 @@
   | _, Timeout (Time_to_bake_next_level {at_round}) ->
       (* If it is time to bake the next level, stop everything currently
          going on and propose the next level block *)
-<<<<<<< HEAD
-      time_to_bake state at_round
-=======
       time_to_bake_at_next_level state at_round
->>>>>>> 3ef1d63a
   | Idle, New_head_proposal proposal ->
       Events.(
         emit
