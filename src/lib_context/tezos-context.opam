opam-version: "2.0"
maintainer: "contact@tezos.com"
authors: [ "Tezos devteam" ]
homepage: "https://www.tezos.com/"
bug-reports: "https://gitlab.com/tezos/tezos/issues"
dev-repo: "git+https://gitlab.com/tezos/tezos.git"
license: "MIT"
depends: [
  "dune" { >= "2.0" }
  "tezos-base"
<<<<<<< HEAD
  "irmin" { >= "2.7.1" }
  "irmin-pack" { >= "2.7.1" }
  "digestif" {>= "0.7.3"}
=======
  "irmin" { >= "2.8.0" }
  "irmin-pack" { >= "2.8.0" }
>>>>>>> 0bdf2e90
  "tezos-shell-services"
  "tezos-stdlib-unix"
  "bigstringaf" { >= "0.2.0" }
  "vector" { with-test }
  "alcotest-lwt" { with-test & >= "1.1.0" }
]
build: [
  ["dune" "build" "-p" name "-j" jobs]
  ["dune" "runtest" "-p" name "-j" jobs] {with-test}
]
synopsis: "Tezos: on-disk context abstraction for `tezos-node`"<|MERGE_RESOLUTION|>--- conflicted
+++ resolved
@@ -8,14 +8,8 @@
 depends: [
   "dune" { >= "2.0" }
   "tezos-base"
-<<<<<<< HEAD
-  "irmin" { >= "2.7.1" }
-  "irmin-pack" { >= "2.7.1" }
-  "digestif" {>= "0.7.3"}
-=======
   "irmin" { >= "2.8.0" }
   "irmin-pack" { >= "2.8.0" }
->>>>>>> 0bdf2e90
   "tezos-shell-services"
   "tezos-stdlib-unix"
   "bigstringaf" { >= "0.2.0" }
