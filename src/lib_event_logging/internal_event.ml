(*****************************************************************************)
(*                                                                           *)
(* Open Source License                                                       *)
(* Copyright (c) 2018 Dynamic Ledger Solutions, Inc. <contact@tezos.com>     *)
(* Copyright (c) 2021 Nomadic Labs <contact@nomadic-labs.com>                *)
(*                                                                           *)
(* Permission is hereby granted, free of charge, to any person obtaining a   *)
(* copy of this software and associated documentation files (the "Software"),*)
(* to deal in the Software without restriction, including without limitation *)
(* the rights to use, copy, modify, merge, publish, distribute, sublicense,  *)
(* and/or sell copies of the Software, and to permit persons to whom the     *)
(* Software is furnished to do so, subject to the following conditions:      *)
(*                                                                           *)
(* The above copyright notice and this permission notice shall be included   *)
(* in all copies or substantial portions of the Software.                    *)
(*                                                                           *)
(* THE SOFTWARE IS PROVIDED "AS IS", WITHOUT WARRANTY OF ANY KIND, EXPRESS OR*)
(* IMPLIED, INCLUDING BUT NOT LIMITED TO THE WARRANTIES OF MERCHANTABILITY,  *)
(* FITNESS FOR A PARTICULAR PURPOSE AND NONINFRINGEMENT. IN NO EVENT SHALL   *)
(* THE AUTHORS OR COPYRIGHT HOLDERS BE LIABLE FOR ANY CLAIM, DAMAGES OR OTHER*)
(* LIABILITY, WHETHER IN AN ACTION OF CONTRACT, TORT OR OTHERWISE, ARISING   *)
(* FROM, OUT OF OR IN CONNECTION WITH THE SOFTWARE OR THE USE OR OTHER       *)
(* DEALINGS IN THE SOFTWARE.                                                 *)
(*                                                                           *)
(*****************************************************************************)

open Error_monad

module List = struct
  include List
  include Tezos_stdlib.TzList
end

module String = struct
  include String
  include Tezos_stdlib.TzString
  module Set = Tezos_error_monad.TzLwtreslib.Set.Make (String)
end

let valid_char c =
  match c with
  | '0' .. '9' | 'a' .. 'z' | 'A' .. 'Z' | '@' | '-' | '_' | '+' | '=' | '~' ->
      true
  | _ -> false

let check_name_exn : string -> (string -> char -> exn) -> unit =
 fun name make_exn ->
  String.iter
    (fun c -> if valid_char c then () else raise (make_exn name c))
    name ;
  ()

(* Levels are declared from the lowest to the highest so that
   polymorphic comparison can be used to check whether a message
   should be printed. *)
type level = Debug | Info | Notice | Warning | Error | Fatal

let default_error_fallback_logger =
  ref (fun s ->
      Format.eprintf "%s" s ;
      Lwt.return_unit)

module Level = struct
  exception Not_a_level of string

  type t = level

  let default = Info

  let to_string = function
    | Debug -> "debug"
    | Info -> "info"
    | Notice -> "notice"
    | Warning -> "warning"
    | Error -> "error"
    | Fatal -> "fatal"

  let opt_to_string = function Some l -> to_string l | None -> "none"

  let of_string_exn str =
    let str = String.lowercase_ascii str in
    match str with
    | "debug" -> Some Debug
    | "info" -> Some Info
    | "notice" -> Some Notice
    | "warning" -> Some Warning
    | "error" -> Some Error
    | "fatal" -> Some Fatal
    | "none" -> None
    | _ -> raise (Not_a_level str)

  let encoding =
    let open Data_encoding in
    string_enum
      (List.map
         (fun l -> (to_string l, l))
         [Debug; Info; Notice; Warning; Error; Fatal])

  include Compare.Make (struct
    type nonrec t = t

    let compare = Stdlib.compare
  end)
end

module Section : sig
  type t

  include Compare.S with type t := t

  val empty : t

  val make_sanitized : string list -> t

  val append : t -> string -> t

  val name : t -> string

  val is_prefix : prefix:t -> t -> bool

  val encoding : t Data_encoding.t

  val to_string_list : t -> string list

  val pp : Format.formatter -> t -> unit

  val equal : t -> t -> bool
end = struct
  type t = {path : string list}

  include Compare.Make (struct
    type nonrec t = t

    let compare = Stdlib.compare
  end)

  let empty = {path = []}

  let name s = String.concat "." s.path

  let make_name_exception name char =
    Printf.ksprintf
      (fun s -> Invalid_argument s)
      "Internal_event.Section: invalid name %S (contains %c)"
      name
      char

  let make sl =
    List.iter (fun s -> check_name_exn s make_name_exception) sl ;
    {path = sl}

  let make_sanitized sl =
    List.map (String.map (fun c -> if valid_char c then c else '_')) sl |> make

  let append t name =
    check_name_exn name make_name_exception ;
    {path = t.path @ [name]}

  let to_string_list s = s.path

  let is_prefix ~prefix main =
    try
      let _ =
        List.fold_left
          (fun prev elt ->
            match prev with
            | t :: q when String.equal t elt || String.equal "_" elt -> q
            | _ -> raise Not_found)
          main.path
          prefix.path
      in
      true
    with Not_found -> false

  let encoding =
    let open Data_encoding in
    conv (fun {path; _} -> path) (fun l -> make l) (list string)

  let pp fmt section =
    Format.fprintf
      fmt
      "%a"
      (Format.pp_print_list
         ~pp_sep:(fun fmt () -> Format.pp_print_char fmt '.')
         Format.pp_print_string)
      section.path
end

let registered_sections = ref String.Set.empty

let get_registered_sections () = String.Set.to_seq !registered_sections

let register_section section =
  registered_sections :=
    String.Set.add (Section.name section) !registered_sections

type alternative_color = Magenta | Cyan | Green | Blue

module type EVENT_DEFINITION = sig
  type t

  val section : Section.t option

  val name : string

  val simple_name : string

  val doc : string

  val pp : all_fields:bool -> block:bool -> Format.formatter -> t -> unit

  val encoding : t Data_encoding.t

  val level : level

  val alternative_color : alternative_color option
end

module type EVENT = sig
  include EVENT_DEFINITION

  val emit : ?section:Section.t -> t -> unit tzresult Lwt.t

  val emit_at_top_level : ?section:Section.t -> t -> unit
end

type 'a event_definition = (module EVENT_DEFINITION with type t = 'a)

type top_level_event =
  | TopLevel : ('a event_definition * 'a * Section.t option) -> top_level_event

module type SINK = sig
  type t

  val uri_scheme : string

  val configure : Uri.t -> t tzresult Lwt.t

  val should_handle : ?section:Section.t -> t -> _ event_definition -> bool

  val handle :
    t -> 'a event_definition -> ?section:Section.t -> 'a -> unit tzresult Lwt.t

  val close : t -> unit tzresult Lwt.t
end

type 'a sink_definition = (module SINK with type t = 'a)

module All_sinks = struct
  type registered =
    | Registered : {
        scheme : string;
        definition : 'a sink_definition;
      }
        -> registered

  type active =
    | Active : {
        scheme : string;
        configuration : Uri.t;
        sink : 'a;
        definition : 'a sink_definition;
      }
        -> active

  let registered : registered list ref = ref []

  let active : active list ref = ref []

  let top_level_events : top_level_event list ref = ref []

  let find_registered scheme_to_find =
    List.find
      (function Registered {scheme; _} -> String.equal scheme scheme_to_find)
      !registered

  let register (type a) m =
    let module S = (val m : SINK with type t = a) in
    match find_registered S.uri_scheme with
    | None ->
        registered :=
          Registered {scheme = S.uri_scheme; definition = m} :: !registered
    | Some _ ->
        (* This should be considered a programming error: *)
        Printf.ksprintf
          Stdlib.invalid_arg
          "Internal_event: registering duplicate URI scheme: %S"
          S.uri_scheme

  type activation_error_reason =
    | Missing_uri_scheme of string
    | Uri_scheme_not_registered of string

  type error += Activation_error of activation_error_reason

  let () =
    let description =
      "Activation of an Internal Event SINK with an URI failed"
    in
    let title = "Internal Event Sink: Wrong Activation URI" in
    register_error_kind
      `Permanent
      ~id:"internal-event-activation-error"
      ~title
      ~description
      ~pp:(fun ppf -> function
        | Missing_uri_scheme uri ->
            Format.fprintf ppf "%s: Missing URI scheme %S" title uri
        | Uri_scheme_not_registered uri ->
            Format.fprintf ppf "%s: URI scheme not registered %S" title uri)
      Data_encoding.(
        union
          [
            case
              ~title:"missing-uri-scheme"
              (Tag 0)
              (obj1 (req "missing-uri-scheme" (obj1 (req "uri" string))))
              (function Missing_uri_scheme uri -> Some uri | _ -> None)
              (fun uri -> Missing_uri_scheme uri);
            case
              ~title:"non-registered-uri-scheme"
              (Tag 2)
              (obj1 (req "non-registered-uri-scheme" (obj1 (req "uri" string))))
              (function Uri_scheme_not_registered uri -> Some uri | _ -> None)
              (fun uri -> Uri_scheme_not_registered uri);
          ])
      (function Activation_error reason -> Some reason | _ -> None)
      (fun reason -> Activation_error reason)

  let handle def section v =
    let handle (type a) sink definition =
      let open Lwt_result_syntax in
      let module S = (val definition : SINK with type t = a) in
      if S.should_handle ?section sink def then S.handle ?section sink def v
      else return_unit
    in
    List.iter_es
      (function Active {sink; definition; _} -> handle sink definition)
      !active

  let activate uri =
    let open Lwt_result_syntax in
    match Uri.scheme uri with
    | None -> tzfail (Activation_error (Missing_uri_scheme (Uri.to_string uri)))
    | Some scheme_to_activate ->
        let* act =
          match find_registered scheme_to_activate with
          | None ->
              tzfail
                (Activation_error
                   (Uri_scheme_not_registered (Uri.to_string uri)))
          | Some (Registered {scheme; definition}) ->
              (* We need the intermediate function to introduce the type *)
              let activate (type a) scheme definition =
                let module S = (val definition : SINK with type t = a) in
                let* sink = S.configure uri in
                return (Active {scheme; configuration = uri; definition; sink})
              in
              activate scheme definition
        in
        active := act :: !active ;
        let* () =
          List.iter_es
            (fun (TopLevel (ev, x, section)) -> handle ev section x)
            (List.rev !top_level_events)
        in
        return_unit

  let close ?(except = fun _ -> false) () =
    let open Lwt_syntax in
    let close_one (type a) sink definition =
      let module S = (val definition : SINK with type t = a) in
      S.close sink
    in
    (* We want to filter the list in one Lwt-go (atomically), and only then
       call close on the ones that are being deleted. *)
    let next_active, to_close_list =
      List.partition
        (fun act ->
          match act with Active {configuration; _} -> except configuration)
        !active
    in
    active := next_active ;
    (* We don't want one failure to prevent the attempt at closing as many
       sinks as possible, so we record all errors and combine them: *)
    let+ close_results =
      List.map_s
        (fun (Active {sink; definition; _}) -> close_one sink definition)
        to_close_list
    in
    Result_syntax.tzjoin close_results

  let pp_state fmt () =
    let open Format in
    let pp_list_of_sinks name list pp =
      pp_open_box fmt 2 ;
      pp_print_if_newline fmt () ;
      pp_print_string fmt "* " ;
      fprintf fmt "%s: [" name ;
      pp_print_cut fmt () ;
      pp_print_list
        ~pp_sep:(fun fmt () ->
          pp_print_string fmt "," ;
          pp_print_space fmt ())
        pp
        fmt
        list ;
      pp_close_box fmt () ;
      pp_print_cut fmt () ;
      pp_print_string fmt "]"
    in
    pp_open_box fmt 0 ;
    pp_list_of_sinks
      "Registered sinks"
      !registered
      (fun fmt (Registered {scheme; _}) -> fprintf fmt "\"%s://..\"" scheme) ;
    pp_print_break fmt 2 0 ;
    pp_list_of_sinks
      "Active sinks"
      !active
      (fun fmt (Active {configuration; _}) ->
        fprintf fmt "\"%a\"" Uri.pp_hum configuration) ;
    pp_print_cut fmt () ;
    pp_close_box fmt () ;
    ()
end

module Generic = struct
  type definition =
    | Definition :
        (Section.t option * string * 'a event_definition)
        -> definition

  type event = Event : (string * 'a event_definition * 'a) -> event

  type with_name = < doc : string ; name : string >

  let json_schema (Definition (_, _, d)) :
      < schema : Json_schema.schema ; with_name > =
    let aux (type a) (ev : a event_definition) =
      let module E = (val ev : EVENT_DEFINITION with type t = a) in
      object
        method name = E.name

        method doc = E.doc

        method schema = Data_encoding.Json.schema E.encoding
      end
    in
    aux d

  let explode_event (Event (_, def, ev)) =
    let aux (type a) def ev =
      let module M = (val def : EVENT_DEFINITION with type t = a) in
      object
        method name = M.name

        method doc = M.doc

        method pp fmt () = M.pp ~all_fields:true ~block:true fmt ev

        method json = Data_encoding.Json.construct M.encoding ev
      end
    in
    aux def ev
end

module All_definitions = struct
  open Generic

  let all : definition list ref = ref []

  let registration_exn fmt =
    Format.kasprintf
      (fun s ->
        (* This should be considered a programming error: *)
        Invalid_argument ("Internal_event registration error: " ^ s))
      fmt

  let add (type a) ev =
    let module E = (val ev : EVENT_DEFINITION with type t = a) in
    match
      List.find
        (function Definition (s, n, _) -> E.section = s && E.name = n)
        !all
    with
    | Some _ ->
        raise
          (registration_exn
             "duplicate Event name: %a %S"
             (Format.pp_print_option Section.pp)
             E.section
             E.name)
    | None ->
        check_name_exn
          E.name
          (registration_exn "invalid event name: %S contains '%c'") ;
        all := Definition (E.section, E.name, ev) :: !all

  let get ?filter () =
    match filter with Some filter -> List.filter filter !all | None -> !all

  let find match_name =
    List.find (function Definition (_, n, _) -> match_name n) !all
end

module Make (E : EVENT_DEFINITION) : EVENT with type t = E.t = struct
  include E

  let emit ?section x = All_sinks.handle (module E) section x

  let emit_at_top_level ?section x =
    (* Ensure we only register this event to be emitted once *)
    let ev = TopLevel ((module E), x, section) in
    if not (List.mem ~equal:( = ) ev !All_sinks.top_level_events) then
      All_sinks.top_level_events := ev :: !All_sinks.top_level_events

  let () = All_definitions.add (module E)
end

module Simple = struct
  (* This type is mostly there to make usage less error-prone, by
     explicitly splitting the place where the partial application
     takes place. Indeed, it is important that events are declared
     only once. *)
  type 'a t = {
    name : string;
    emit : 'a -> unit tzresult Lwt.t;
    emit_at_top_level : 'a -> unit;
  }

  let emit simple_event parameters =
    Lwt.try_bind
      (fun () -> simple_event.emit parameters)
      (function
        | Ok () -> Lwt.return_unit
        | Error trace ->
            (* Having to handle errors when sending events would make the
               code very heavy. We are much more likely to just use [let*]
               to propagate the error, assuming that sending events cannot
               fail. But consider this example:
               - we log that we are going to do some cleanup, like remove
                 temporary directories...
               - and then because we failed to log, we don't actually
                 clean the temporary directories.
               Instead we just print the error on stderr. *)
            Format.eprintf
              "@[<hv 2>Failed to send event '%s':@ %a@]@."
              simple_event.name
              Error_monad.pp_print_trace
              trace ;
            Lwt.return_unit)
      (fun exc ->
        (* For the same reason we also just print exceptions *)
        Format.eprintf
          "@[<hv 2>Failed to send event '%s':@ %s@]@."
          simple_event.name
          (Printexc.to_string exc) ;
        Lwt.return_unit)

  let emit_at_top_level simple_event parameters =
    simple_event.emit_at_top_level parameters

  let emit__dont_wait__use_with_care simple_event parameters =
    Lwt.dont_wait
      (fun () -> emit simple_event parameters)
      (fun exc -> raise exc)
  (* emit never lets exceptions escape *)

  let make_section names =
    match names with
    | None -> None
    | Some names ->
        let section = Section.make_sanitized names in
        register_section section ;
        Some section

  let pp_print_compact_float fmt value = Format.fprintf fmt "%g" value

  let max_shortened_string_length = 64

  let ellipsis = "[...]"

  let pp_print_shortened_string fmt value =
    let len = String.length value in
    if len = 0 then Format.pp_print_string fmt "\"\""
    else
      let escape len =
        let rec loop i =
          if i >= len then false
          else
            match value.[i] with
            | '\000' .. '\032' | '\127' .. '\255' ->
                (* invisible character (including space) or non-ASCII: needs to be escaped *)
                true
            | '\033' .. '\126' ->
                (* visible, non-space character *)
                loop (i + 1)
        in
        loop 0
      in
      if String.length value > max_shortened_string_length then
        let length_without_ellipsis =
          max_shortened_string_length - String.length ellipsis
        in
        let prefix = String.sub value 0 length_without_ellipsis in
        if escape length_without_ellipsis then
          Format.fprintf fmt "\"%s%s\"" prefix ellipsis
        else Format.fprintf fmt "%s%s" prefix ellipsis
      else if escape len then Format.fprintf fmt "%S" value
      else Format.pp_print_string fmt value

  (* Default pretty-printer for parameters.
     Simple types are printed in a compact way.
     Structured types are not printed.

     If [never_empty] is [false], do not print anything for:
     - structured values, like objects;
     - empty values, like null.
     This is useful to ignore non-inline parameters in log messages.

     If [never_empty] is [true], always print something.
     This is useful for inline parameters. *)
  let rec pp_human_readable :
        'a. never_empty:bool -> 'a Data_encoding.t -> _ -> 'a -> _ =
   fun (type a) ~never_empty (encoding : a Data_encoding.t) fmt (value : a) ->
    match encoding.encoding with
    | Null -> if never_empty then Format.pp_print_string fmt "N/A"
    | Empty -> if never_empty then Format.pp_print_string fmt "N/A"
    | Ignore -> if never_empty then Format.pp_print_string fmt "N/A"
    | Constant name -> pp_print_shortened_string fmt name
    | Bool -> Format.pp_print_bool fmt value
    | Int8 -> Format.pp_print_int fmt value
    | Uint8 -> Format.pp_print_int fmt value
    | Int16 _ -> Format.pp_print_int fmt value
    | Uint16 _ -> Format.pp_print_int fmt value
    | Int31 _ -> Format.pp_print_int fmt value
    | Int32 _ -> Format.fprintf fmt "%ld" value
    | Int64 _ -> Format.fprintf fmt "%Ld" value
    | N -> Format.pp_print_string fmt (Z.to_string value)
    | Z -> Format.pp_print_string fmt (Z.to_string value)
    | RangedInt _ -> Format.pp_print_int fmt value
    | RangedFloat _ -> pp_print_compact_float fmt value
    | Float -> pp_print_compact_float fmt value
    | Bytes _ -> pp_print_shortened_string fmt (Bytes.to_string value)
    | String _ -> pp_print_shortened_string fmt value
    | Bigstring _ -> Format.pp_print_string fmt "<bigstring>"
    | Padded (encoding, _) -> pp_human_readable ~never_empty encoding fmt value
    | String_enum (table, _) -> (
        match Stdlib.Hashtbl.find_opt table value with
        | None -> if never_empty then Format.pp_print_string fmt "N/A"
        | Some (name, _) -> pp_print_shortened_string fmt name)
    | Array _ -> if never_empty then Format.pp_print_string fmt "<array>"
    | List _ -> if never_empty then Format.pp_print_string fmt "<list>"
    | Obj (Req {encoding; _} | Dft {encoding; _}) ->
        pp_human_readable ~never_empty encoding fmt value
    | Obj (Opt {encoding; _}) ->
        Option.iter (pp_human_readable ~never_empty encoding fmt) value
    | Objs _ -> if never_empty then Format.pp_print_string fmt "<obj>"
    | Tup encoding -> pp_human_readable ~never_empty encoding fmt value
    | Tups _ -> if never_empty then Format.pp_print_string fmt "<tuple>"
    | Union
        {
          cases =
            [
              Case {encoding; proj; _}; Case {encoding = {encoding = Null; _}; _};
            ];
          _;
        } -> (
        (* Probably an [option] type or similar.
           We only print the value if it is not null,
           unless [never_empty] is [true]. *)
        match proj value with
        | None -> if never_empty then Format.pp_print_string fmt "null"
        | Some value -> pp_human_readable ~never_empty encoding fmt value)
    | Union _ -> if never_empty then Format.pp_print_string fmt "<union>"
    | Mu _ -> if never_empty then Format.pp_print_string fmt "<recursive>"
    | Conv {proj; encoding; _} ->
        (* TODO: it may be worth it to take a look at [encoding]
           before calling [proj], to try and predict whether the value
           will actually be printed. *)
        pp_human_readable ~never_empty encoding fmt (proj value)
    | Describe {encoding; _} ->
        pp_human_readable ~never_empty encoding fmt value
    | Splitted {json_encoding; _} -> (
        (* Generally, [Splitted] nodes imply that the JSON encoding
           is more human-friendly, as JSON is a human-friendly
           format. A typical example is Blake2B hashes.
           So for log outputs we use the JSON encoding.
           Unfortunately, [Json_encoding.t] is abstract so we have
           to [construct] the JSON value and continue from here. *)
        (* TODO: it may be worth it to take a look at [encoding]
           before constructing the JSON value, to try and predict
           whether the value will actually be printed (same as [Conv]). *)
        match Json_encoding.construct json_encoding value with
        | `Null -> if never_empty then Format.pp_print_string fmt "N/A"
        | `Bool value -> Format.pp_print_bool fmt value
        | `Float value -> pp_print_compact_float fmt value
        | `String value -> pp_print_shortened_string fmt value
        | `A _ -> if never_empty then Format.pp_print_string fmt "<list>"
        | `O _ -> if never_empty then Format.pp_print_string fmt "<obj>")
    | Dynamic_size {encoding; _} ->
        pp_human_readable ~never_empty encoding fmt value
    | Check_size {encoding; _} ->
        pp_human_readable ~never_empty encoding fmt value
    | Delayed make_encoding ->
        pp_human_readable ~never_empty (make_encoding ()) fmt value

  type parameter =
    | Parameter :
        string
        * 'a Data_encoding.t
        * 'a
        * (Format.formatter -> 'a -> unit) option
        -> parameter

  type msg_atom = Text of string | Variable of int | Space

  let invalid_msg reason msg =
    invalid_arg
      (Printf.sprintf
         "Internal_event.Simple: invalid message string: %S: %s"
         msg
         reason)

  let parse_msg variable_names msg =
    let len = String.length msg in
    let rec find_variable_begin acc atom_start i =
      let add_text () =
        if i <= atom_start then acc
        else Text (String.sub msg atom_start (i - atom_start)) :: acc
      in
      if i >= len then add_text ()
      else if msg.[i] = '{' then
        let acc = add_text () in
        let i = i + 1 in
        find_variable_end acc i i
      else if msg.[i] = ' ' then
        let acc = Space :: add_text () in
        let i = i + 1 in
        find_variable_begin acc i i
      else find_variable_begin acc atom_start (i + 1)
    and find_variable_end acc atom_start i =
      if i >= len then invalid_msg "unmatched '{'" msg
      else if msg.[i] = '}' then
        let variable_name = String.sub msg atom_start (i - atom_start) in
        let rec loop index = function
          | [] ->
              invalid_msg
                (Printf.sprintf "unbound variable: %S" variable_name)
                msg
          | varname :: _ when String.equal varname variable_name ->
              let acc = Variable index :: acc in
              let i = i + 1 in
              find_variable_begin acc i i
          | _ :: variable_names -> loop (index + 1) variable_names
        in
        loop 0 variable_names
      else find_variable_end acc atom_start (i + 1)
    in
    find_variable_begin [] 0 0 |> List.rev

  let pp_log_message ~all_fields ~block (msg : msg_atom list) fmt fields =
    (* Add a boolean reference to each field telling whether the field was used. *)
    let fields = List.map (fun field -> (field, ref false)) fields in
    if block then Format.fprintf fmt "@[<hov 2>" ;
    (* First, print [msg], including interpolated variables. *)
    let pp_msg_atom = function
      | Text text -> Format.pp_print_string fmt text
      | Variable index -> (
          match List.nth_opt fields index with
          | None ->
              (* Not supposed to happen, by construction.
                 But it's just logging, no need to fail here. *)
              Format.pp_print_string fmt "???"
          | Some (Parameter (_name, enc, value, pp), used) -> (
              used := true ;
              match pp with
              | None -> pp_human_readable ~never_empty:true enc fmt value
              | Some pp -> pp fmt value))
      | Space ->
          if block then Format.pp_print_space fmt () else Format.fprintf fmt " "
    in
    List.iter pp_msg_atom msg ;
    (* Then, print variables that were not used by [msg]. *)
    let first_field = ref true in
    let print_field (Parameter (name, enc, value, pp), used) =
      if not !used then
        let value =
          let pp =
            match pp with
            | None -> pp_human_readable ~never_empty:false enc
            | Some pp -> pp
          in
          Format.asprintf "%a" pp value
        in
        if String.length value > 0 then
          if !first_field then (
            first_field := false ;
            Format.fprintf fmt "@ (%s = %s" name value)
          else Format.fprintf fmt ",@ %s = %s" name value
    in
    if all_fields then List.iter print_field fields ;
    if not !first_field then Format.fprintf fmt ")" ;
    if block then Format.fprintf fmt "@]"

  let with_version ~name encoding =
    Data_encoding.With_version.encoding
      ~name
      (Data_encoding.With_version.first_version encoding)

  let may_prefix_name ~prefix_name_with_section ~name ~section =
    match (prefix_name_with_section, section) with
    | false, _ | true, None -> name
    | true, Some sections ->
        String.concat "_" (Section.to_string_list sections @ [name])

  let declare_0 ?alternative_color ?section ?(prefix_name_with_section = false)
      ~name ~msg ?(level = Info) () =
    let section = make_section section in
<<<<<<< HEAD
=======
    let simple_name = name in
>>>>>>> 4e3e2258
    let name = may_prefix_name ~prefix_name_with_section ~name ~section in
    let parsed_msg = parse_msg [] msg in
    let module Definition : EVENT_DEFINITION with type t = unit = struct
      type t = unit

      let doc = msg

      let section = section

      let name = name

      let simple_name = simple_name

      let pp ~all_fields ~block fmt () =
        pp_log_message ~all_fields ~block parsed_msg fmt []

      let encoding = with_version ~name Data_encoding.unit

      let level = level

      let alternative_color = alternative_color
    end in
    let module Event = Make (Definition) in
    {
      name;
      emit = (fun () -> Event.emit ?section ());
      emit_at_top_level = (fun () -> Event.emit_at_top_level ?section ());
    }

  let declare_1 (type a) ?alternative_color ?section
      ?(prefix_name_with_section = false) ~name ~msg ?(level = Info) ?pp1
      (f1_name, (f1_enc : a Data_encoding.t)) =
    let section = make_section section in
<<<<<<< HEAD
=======
    let simple_name = name in
>>>>>>> 4e3e2258
    let name = may_prefix_name ~prefix_name_with_section ~name ~section in
    let parsed_msg = parse_msg [f1_name] msg in
    let module Definition : EVENT_DEFINITION with type t = a = struct
      type t = a

      let doc = msg

      let section = section

      let simple_name = simple_name

      let name = name

      let pp ~all_fields ~block fmt f1 =
        pp_log_message
          ~all_fields
          ~block
          parsed_msg
          fmt
          [Parameter (f1_name, f1_enc, f1, pp1)]

      let encoding = with_version ~name f1_enc

      let level = level

      let alternative_color = alternative_color
    end in
    let module Event = Make (Definition) in
    {
      name;
      emit = (fun parameter -> Event.emit ?section parameter);
      emit_at_top_level =
        (fun parameter -> Event.emit_at_top_level ?section parameter);
    }

  let declare_2 (type a b) ?alternative_color ?section
      ?(prefix_name_with_section = false) ~name ~msg ?(level = Info) ?pp1
      (f1_name, (f1_enc : a Data_encoding.t)) ?pp2
      (f2_name, (f2_enc : b Data_encoding.t)) =
    let section = make_section section in
<<<<<<< HEAD
=======
    let simple_name = name in
>>>>>>> 4e3e2258
    let name = may_prefix_name ~prefix_name_with_section ~name ~section in
    let parsed_msg = parse_msg [f1_name; f2_name] msg in
    let module Definition : EVENT_DEFINITION with type t = a * b = struct
      type t = a * b

      let doc = msg

      let section = section

      let simple_name = simple_name

      let name = name

      let pp ~all_fields ~block fmt (f1, f2) =
        pp_log_message
          ~all_fields
          ~block
          parsed_msg
          fmt
          [
            Parameter (f1_name, f1_enc, f1, pp1);
            Parameter (f2_name, f2_enc, f2, pp2);
          ]

      let encoding =
        with_version ~name
        @@ Data_encoding.obj2
             (Data_encoding.req f1_name f1_enc)
             (Data_encoding.req f2_name f2_enc)

      let level = level

      let alternative_color = alternative_color
    end in
    let module Event = Make (Definition) in
    {
      name;
      emit = (fun parameters -> Event.emit ?section parameters);
      emit_at_top_level =
        (fun parameters -> Event.emit_at_top_level ?section parameters);
    }

  let declare_3 (type a b c) ?alternative_color ?section
      ?(prefix_name_with_section = false) ~name ~msg ?(level = Info) ?pp1
      (f1_name, (f1_enc : a Data_encoding.t)) ?pp2
      (f2_name, (f2_enc : b Data_encoding.t)) ?pp3
      (f3_name, (f3_enc : c Data_encoding.t)) =
    let section = make_section section in
<<<<<<< HEAD
=======
    let simple_name = name in
>>>>>>> 4e3e2258
    let name = may_prefix_name ~prefix_name_with_section ~name ~section in
    let parsed_msg = parse_msg [f1_name; f2_name; f3_name] msg in
    let module Definition : EVENT_DEFINITION with type t = a * b * c = struct
      type t = a * b * c

      let doc = msg

      let section = section

      let simple_name = simple_name

      let name = name

      let pp ~all_fields ~block fmt (f1, f2, f3) =
        pp_log_message
          ~all_fields
          ~block
          parsed_msg
          fmt
          [
            Parameter (f1_name, f1_enc, f1, pp1);
            Parameter (f2_name, f2_enc, f2, pp2);
            Parameter (f3_name, f3_enc, f3, pp3);
          ]

      let encoding =
        with_version ~name
        @@ Data_encoding.obj3
             (Data_encoding.req f1_name f1_enc)
             (Data_encoding.req f2_name f2_enc)
             (Data_encoding.req f3_name f3_enc)

      let level = level

      let alternative_color = alternative_color
    end in
    let module Event = Make (Definition) in
    {
      name;
      emit = (fun parameters -> Event.emit ?section parameters);
      emit_at_top_level =
        (fun parameters -> Event.emit_at_top_level ?section parameters);
    }

  let declare_4 (type a b c d) ?alternative_color ?section
      ?(prefix_name_with_section = false) ~name ~msg ?(level = Info) ?pp1
      (f1_name, (f1_enc : a Data_encoding.t)) ?pp2
      (f2_name, (f2_enc : b Data_encoding.t)) ?pp3
      (f3_name, (f3_enc : c Data_encoding.t)) ?pp4
      (f4_name, (f4_enc : d Data_encoding.t)) =
    let section = make_section section in
<<<<<<< HEAD
=======
    let simple_name = name in
>>>>>>> 4e3e2258
    let name = may_prefix_name ~prefix_name_with_section ~name ~section in
    let parsed_msg = parse_msg [f1_name; f2_name; f3_name; f4_name] msg in
    let module Definition : EVENT_DEFINITION with type t = a * b * c * d =
    struct
      type t = a * b * c * d

      let doc = msg

      let section = section

      let simple_name = simple_name

      let name = name

      let pp ~all_fields ~block fmt (f1, f2, f3, f4) =
        pp_log_message
          ~all_fields
          ~block
          parsed_msg
          fmt
          [
            Parameter (f1_name, f1_enc, f1, pp1);
            Parameter (f2_name, f2_enc, f2, pp2);
            Parameter (f3_name, f3_enc, f3, pp3);
            Parameter (f4_name, f4_enc, f4, pp4);
          ]

      let encoding =
        with_version ~name
        @@ Data_encoding.obj4
             (Data_encoding.req f1_name f1_enc)
             (Data_encoding.req f2_name f2_enc)
             (Data_encoding.req f3_name f3_enc)
             (Data_encoding.req f4_name f4_enc)

      let level = level

      let alternative_color = alternative_color
    end in
    let module Event = Make (Definition) in
    {
      name;
      emit = (fun parameters -> Event.emit ?section parameters);
      emit_at_top_level =
        (fun parameters -> Event.emit_at_top_level ?section parameters);
    }

  let declare_5 (type a b c d e) ?alternative_color ?section
      ?(prefix_name_with_section = false) ~name ~msg ?(level = Info) ?pp1
      (f1_name, (f1_enc : a Data_encoding.t)) ?pp2
      (f2_name, (f2_enc : b Data_encoding.t)) ?pp3
      (f3_name, (f3_enc : c Data_encoding.t)) ?pp4
      (f4_name, (f4_enc : d Data_encoding.t)) ?pp5
      (f5_name, (f5_enc : e Data_encoding.t)) =
    let section = make_section section in
<<<<<<< HEAD
=======
    let simple_name = name in
>>>>>>> 4e3e2258
    let name = may_prefix_name ~prefix_name_with_section ~name ~section in
    let parsed_msg =
      parse_msg [f1_name; f2_name; f3_name; f4_name; f5_name] msg
    in
    let module Definition : EVENT_DEFINITION with type t = a * b * c * d * e =
    struct
      type t = a * b * c * d * e

      let doc = msg

      let section = section

      let simple_name = simple_name

      let name = name

      let pp ~all_fields ~block fmt (f1, f2, f3, f4, f5) =
        pp_log_message
          ~all_fields
          ~block
          parsed_msg
          fmt
          [
            Parameter (f1_name, f1_enc, f1, pp1);
            Parameter (f2_name, f2_enc, f2, pp2);
            Parameter (f3_name, f3_enc, f3, pp3);
            Parameter (f4_name, f4_enc, f4, pp4);
            Parameter (f5_name, f5_enc, f5, pp5);
          ]

      let encoding =
        with_version ~name
        @@ Data_encoding.obj5
             (Data_encoding.req f1_name f1_enc)
             (Data_encoding.req f2_name f2_enc)
             (Data_encoding.req f3_name f3_enc)
             (Data_encoding.req f4_name f4_enc)
             (Data_encoding.req f5_name f5_enc)

      let level = level

      let alternative_color = alternative_color
    end in
    let module Event = Make (Definition) in
    {
      name;
      emit = (fun parameters -> Event.emit ?section parameters);
      emit_at_top_level =
        (fun parameters -> Event.emit_at_top_level ?section parameters);
    }

  let declare_6 (type a b c d e f) ?alternative_color ?section
      ?(prefix_name_with_section = false) ~name ~msg ?(level = Info) ?pp1
      (f1_name, (f1_enc : a Data_encoding.t)) ?pp2
      (f2_name, (f2_enc : b Data_encoding.t)) ?pp3
      (f3_name, (f3_enc : c Data_encoding.t)) ?pp4
      (f4_name, (f4_enc : d Data_encoding.t)) ?pp5
      (f5_name, (f5_enc : e Data_encoding.t)) ?pp6
      (f6_name, (f6_enc : f Data_encoding.t)) =
    let section = make_section section in
<<<<<<< HEAD
=======
    let simple_name = name in
>>>>>>> 4e3e2258
    let name = may_prefix_name ~prefix_name_with_section ~name ~section in
    let parsed_msg =
      parse_msg [f1_name; f2_name; f3_name; f4_name; f5_name; f6_name] msg
    in
    let module Definition :
      EVENT_DEFINITION with type t = a * b * c * d * e * f = struct
      type t = a * b * c * d * e * f

      let doc = msg

      let section = section

      let simple_name = simple_name

      let name = name

      let pp ~all_fields ~block fmt (f1, f2, f3, f4, f5, f6) =
        pp_log_message
          ~all_fields
          ~block
          parsed_msg
          fmt
          [
            Parameter (f1_name, f1_enc, f1, pp1);
            Parameter (f2_name, f2_enc, f2, pp2);
            Parameter (f3_name, f3_enc, f3, pp3);
            Parameter (f4_name, f4_enc, f4, pp4);
            Parameter (f5_name, f5_enc, f5, pp5);
            Parameter (f6_name, f6_enc, f6, pp6);
          ]

      let encoding =
        with_version ~name
        @@ Data_encoding.obj6
             (Data_encoding.req f1_name f1_enc)
             (Data_encoding.req f2_name f2_enc)
             (Data_encoding.req f3_name f3_enc)
             (Data_encoding.req f4_name f4_enc)
             (Data_encoding.req f5_name f5_enc)
             (Data_encoding.req f6_name f6_enc)

      let level = level

      let alternative_color = alternative_color
    end in
    let module Event = Make (Definition) in
    {
      name;
      emit = (fun parameters -> Event.emit ?section parameters);
      emit_at_top_level =
        (fun parameters -> Event.emit_at_top_level ?section parameters);
    }

  let declare_7 (type a b c d e f g) ?alternative_color ?section
      ?(prefix_name_with_section = false) ~name ~msg ?(level = Info) ?pp1
      (f1_name, (f1_enc : a Data_encoding.t)) ?pp2
      (f2_name, (f2_enc : b Data_encoding.t)) ?pp3
      (f3_name, (f3_enc : c Data_encoding.t)) ?pp4
      (f4_name, (f4_enc : d Data_encoding.t)) ?pp5
      (f5_name, (f5_enc : e Data_encoding.t)) ?pp6
      (f6_name, (f6_enc : f Data_encoding.t)) ?pp7
      (f7_name, (f7_enc : g Data_encoding.t)) =
    let section = make_section section in
<<<<<<< HEAD
=======
    let simple_name = name in
>>>>>>> 4e3e2258
    let name = may_prefix_name ~prefix_name_with_section ~name ~section in
    let parsed_msg =
      parse_msg
        [f1_name; f2_name; f3_name; f4_name; f5_name; f6_name; f7_name]
        msg
    in
    let module Definition :
      EVENT_DEFINITION with type t = a * b * c * d * e * f * g = struct
      type t = a * b * c * d * e * f * g

      let doc = msg

      let section = section

      let simple_name = simple_name

      let name = name

      let pp ~all_fields ~block fmt (f1, f2, f3, f4, f5, f6, f7) =
        pp_log_message
          ~all_fields
          ~block
          parsed_msg
          fmt
          [
            Parameter (f1_name, f1_enc, f1, pp1);
            Parameter (f2_name, f2_enc, f2, pp2);
            Parameter (f3_name, f3_enc, f3, pp3);
            Parameter (f4_name, f4_enc, f4, pp4);
            Parameter (f5_name, f5_enc, f5, pp5);
            Parameter (f6_name, f6_enc, f6, pp6);
            Parameter (f7_name, f7_enc, f7, pp7);
          ]

      let encoding =
        with_version ~name
        @@ Data_encoding.obj7
             (Data_encoding.req f1_name f1_enc)
             (Data_encoding.req f2_name f2_enc)
             (Data_encoding.req f3_name f3_enc)
             (Data_encoding.req f4_name f4_enc)
             (Data_encoding.req f5_name f5_enc)
             (Data_encoding.req f6_name f6_enc)
             (Data_encoding.req f7_name f7_enc)

      let level = level

      let alternative_color = alternative_color
    end in
    let module Event = Make (Definition) in
    {
      name;
      emit = (fun parameters -> Event.emit ?section parameters);
      emit_at_top_level =
        (fun parameters -> Event.emit_at_top_level ?section parameters);
    }

  let declare_8 (type a b c d e f g h) ?alternative_color ?section
      ?(prefix_name_with_section = false) ~name ~msg ?(level = Info) ?pp1
      (f1_name, (f1_enc : a Data_encoding.t)) ?pp2
      (f2_name, (f2_enc : b Data_encoding.t)) ?pp3
      (f3_name, (f3_enc : c Data_encoding.t)) ?pp4
      (f4_name, (f4_enc : d Data_encoding.t)) ?pp5
      (f5_name, (f5_enc : e Data_encoding.t)) ?pp6
      (f6_name, (f6_enc : f Data_encoding.t)) ?pp7
      (f7_name, (f7_enc : g Data_encoding.t)) ?pp8
      (f8_name, (f8_enc : h Data_encoding.t)) =
    let section = make_section section in
<<<<<<< HEAD
=======
    let simple_name = name in
>>>>>>> 4e3e2258
    let name = may_prefix_name ~prefix_name_with_section ~name ~section in
    let parsed_msg =
      parse_msg
        [f1_name; f2_name; f3_name; f4_name; f5_name; f6_name; f7_name; f8_name]
        msg
    in
    let module Definition :
      EVENT_DEFINITION with type t = a * b * c * d * e * f * g * h = struct
      type t = a * b * c * d * e * f * g * h

      let doc = msg

      let section = section

      let simple_name = simple_name

      let name = name

      let pp ~all_fields ~block fmt (f1, f2, f3, f4, f5, f6, f7, f8) =
        pp_log_message
          ~all_fields
          ~block
          parsed_msg
          fmt
          [
            Parameter (f1_name, f1_enc, f1, pp1);
            Parameter (f2_name, f2_enc, f2, pp2);
            Parameter (f3_name, f3_enc, f3, pp3);
            Parameter (f4_name, f4_enc, f4, pp4);
            Parameter (f5_name, f5_enc, f5, pp5);
            Parameter (f6_name, f6_enc, f6, pp6);
            Parameter (f7_name, f7_enc, f7, pp7);
            Parameter (f8_name, f8_enc, f8, pp8);
          ]

      let encoding =
        with_version ~name
        @@ Data_encoding.obj8
             (Data_encoding.req f1_name f1_enc)
             (Data_encoding.req f2_name f2_enc)
             (Data_encoding.req f3_name f3_enc)
             (Data_encoding.req f4_name f4_enc)
             (Data_encoding.req f5_name f5_enc)
             (Data_encoding.req f6_name f6_enc)
             (Data_encoding.req f7_name f7_enc)
             (Data_encoding.req f8_name f8_enc)

      let level = level

      let alternative_color = alternative_color
    end in
    let module Event = Make (Definition) in
    {
      name;
      emit = (fun parameters -> Event.emit ?section parameters);
      emit_at_top_level =
        (fun parameters -> Event.emit_at_top_level ?section parameters);
    }
end

module Lwt_worker_logger = struct
  module Started_event = Make (struct
    type t = unit

    let section = None

    let name = "lwt-worker_started"

    let simple_name = name

    let encoding = Data_encoding.constant "started"

    let pp ~all_fields:_ ~block:_ ppf () = Format.fprintf ppf "started"

    let doc = "Worker started event"

    let level = Debug

    let alternative_color = None
  end)

  module Ended_event = Make (struct
    type t = unit

    let section = None

    let name = "lwt-worker_ended"

    let simple_name = name

    let encoding = Data_encoding.constant "ended"

    let pp ~all_fields:_ ~block:_ ppf () = Format.fprintf ppf "ended"

    let doc = "Worker ended event"

    let level = Debug

    let alternative_color = None
  end)

  module Failed_event = Make (struct
    type t = string

    let section = None

    let name = "lwt-worker_failed"

    let simple_name = name

    let encoding = Data_encoding.(obj1 (req "error" string))

    let pp ~all_fields:_ ~block:_ ppf error =
      Format.fprintf ppf "failed with %s" error

    let doc = "Worker failed event"

    let level = Error

    let alternative_color = None
  end)

  let on_event name event =
    let open Lwt_syntax in
    let section = Section.make_sanitized ["lwt-worker"; name] in
    let* r =
      match event with
      | `Started -> Started_event.emit ~section ()
      | `Ended -> Ended_event.emit ~section ()
      | `Failed msg -> Failed_event.emit ~section msg
    in
    match r with
    | Ok () -> Lwt.return_unit
    | Error errs ->
        Format.kasprintf
          !default_error_fallback_logger
          "failed to log worker event:@ %a@\n"
          Error_monad.pp_print_trace
          errs
end<|MERGE_RESOLUTION|>--- conflicted
+++ resolved
@@ -818,10 +818,7 @@
   let declare_0 ?alternative_color ?section ?(prefix_name_with_section = false)
       ~name ~msg ?(level = Info) () =
     let section = make_section section in
-<<<<<<< HEAD
-=======
     let simple_name = name in
->>>>>>> 4e3e2258
     let name = may_prefix_name ~prefix_name_with_section ~name ~section in
     let parsed_msg = parse_msg [] msg in
     let module Definition : EVENT_DEFINITION with type t = unit = struct
@@ -855,10 +852,7 @@
       ?(prefix_name_with_section = false) ~name ~msg ?(level = Info) ?pp1
       (f1_name, (f1_enc : a Data_encoding.t)) =
     let section = make_section section in
-<<<<<<< HEAD
-=======
     let simple_name = name in
->>>>>>> 4e3e2258
     let name = may_prefix_name ~prefix_name_with_section ~name ~section in
     let parsed_msg = parse_msg [f1_name] msg in
     let module Definition : EVENT_DEFINITION with type t = a = struct
@@ -899,10 +893,7 @@
       (f1_name, (f1_enc : a Data_encoding.t)) ?pp2
       (f2_name, (f2_enc : b Data_encoding.t)) =
     let section = make_section section in
-<<<<<<< HEAD
-=======
     let simple_name = name in
->>>>>>> 4e3e2258
     let name = may_prefix_name ~prefix_name_with_section ~name ~section in
     let parsed_msg = parse_msg [f1_name; f2_name] msg in
     let module Definition : EVENT_DEFINITION with type t = a * b = struct
@@ -951,10 +942,7 @@
       (f2_name, (f2_enc : b Data_encoding.t)) ?pp3
       (f3_name, (f3_enc : c Data_encoding.t)) =
     let section = make_section section in
-<<<<<<< HEAD
-=======
     let simple_name = name in
->>>>>>> 4e3e2258
     let name = may_prefix_name ~prefix_name_with_section ~name ~section in
     let parsed_msg = parse_msg [f1_name; f2_name; f3_name] msg in
     let module Definition : EVENT_DEFINITION with type t = a * b * c = struct
@@ -1006,10 +994,7 @@
       (f3_name, (f3_enc : c Data_encoding.t)) ?pp4
       (f4_name, (f4_enc : d Data_encoding.t)) =
     let section = make_section section in
-<<<<<<< HEAD
-=======
     let simple_name = name in
->>>>>>> 4e3e2258
     let name = may_prefix_name ~prefix_name_with_section ~name ~section in
     let parsed_msg = parse_msg [f1_name; f2_name; f3_name; f4_name] msg in
     let module Definition : EVENT_DEFINITION with type t = a * b * c * d =
@@ -1065,10 +1050,7 @@
       (f4_name, (f4_enc : d Data_encoding.t)) ?pp5
       (f5_name, (f5_enc : e Data_encoding.t)) =
     let section = make_section section in
-<<<<<<< HEAD
-=======
     let simple_name = name in
->>>>>>> 4e3e2258
     let name = may_prefix_name ~prefix_name_with_section ~name ~section in
     let parsed_msg =
       parse_msg [f1_name; f2_name; f3_name; f4_name; f5_name] msg
@@ -1129,10 +1111,7 @@
       (f5_name, (f5_enc : e Data_encoding.t)) ?pp6
       (f6_name, (f6_enc : f Data_encoding.t)) =
     let section = make_section section in
-<<<<<<< HEAD
-=======
     let simple_name = name in
->>>>>>> 4e3e2258
     let name = may_prefix_name ~prefix_name_with_section ~name ~section in
     let parsed_msg =
       parse_msg [f1_name; f2_name; f3_name; f4_name; f5_name; f6_name] msg
@@ -1196,10 +1175,7 @@
       (f6_name, (f6_enc : f Data_encoding.t)) ?pp7
       (f7_name, (f7_enc : g Data_encoding.t)) =
     let section = make_section section in
-<<<<<<< HEAD
-=======
     let simple_name = name in
->>>>>>> 4e3e2258
     let name = may_prefix_name ~prefix_name_with_section ~name ~section in
     let parsed_msg =
       parse_msg
@@ -1268,10 +1244,7 @@
       (f7_name, (f7_enc : g Data_encoding.t)) ?pp8
       (f8_name, (f8_enc : h Data_encoding.t)) =
     let section = make_section section in
-<<<<<<< HEAD
-=======
     let simple_name = name in
->>>>>>> 4e3e2258
     let name = may_prefix_name ~prefix_name_with_section ~name ~section in
     let parsed_msg =
       parse_msg
