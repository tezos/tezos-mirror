(*****************************************************************************)
(*                                                                           *)
(* Open Source License                                                       *)
(* Copyright (c) 2018 Nomadic Development. <contact@tezcore.com>             *)
(* Copyright (c) 2021-2022 Nomadic Labs, <contact@nomadic-labs.com>          *)
(* Copyright (c) 2022 TriliTech <contact@trili.tech>                         *)
(*                                                                           *)
(* Permission is hereby granted, free of charge, to any person obtaining a   *)
(* copy of this software and associated documentation files (the "Software"),*)
(* to deal in the Software without restriction, including without limitation *)
(* the rights to use, copy, modify, merge, publish, distribute, sublicense,  *)
(* and/or sell copies of the Software, and to permit persons to whom the     *)
(* Software is furnished to do so, subject to the following conditions:      *)
(*                                                                           *)
(* The above copyright notice and this permission notice shall be included   *)
(* in all copies or substantial portions of the Software.                    *)
(*                                                                           *)
(* THE SOFTWARE IS PROVIDED "AS IS", WITHOUT WARRANTY OF ANY KIND, EXPRESS OR*)
(* IMPLIED, INCLUDING BUT NOT LIMITED TO THE WARRANTIES OF MERCHANTABILITY,  *)
(* FITNESS FOR A PARTICULAR PURPOSE AND NONINFRINGEMENT. IN NO EVENT SHALL   *)
(* THE AUTHORS OR COPYRIGHT HOLDERS BE LIABLE FOR ANY CLAIM, DAMAGES OR OTHER*)
(* LIABILITY, WHETHER IN AN ACTION OF CONTRACT, TORT OR OTHERWISE, ARISING   *)
(* FROM, OUT OF OR IN CONNECTION WITH THE SOFTWARE OR THE USE OR OTHER       *)
(* DEALINGS IN THE SOFTWARE.                                                 *)
(*                                                                           *)
(*****************************************************************************)

open Protocol
open Environment
open Alpha_context
open Environment.Error_monad

(** The assumed number of blocks between operation-creation time and
    the actual time when the operation is included in a block. *)
let default_operation_inclusion_latency = 3

let parse_operation (op : Operation.raw) =
  match
    Data_encoding.Binary.of_bytes_opt Operation.protocol_data_encoding op.proto
  with
  | Some protocol_data -> ok {shell = op.shell; protocol_data}
  | None -> error Plugin_errors.Cannot_parse_operation

let path = RPC_path.(open_root / "helpers")

module Registration = struct
  let patched_services =
    ref (RPC_directory.empty : Updater.rpc_context RPC_directory.t)

  let register0_fullctxt ~chunked s f =
    patched_services :=
      RPC_directory.register ~chunked !patched_services s (fun ctxt q i ->
          Services_registration.rpc_init ctxt `Head_level >>=? fun ctxt ->
          f ctxt q i)

  let register0 ~chunked s f =
    register0_fullctxt ~chunked s (fun {context; _} -> f context)

  let register0_fullctxt_successor_level ~chunked s f =
    patched_services :=
      RPC_directory.register ~chunked !patched_services s (fun ctxt q i ->
          let mode =
            if q#successor_level then `Successor_level else `Head_level
          in
          Services_registration.rpc_init ctxt mode >>=? fun ctxt -> f ctxt q i)

  let register0_successor_level ~chunked s f =
    register0_fullctxt_successor_level ~chunked s (fun {context; _} ->
        f context)

  let register0_noctxt ~chunked s f =
    patched_services :=
      RPC_directory.register ~chunked !patched_services s (fun _ q i -> f q i)

  let opt_register0_fullctxt ~chunked s f =
    patched_services :=
      RPC_directory.opt_register ~chunked !patched_services s (fun ctxt q i ->
          Services_registration.rpc_init ctxt `Head_level >>=? fun ctxt ->
          f ctxt q i)

  let opt_register0 ~chunked s f =
    opt_register0_fullctxt ~chunked s (fun {context; _} -> f context)

  let register1_fullctxt ~chunked s f =
    patched_services :=
      RPC_directory.register
        ~chunked
        !patched_services
        s
        (fun (ctxt, arg) q i ->
          Services_registration.rpc_init ctxt `Head_level >>=? fun ctxt ->
          f ctxt arg q i)

  let opt_register1_fullctxt ~chunked s f =
    patched_services :=
      RPC_directory.opt_register
        ~chunked
        !patched_services
        s
        (fun (ctxt, arg) q i ->
          Services_registration.rpc_init ctxt `Head_level >>=? fun ctxt ->
          f ctxt arg q i)

  let register1 ~chunked s f =
    register1_fullctxt ~chunked s (fun {context; _} x -> f context x)

  let opt_register1 ~chunked s f =
    opt_register1_fullctxt ~chunked s (fun {context; _} x -> f context x)

  let register2_fullctxt ~chunked s f =
    patched_services :=
      RPC_directory.register
        ~chunked
        !patched_services
        s
        (fun ((ctxt, arg1), arg2) q i ->
          Services_registration.rpc_init ctxt `Head_level >>=? fun ctxt ->
          f ctxt arg1 arg2 q i)

  let register2 ~chunked s f =
    register2_fullctxt ~chunked s (fun {context; _} a1 a2 q i ->
        f context a1 a2 q i)
end

let unparsing_mode_encoding =
  let open Script_ir_translator in
  let open Data_encoding in
  union
    ~tag_size:`Uint8
    [
      case
        (Tag 0)
        ~title:"Readable"
        (constant "Readable")
        (function Readable -> Some () | Optimized | Optimized_legacy -> None)
        (fun () -> Readable);
      case
        (Tag 1)
        ~title:"Optimized"
        (constant "Optimized")
        (function Optimized -> Some () | Readable | Optimized_legacy -> None)
        (fun () -> Optimized);
      case
        (Tag 2)
        ~title:"Optimized_legacy"
        (constant "Optimized_legacy")
        (function Optimized_legacy -> Some () | Readable | Optimized -> None)
        (fun () -> Optimized_legacy);
    ]

module Scripts = struct
  module S = struct
    open Data_encoding

    let path = RPC_path.(path / "scripts")

    let run_code_input_encoding =
      merge_objs
        (obj10
           (req "script" Script.expr_encoding)
           (req "storage" Script.expr_encoding)
           (req "input" Script.expr_encoding)
           (req "amount" Tez.encoding)
           (opt "balance" Tez.encoding)
           (req "chain_id" Chain_id.encoding)
           (opt "source" Contract.encoding)
           (opt "payer" Contract.encoding)
           (opt "self" Contract.originated_encoding)
           (dft "entrypoint" Entrypoint.simple_encoding Entrypoint.default))
        (obj4
           (opt "unparsing_mode" unparsing_mode_encoding)
           (opt "gas" Gas.Arith.z_integral_encoding)
           (opt "now" Script_timestamp.encoding)
           (opt "level" Script_int.n_encoding))

    let run_code_output_encoding =
      conv
        (fun (storage, operations, lazy_storage_diff) ->
          (storage, operations, lazy_storage_diff))
        (fun (storage, operations, lazy_storage_diff) ->
          (storage, operations, lazy_storage_diff))
        (obj3
           (req "storage" Script.expr_encoding)
           (req
              "operations"
              (list Apply_internal_results.internal_contents_encoding))
           (opt "lazy_storage_diff" Lazy_storage.encoding))

    let trace_code_input_encoding = run_code_input_encoding

    let trace_encoding =
      def "scripted.trace" @@ list
      @@ obj3
           (req "location" Script.location_encoding)
           (req "gas" Gas.encoding)
           (req "stack" (list Script.expr_encoding))

    let trace_code_output_encoding =
      conv
        (fun (storage, operations, trace, lazy_storage_diff) ->
          (storage, operations, trace, lazy_storage_diff))
        (fun (storage, operations, trace, lazy_storage_diff) ->
          (storage, operations, trace, lazy_storage_diff))
        (obj4
           (req "storage" Script.expr_encoding)
           (req
              "operations"
              (list Apply_internal_results.internal_contents_encoding))
           (req "trace" trace_encoding)
           (opt "lazy_storage_diff" Lazy_storage.encoding))

    let run_tzip4_view_encoding =
      let open Data_encoding in
      obj10
        (req "contract" Contract.originated_encoding)
        (req "entrypoint" Entrypoint.simple_encoding)
        (req "input" Script.expr_encoding)
        (req "chain_id" Chain_id.encoding)
        (opt "source" Contract.encoding)
        (opt "payer" Contract.encoding)
        (opt "gas" Gas.Arith.z_integral_encoding)
        (req "unparsing_mode" unparsing_mode_encoding)
        (opt "now" Script_timestamp.encoding)
        (opt "level" Script_int.n_encoding)

    let run_script_view_encoding =
      let open Data_encoding in
      merge_objs
        (obj10
           (req "contract" Contract.originated_encoding)
           (req "view" string)
           (req "input" Script.expr_encoding)
           (dft "unlimited_gas" bool false)
           (req "chain_id" Chain_id.encoding)
           (opt "source" Contract.encoding)
           (opt "payer" Contract.encoding)
           (opt "gas" Gas.Arith.z_integral_encoding)
           (req "unparsing_mode" unparsing_mode_encoding)
           (opt "now" Script_timestamp.encoding))
        (obj1 (opt "level" Script_int.n_encoding))

    let run_code =
      RPC_service.post_service
        ~description:"Run a piece of code in the current context"
        ~query:RPC_query.empty
        ~input:run_code_input_encoding
        ~output:run_code_output_encoding
        RPC_path.(path / "run_code")

    let trace_code =
      RPC_service.post_service
        ~description:
          "Run a piece of code in the current context, keeping a trace"
        ~query:RPC_query.empty
        ~input:trace_code_input_encoding
        ~output:trace_code_output_encoding
        RPC_path.(path / "trace_code")

    let run_tzip4_view =
      RPC_service.post_service
        ~description:
          "Simulate a call to a view following the TZIP-4 standard. See \
           https://gitlab.com/tezos/tzip/-/blob/master/proposals/tzip-4/tzip-4.md#view-entrypoints."
        ~input:run_tzip4_view_encoding
        ~output:(obj1 (req "data" Script.expr_encoding))
        ~query:RPC_query.empty
        (* This path should be deprecated in the future *)
        RPC_path.(path / "run_view")

    let run_script_view =
      RPC_service.post_service
        ~description:"Simulate a call to a michelson view"
        ~input:run_script_view_encoding
        ~output:(obj1 (req "data" Script.expr_encoding))
        ~query:RPC_query.empty
        RPC_path.(path / "run_script_view")

    let typecheck_code =
      RPC_service.post_service
        ~description:"Typecheck a piece of code in the current context"
        ~query:RPC_query.empty
        ~input:
          (obj4
             (req "program" Script.expr_encoding)
             (opt "gas" Gas.Arith.z_integral_encoding)
             (opt "legacy" bool)
             (opt "show_types" bool))
        ~output:
          (obj2
             (req "type_map" Script_tc_errors_registration.type_map_enc)
             (req "gas" Gas.encoding))
        RPC_path.(path / "typecheck_code")

    let script_size =
      RPC_service.post_service
        ~description:"Compute the size of a script in the current context"
        ~query:RPC_query.empty
        ~input:
          (obj4
             (req "program" Script.expr_encoding)
             (req "storage" Script.expr_encoding)
             (opt "gas" Gas.Arith.z_integral_encoding)
             (opt "legacy" bool))
        ~output:(obj1 (req "script_size" int31))
        RPC_path.(path / "script_size")

    let typecheck_data =
      RPC_service.post_service
        ~description:
          "Check that some data expression is well formed and of a given type \
           in the current context"
        ~query:RPC_query.empty
        ~input:
          (obj4
             (req "data" Script.expr_encoding)
             (req "type" Script.expr_encoding)
             (opt "gas" Gas.Arith.z_integral_encoding)
             (opt "legacy" bool))
        ~output:(obj1 (req "gas" Gas.encoding))
        RPC_path.(path / "typecheck_data")

    let pack_data =
      RPC_service.post_service
        ~description:
          "Computes the serialized version of some data expression using the \
           same algorithm as script instruction PACK"
        ~input:
          (obj3
             (req "data" Script.expr_encoding)
             (req "type" Script.expr_encoding)
             (opt "gas" Gas.Arith.z_integral_encoding))
        ~output:(obj2 (req "packed" bytes) (req "gas" Gas.encoding))
        ~query:RPC_query.empty
        RPC_path.(path / "pack_data")

    let normalize_data =
      RPC_service.post_service
        ~description:
          "Normalizes some data expression using the requested unparsing mode"
        ~input:
          (obj4
             (req "data" Script.expr_encoding)
             (req "type" Script.expr_encoding)
             (req "unparsing_mode" unparsing_mode_encoding)
             (opt "legacy" bool))
        ~output:(obj1 (req "normalized" Script.expr_encoding))
        ~query:RPC_query.empty
        RPC_path.(path / "normalize_data")

    let normalize_script =
      RPC_service.post_service
        ~description:
          "Normalizes a Michelson script using the requested unparsing mode"
        ~input:
          (obj2
             (req "script" Script.expr_encoding)
             (req "unparsing_mode" unparsing_mode_encoding))
        ~output:(obj1 (req "normalized" Script.expr_encoding))
        ~query:RPC_query.empty
        RPC_path.(path / "normalize_script")

    let normalize_type =
      RPC_service.post_service
        ~description:
          "Normalizes some Michelson type by expanding `pair a b c` as `pair a \
           (pair b c)"
        ~input:(obj1 (req "type" Script.expr_encoding))
        ~output:(obj1 (req "normalized" Script.expr_encoding))
        ~query:RPC_query.empty
        RPC_path.(path / "normalize_type")

    let run_operation =
      RPC_service.post_service
        ~description:
          "Run an operation with the context of the given block and without \
           signature checks. Return the operation application result, \
           including the consumed gas."
        ~query:RPC_query.empty
        ~input:
          (obj2
             (req "operation" Operation.encoding)
             (req "chain_id" Chain_id.encoding))
        ~output:Apply_results.operation_data_and_metadata_encoding
        RPC_path.(path / "run_operation")

    let simulate_query =
      let open RPC_query in
      query (fun successor_level ->
          object
            method successor_level = successor_level
          end)
      |+ flag
           ~descr:
             "If true, the simulation is done on the successor level of the \
              current context."
           "successor_level"
           (fun t -> t#successor_level)
      |> seal

    let simulate_operation =
      RPC_service.post_service
        ~description:
          "Simulate running an operation at some future moment (based on the \
           number of blocks given in the `latency` argument), and return the \
           operation application result. The result is the same as \
           run_operation except for the consumed gas, which depends on the \
           contents of the cache at that future moment. This RPC estimates \
           future gas consumption by trying to predict the state of the cache \
           using some heuristics."
        ~query:simulate_query
        ~input:
          (obj4
             (opt "blocks_before_activation" int32)
             (req "operation" Operation.encoding)
             (req "chain_id" Chain_id.encoding)
             (dft "latency" int16 default_operation_inclusion_latency))
        ~output:Apply_results.operation_data_and_metadata_encoding
        RPC_path.(path / "simulate_operation")

    let simulate_tx_rollup_operation =
      RPC_service.post_service
        ~description:"Simulate a tx rollup operation"
        ~query:RPC_query.empty
        ~input:
          (obj4
             (opt "blocks_before_activation" int32)
             (req "operation" Operation.encoding)
             (req "chain_id" Chain_id.encoding)
             (dft "latency" int16 default_operation_inclusion_latency))
        ~output:Apply_results.operation_data_and_metadata_encoding
        RPC_path.(path / "simulate_tx_rollup_operation")

    let entrypoint_type =
      RPC_service.post_service
        ~description:"Return the type of the given entrypoint"
        ~query:RPC_query.empty
        ~input:
          (obj2
             (req "script" Script.expr_encoding)
             (dft "entrypoint" Entrypoint.simple_encoding Entrypoint.default))
        ~output:(obj1 (req "entrypoint_type" Script.expr_encoding))
        RPC_path.(path / "entrypoint")

    let list_entrypoints =
      RPC_service.post_service
        ~description:"Return the list of entrypoints of the given script"
        ~query:RPC_query.empty
        ~input:(obj1 (req "script" Script.expr_encoding))
        ~output:
          (obj2
             (dft
                "unreachable"
                (Data_encoding.list
                   (obj1
                      (req
                         "path"
                         (Data_encoding.list
                            Michelson_v1_primitives.prim_encoding))))
                [])
             (req "entrypoints" (assoc Script.expr_encoding)))
        RPC_path.(path / "entrypoints")
  end

  module type UNPARSING_MODE = sig
    val unparsing_mode : Script_ir_translator.unparsing_mode
  end

  module Traced_interpreter (Unparsing_mode : UNPARSING_MODE) = struct
    type log_element =
      | Log :
          context
          * Script.location
          * ('a * 's)
          * ('a, 's) Script_typed_ir.stack_ty
          -> log_element

    let unparse_stack ctxt (stack, stack_ty) =
      (* We drop the gas limit as this function is only used for debugging/errors. *)
      let ctxt = Gas.set_unlimited ctxt in
      let rec unparse_stack :
          type a s.
          (a, s) Script_typed_ir.stack_ty * (a * s) ->
          Script.expr list tzresult Lwt.t = function
        | Bot_t, (EmptyCell, EmptyCell) -> return_nil
        | Item_t (ty, rest_ty), (v, rest) ->
            Script_ir_translator.unparse_data
              ctxt
              Unparsing_mode.unparsing_mode
              ty
              v
            >>=? fun (data, _ctxt) ->
            unparse_stack (rest_ty, rest) >|=? fun rest ->
            let data = Micheline.strip_locations data in
            data :: rest
      in
      unparse_stack (stack_ty, stack)

    let trace_logger () : Script_typed_ir.logger =
      let log : log_element list ref = ref [] in
      let log_interp _ ctxt loc sty stack =
        log := Log (ctxt, loc, stack, sty) :: !log
      in
      let log_entry _ _ctxt _loc _sty _stack = () in
      let log_exit _ ctxt loc sty stack =
        log := Log (ctxt, loc, stack, sty) :: !log
      in
      let log_control _ = () in
      let get_log () =
        List.map_es
          (fun (Log (ctxt, loc, stack, stack_ty)) ->
            trace
              Plugin_errors.Cannot_serialize_log
              (unparse_stack ctxt (stack, stack_ty))
            >>=? fun stack -> return (loc, Gas.level ctxt, stack))
          !log
        >>=? fun res -> return (Some (List.rev res))
      in
      {log_exit; log_entry; log_interp; get_log; log_control}

    let execute ctxt step_constants ~script ~entrypoint ~parameter =
      let open Script_interpreter in
      let logger = trace_logger () in
      execute
        ~logger
        ~cached_script:None
        ctxt
        Unparsing_mode.unparsing_mode
        step_constants
        ~script
        ~entrypoint
        ~parameter
        ~internal:true
      >>=? fun res ->
      logger.get_log () >|=? fun trace ->
      let trace = Option.value ~default:[] trace in
      (res, trace)
  end

  let typecheck_data :
      legacy:bool ->
      context ->
      Script.expr * Script.expr ->
      context tzresult Lwt.t =
   fun ~legacy ctxt (data, exp_ty) ->
    record_trace
      (Script_tc_errors.Ill_formed_type (None, exp_ty, 0))
      (Script_ir_translator.parse_passable_ty
         ctxt
         ~legacy
         (Micheline.root exp_ty))
    >>?= fun (Ex_ty exp_ty, ctxt) ->
    trace_eval
      (fun () ->
        let exp_ty = Script_ir_translator.serialize_ty_for_error exp_ty in
        Script_tc_errors.Ill_typed_data (None, data, exp_ty))
      (let allow_forged =
         true
         (* Safe since we ignore the value afterwards. *)
       in
       Script_ir_translator.parse_data
         ctxt
         ~legacy
         ~allow_forged
         exp_ty
         (Micheline.root data))
    >|=? fun (_, ctxt) -> ctxt

  module Unparse_types = struct
    (* Same as the unparsing functions for types in Script_ir_translator but
       does not consume gas and never folds (pair a (pair b c)) *)

    open Micheline
    open Michelson_v1_primitives
    open Script_typed_ir

    let unparse_memo_size ~loc memo_size =
      let z = Alpha_context.Sapling.Memo_size.unparse_to_z memo_size in
      Int (loc, z)

    let rec unparse_ty :
        type a ac loc.
        loc:loc -> (a, ac) ty -> (loc, Script.prim) Micheline.node =
     fun ~loc ty ->
      let return (name, args, annot) = Prim (loc, name, args, annot) in
      match ty with
      | Unit_t -> return (T_unit, [], [])
      | Int_t -> return (T_int, [], [])
      | Nat_t -> return (T_nat, [], [])
      | Signature_t -> return (T_signature, [], [])
      | String_t -> return (T_string, [], [])
      | Bytes_t -> return (T_bytes, [], [])
      | Mutez_t -> return (T_mutez, [], [])
      | Bool_t -> return (T_bool, [], [])
      | Key_hash_t -> return (T_key_hash, [], [])
      | Key_t -> return (T_key, [], [])
      | Timestamp_t -> return (T_timestamp, [], [])
      | Address_t -> return (T_address, [], [])
      | Tx_rollup_l2_address_t -> return (T_tx_rollup_l2_address, [], [])
      | Operation_t -> return (T_operation, [], [])
      | Chain_id_t -> return (T_chain_id, [], [])
      | Never_t -> return (T_never, [], [])
      | Bls12_381_g1_t -> return (T_bls12_381_g1, [], [])
      | Bls12_381_g2_t -> return (T_bls12_381_g2, [], [])
      | Bls12_381_fr_t -> return (T_bls12_381_fr, [], [])
      | Contract_t (ut, _meta) ->
          let t = unparse_ty ~loc ut in
          return (T_contract, [t], [])
      | Pair_t (utl, utr, _meta, _) ->
          let annot = [] in
          let tl = unparse_ty ~loc utl in
          let tr = unparse_ty ~loc utr in
          return (T_pair, [tl; tr], annot)
      | Union_t (utl, utr, _meta, _) ->
          let annot = [] in
          let tl = unparse_ty ~loc utl in
          let tr = unparse_ty ~loc utr in
          return (T_or, [tl; tr], annot)
      | Lambda_t (uta, utr, _meta) ->
          let ta = unparse_ty ~loc uta in
          let tr = unparse_ty ~loc utr in
          return (T_lambda, [ta; tr], [])
      | Option_t (ut, _meta, _) ->
          let annot = [] in
          let ut = unparse_ty ~loc ut in
          return (T_option, [ut], annot)
      | List_t (ut, _meta) ->
          let t = unparse_ty ~loc ut in
          return (T_list, [t], [])
      | Ticket_t (ut, _meta) ->
          let t = unparse_ty ~loc ut in
          return (T_ticket, [t], [])
      | Set_t (ut, _meta) ->
          let t = unparse_ty ~loc ut in
          return (T_set, [t], [])
      | Map_t (uta, utr, _meta) ->
          let ta = unparse_ty ~loc uta in
          let tr = unparse_ty ~loc utr in
          return (T_map, [ta; tr], [])
      | Big_map_t (uta, utr, _meta) ->
          let ta = unparse_ty ~loc uta in
          let tr = unparse_ty ~loc utr in
          return (T_big_map, [ta; tr], [])
      | Sapling_transaction_t memo_size ->
          return (T_sapling_transaction, [unparse_memo_size ~loc memo_size], [])
      | Sapling_transaction_deprecated_t memo_size ->
          return
            ( T_sapling_transaction_deprecated,
              [unparse_memo_size ~loc memo_size],
              [] )
      | Sapling_state_t memo_size ->
          return (T_sapling_state, [unparse_memo_size ~loc memo_size], [])
      | Chest_t -> return (T_chest, [], [])
      | Chest_key_t -> return (T_chest_key, [], [])
  end

  let rec pp_instr_name :
      type a b c d.
      Format.formatter -> (a, b, c, d) Script_typed_ir.kinstr -> unit =
    let open Script_typed_ir in
    let open Format in
    fun fmt -> function
      | IDrop _ -> pp_print_string fmt "DROP"
      | IDup _ -> pp_print_string fmt "DUP"
      | ISwap _ -> pp_print_string fmt "SWAP"
      | IConst _ -> pp_print_string fmt "CONST"
      | ICons_pair _ -> pp_print_string fmt "PAIR"
      | ICar _ -> pp_print_string fmt "CAR"
      | ICdr _ -> pp_print_string fmt "CDR"
      | IUnpair _ -> pp_print_string fmt "UNPAIR"
      | ICons_some _ -> pp_print_string fmt "SOME"
      | ICons_none _ -> pp_print_string fmt "NONE"
      | IIf_none _ -> pp_print_string fmt "IF_NONE"
      | IOpt_map _ -> pp_print_string fmt "MAP"
      | ICons_left _ -> pp_print_string fmt "LEFT"
      | ICons_right _ -> pp_print_string fmt "RIGHT"
      | IIf_left _ -> pp_print_string fmt "IF_LEFT"
      | ICons_list _ -> pp_print_string fmt "CONS"
      | INil _ -> pp_print_string fmt "NIL"
      | IIf_cons _ -> pp_print_string fmt "IF_CONS"
      | IList_map _ -> pp_print_string fmt "MAP"
      | IList_iter _ -> pp_print_string fmt "ITER"
      | IList_size _ -> pp_print_string fmt "SIZE"
      | IEmpty_set _ -> pp_print_string fmt "EMPTY_SET"
      | ISet_iter _ -> pp_print_string fmt "ITER"
      | ISet_mem _ -> pp_print_string fmt "MEM"
      | ISet_update _ -> pp_print_string fmt "UPDATE"
      | ISet_size _ -> pp_print_string fmt "SIZE"
      | IEmpty_map _ -> pp_print_string fmt "EMPTY_MAP"
      | IMap_map _ -> pp_print_string fmt "MAP"
      | IMap_iter _ -> pp_print_string fmt "ITER"
      | IMap_mem _ -> pp_print_string fmt "MEM"
      | IMap_get _ -> pp_print_string fmt "GET"
      | IMap_update _ -> pp_print_string fmt "UPDATE"
      | IMap_get_and_update _ -> pp_print_string fmt "GET_AND_UPDATE"
      | IMap_size _ -> pp_print_string fmt "SIZE"
      | IEmpty_big_map _ -> pp_print_string fmt "EMPTY_BIG_MAP"
      | IBig_map_mem _ -> pp_print_string fmt "MEM"
      | IBig_map_get _ -> pp_print_string fmt "GET"
      | IBig_map_update _ -> pp_print_string fmt "UPDATE"
      | IBig_map_get_and_update _ -> pp_print_string fmt "GET_AND_UPDATE"
      | IConcat_string _ -> pp_print_string fmt "CONCAT"
      | IConcat_string_pair _ -> pp_print_string fmt "CONCAT"
      | ISlice_string _ -> pp_print_string fmt "SLICE"
      | IString_size _ -> pp_print_string fmt "SIZE"
      | IConcat_bytes _ -> pp_print_string fmt "CONCAT"
      | IConcat_bytes_pair _ -> pp_print_string fmt "CONCAT"
      | ISlice_bytes _ -> pp_print_string fmt "SLICE"
      | IBytes_size _ -> pp_print_string fmt "SIZE"
      | IAdd_seconds_to_timestamp _ -> pp_print_string fmt "ADD"
      | IAdd_timestamp_to_seconds _ -> pp_print_string fmt "ADD"
      | ISub_timestamp_seconds _ -> pp_print_string fmt "SUB"
      | IDiff_timestamps _ -> pp_print_string fmt "DIFF"
      | IAdd_tez _ -> pp_print_string fmt "ADD"
      | ISub_tez _ -> pp_print_string fmt "SUB_MUTEZ"
      | ISub_tez_legacy _ -> pp_print_string fmt "SUB"
      | IMul_teznat _ | IMul_nattez _ -> pp_print_string fmt "MUL"
      | IEdiv_teznat _ -> pp_print_string fmt "EDIV"
      | IEdiv_tez _ -> pp_print_string fmt "EDIV"
      | IOr _ -> pp_print_string fmt "OR"
      | IAnd _ -> pp_print_string fmt "AND"
      | IXor _ -> pp_print_string fmt "XOR"
      | INot _ -> pp_print_string fmt "NOT"
      | IIs_nat _ -> pp_print_string fmt "ISNAT"
      | INeg _ -> pp_print_string fmt "NEG"
      | IAbs_int _ -> pp_print_string fmt "ABS"
      | IInt_nat _ -> pp_print_string fmt "INT"
      | IAdd_int _ | IAdd_nat _ -> pp_print_string fmt "ADD"
      | ISub_int _ -> pp_print_string fmt "SUB"
      | IMul_int _ | IMul_nat _ -> pp_print_string fmt "MUL"
      | IEdiv_int _ | IEdiv_nat _ -> pp_print_string fmt "EDIV"
      | ILsl_nat _ -> pp_print_string fmt "LSL"
      | ILsr_nat _ -> pp_print_string fmt "LSR"
      | IOr_nat _ -> pp_print_string fmt "OR"
      | IAnd_nat _ -> pp_print_string fmt "AND"
      | IAnd_int_nat _ -> pp_print_string fmt "AND"
      | IXor_nat _ -> pp_print_string fmt "XOR"
      | INot_int _ -> pp_print_string fmt "NOT"
      | IIf _ -> pp_print_string fmt "IF"
      | ILoop _ -> pp_print_string fmt "LOOP"
      | ILoop_left _ -> pp_print_string fmt "LOOP_LEFT"
      | IDip _ -> pp_print_string fmt "DIP"
      | IExec _ -> pp_print_string fmt "EXEC"
      | IApply _ -> pp_print_string fmt "APPLY"
      | ILambda _ -> pp_print_string fmt "LAMBDA"
      | IFailwith _ -> pp_print_string fmt "FAILWITH"
      | ICompare _ -> pp_print_string fmt "COMPARE"
      | IEq _ -> pp_print_string fmt "EQ"
      | INeq _ -> pp_print_string fmt "NEQ"
      | ILt _ -> pp_print_string fmt "LT"
      | IGt _ -> pp_print_string fmt "GT"
      | ILe _ -> pp_print_string fmt "LE"
      | IGe _ -> pp_print_string fmt "GE"
      | IAddress _ -> pp_print_string fmt "ADDRESS"
      | IContract _ -> pp_print_string fmt "CONTACT"
      | IView _ -> pp_print_string fmt "VIEW"
      | ITransfer_tokens _ -> pp_print_string fmt "TRANSFER_TOKENS"
      | IImplicit_account _ -> pp_print_string fmt "IMPLICIT_ACCOUNT"
      | ICreate_contract _ -> pp_print_string fmt "CREATE_CONTRACT"
      | ISet_delegate _ -> pp_print_string fmt "SET_DELEGATE"
      | INow _ -> pp_print_string fmt "NOW"
      | IMin_block_time _ -> pp_print_string fmt "MIN_BLOCK_TIME"
      | IBalance _ -> pp_print_string fmt "BALANCE"
      | ILevel _ -> pp_print_string fmt "LEVEL"
      | ICheck_signature _ -> pp_print_string fmt "CHECK_SIGNATURE"
      | IHash_key _ -> pp_print_string fmt "HASH_KEY"
      | IPack _ -> pp_print_string fmt "PACK"
      | IBlake2b _ -> pp_print_string fmt "BLAKE2B"
      | ISha3 _ -> pp_print_string fmt "SHA3"
      | ISha256 _ -> pp_print_string fmt "SHA256"
      | ISha512 _ -> pp_print_string fmt "SHA512"
      | IUnpack _ -> pp_print_string fmt "UNPACK"
      | ISource _ -> pp_print_string fmt "SOURCE"
      | ISender _ -> pp_print_string fmt "SENDER"
      | ISelf _ -> pp_print_string fmt "SELF"
      | ISelf_address _ -> pp_print_string fmt "SELF_ADDRESS"
      | IAmount _ -> pp_print_string fmt "AMOUNT"
      | ISapling_empty_state _ -> pp_print_string fmt "SAPLING_EMPTY_STATE"
      | ISapling_verify_update _ | ISapling_verify_update_deprecated _ ->
          pp_print_string fmt "SAPLING_VERIFY_UPDATE"
      | IDig _ -> pp_print_string fmt "DIG"
      | IDug _ -> pp_print_string fmt "DUG"
      | IDipn _ -> pp_print_string fmt "DIP"
      | IDropn _ -> pp_print_string fmt "DROP"
      | IChainId _ -> pp_print_string fmt "CHAIN_ID"
      | INever _ -> pp_print_string fmt "NEVER"
      | IVoting_power _ -> pp_print_string fmt "VOTING_POWER"
      | ITotal_voting_power _ -> pp_print_string fmt "TOTAL_VOTING_POWER"
      | IKeccak _ -> pp_print_string fmt "KECCAK"
      | IAdd_bls12_381_g1 _ | IAdd_bls12_381_g2 _ | IAdd_bls12_381_fr _ ->
          pp_print_string fmt "ADD"
      | IMul_bls12_381_g1 _ | IMul_bls12_381_g2 _ | IMul_bls12_381_fr _
      | IMul_bls12_381_z_fr _ | IMul_bls12_381_fr_z _ ->
          pp_print_string fmt "MUL"
      | IInt_bls12_381_fr _ -> pp_print_string fmt "INT"
      | INeg_bls12_381_g1 _ | INeg_bls12_381_g2 _ | INeg_bls12_381_fr _ ->
          pp_print_string fmt "NEG"
      | IPairing_check_bls12_381 _ -> pp_print_string fmt "PAIRING_CHECK"
      | IComb _ -> pp_print_string fmt "PAIR"
      | IUncomb _ -> pp_print_string fmt "UNPAIR"
      | IComb_get _ -> pp_print_string fmt "GET"
      | IComb_set _ -> pp_print_string fmt "UPDATE"
      | IDup_n _ -> pp_print_string fmt "DUP"
      | ITicket _ -> pp_print_string fmt "TICKET"
      | IRead_ticket _ -> pp_print_string fmt "READ_TICKET"
      | ISplit_ticket _ -> pp_print_string fmt "SPLIT_TICKET"
      | IJoin_tickets _ -> pp_print_string fmt "JOIN_TICKETS"
      | IOpen_chest _ -> pp_print_string fmt "OPEN_CHEST"
      | IEmit _ -> pp_print_string fmt "EMIT"
      | IHalt _ -> pp_print_string fmt "[halt]"
      | ILog (_, _, _, _, instr) ->
          Format.fprintf fmt "log/%a" pp_instr_name instr

  let run_operation_service ctxt ()
      ({shell; protocol_data = Operation_data protocol_data}, chain_id) =
    (* this code is a duplicate of Apply without signature check *)
    let ret contents =
      (Operation_data protocol_data, Apply_results.Operation_metadata {contents})
    in
    let operation : _ operation = {shell; protocol_data} in
    let hash = Operation.hash {shell; protocol_data} in
    let ctxt = Origination_nonce.init ctxt hash in
    let payload_producer = Tezos_crypto.Signature.V0.Public_key_hash.zero in
    Validate_operation.TMP_for_plugin
    .precheck_manager__do_nothing_on_non_manager_op
      ctxt
      chain_id
      protocol_data.contents
      Skip_signature_check
    >>=? fun op_validated_stamp ->
    match protocol_data.contents with
    | Single (Manager_operation _) as op ->
        Apply.apply_manager_operation
          ctxt
          Optimized
          ~payload_producer
          chain_id
          ~mempool_mode:true
          op_validated_stamp
          op
        >|=? fun (_ctxt, result) -> ret result
    | Cons (Manager_operation _, _) as op ->
        Apply.apply_manager_operation
          ctxt
          Optimized
          ~payload_producer
          chain_id
          ~mempool_mode:true
          op_validated_stamp
          op
        >|=? fun (_ctxt, result) -> ret result
    | _ ->
        let predecessor_level =
          match
            Alpha_context.Level.pred ctxt (Alpha_context.Level.current ctxt)
          with
          | Some level -> level
          | None -> assert false
        in
        Alpha_context.Round.get ctxt >>=? fun predecessor_round ->
        Apply.apply_contents_list
          ctxt
          chain_id
          (Partial_construction
             {
               predecessor_level;
               predecessor_round;
               grand_parent_round = Round.zero;
             })
          Optimized
          ~payload_producer
          op_validated_stamp
          operation
          operation.protocol_data.contents
        >|=? fun (_ctxt, result) -> ret result

  (*

       The execution of an operation depends on the state of the
       cache. In particular, gas consumption is usually impacted by
       cache hits and misses.

       Unfortunately, the state of the cache is different between the
       context at operation-creation time and the context when is
       included in a block.

       Therefore, the simulation tries to predict the state of the
       cache in a [time_in_blocks] assumed to be close to the inclusion
       time of the operation.

    *)
  let simulate_operation_service ctxt
      (_simulate_query : < successor_level : bool >)
      (blocks_before_activation, op, chain_id, time_in_blocks) =
    Cache.Admin.future_cache_expectation
      ctxt
      ~time_in_blocks
      ?blocks_before_activation
    >>=? fun ctxt -> run_operation_service ctxt () (op, chain_id)

  let default_from_context ctxt get = function
    | None -> get ctxt
    | Some x -> return x

  (* A convenience type for return values of [ensure_contracts_exist] below. *)
  type run_code_config = {
    balance : Tez.t;
    self : Contract_hash.t;
    payer : Contract.t;
    source : Contract.t;
  }

  (* 4_000_000 ꜩ *)
  let default_balance = Tez.of_mutez_exn 4_000_000_000_000L

  let register () =
    let originate_dummy_contract ctxt script balance =
      let ctxt = Origination_nonce.init ctxt Operation_hash.zero in
      Contract.fresh_contract_from_current_nonce ctxt
      >>?= fun (ctxt, dummy_contract_hash) ->
      let dummy_contract = Contract.Originated dummy_contract_hash in
      Contract.raw_originate
        ctxt
        ~prepaid_bootstrap_storage:false
        dummy_contract_hash
        ~script:(script, None)
      >>=? fun ctxt ->
      Token.transfer
        ~origin:Simulation
        ctxt
        `Minted
        (`Contract dummy_contract)
        balance
      >>=? fun (ctxt, _) -> return (ctxt, dummy_contract_hash)
    in
    let configure_contracts ctxt script balance ~src_opt ~pay_opt ~self_opt =
      (match self_opt with
      | None ->
          let balance = Option.value ~default:default_balance balance in
          originate_dummy_contract ctxt script balance >>=? fun (ctxt, addr) ->
          return (ctxt, addr, balance)
      | Some addr ->
          default_from_context
            ctxt
            (fun c -> Contract.get_balance c @@ Contract.Originated addr)
            balance
          >>=? fun bal -> return (ctxt, addr, bal))
      >>=? fun (ctxt, self, balance) ->
      let source, payer =
        match (src_opt, pay_opt) with
        | None, None ->
            let self = Contract.Originated self in
            (self, self)
        | Some c, None | None, Some c -> (c, c)
        | Some src, Some pay -> (src, pay)
      in
      return (ctxt, {balance; self; source; payer})
    in
    let script_entrypoint_type ctxt expr entrypoint =
      let ctxt = Gas.set_unlimited ctxt in
      let legacy = false in
      let open Script_ir_translator in
      parse_toplevel ctxt ~legacy expr >>=? fun ({arg_type; _}, ctxt) ->
      Lwt.return
        ( parse_parameter_ty_and_entrypoints ctxt ~legacy arg_type
        >>? fun (Ex_parameter_ty_and_entrypoints {arg_type; entrypoints}, _) ->
          Gas_monad.run ctxt
          @@ Script_ir_translator.find_entrypoint
               ~error_details:(Informative ())
               arg_type
               entrypoints
               entrypoint
          >>? fun (r, _ctxt) ->
          r >|? fun (Ex_ty_cstr {original_type_expr; _}) ->
          Micheline.strip_locations original_type_expr )
    in
    let script_view_type ctxt contract expr view =
      let ctxt = Gas.set_unlimited ctxt in
      let legacy = false in
      let open Script_ir_translator in
      parse_toplevel ctxt ~legacy expr >>=? fun ({views; _}, _) ->
      Lwt.return
        ( Script_string.of_string view >>? fun view_name ->
          match Script_map.get view_name views with
          | None -> error (View_helpers.View_not_found (contract, view))
          | Some Script_typed_ir.{input_ty; output_ty; _} ->
              ok (input_ty, output_ty) )
    in
    Registration.register0
      ~chunked:true
      S.run_code
      (fun
        ctxt
        ()
        ( ( code,
            storage,
            parameter,
            amount,
            balance,
            chain_id,
            src_opt,
            pay_opt,
            self_opt,
            entrypoint ),
          (unparsing_mode, gas, now, level) )
      ->
        let unparsing_mode = Option.value ~default:Readable unparsing_mode in
        let storage = Script.lazy_expr storage in
        let code = Script.lazy_expr code in
        configure_contracts
          ctxt
          {storage; code}
          balance
          ~src_opt
          ~pay_opt
          ~self_opt
        >>=? fun (ctxt, {self; source; payer; balance}) ->
        let gas =
          match gas with
          | Some gas -> gas
          | None -> Constants.hard_gas_limit_per_operation ctxt
        in
        let ctxt = Gas.set_limit ctxt gas in
        let now =
          match now with None -> Script_timestamp.now ctxt | Some t -> t
        in
        let level =
          match level with
          | None ->
              (Level.current ctxt).level |> Raw_level.to_int32
              |> Script_int.of_int32 |> Script_int.abs
          | Some z -> z
        in
        let step_constants =
          let open Script_interpreter in
          {source; payer; self; amount; balance; chain_id; now; level}
        in
        Script_interpreter.execute
          ctxt
          unparsing_mode
          step_constants
          ~cached_script:None
          ~script:{storage; code}
          ~entrypoint
          ~parameter
          ~internal:true
        >|=? fun ( {
                     script = _;
                     code_size = _;
                     Script_interpreter.storage;
                     operations;
                     lazy_storage_diff;
                     ticket_diffs = _;
                   },
                   _ ) ->
        ( storage,
          Apply_internal_results.contents_of_packed_internal_operations
            operations,
          lazy_storage_diff )) ;
    Registration.register0
      ~chunked:true
      S.trace_code
      (fun
        ctxt
        ()
        ( ( code,
            storage,
            parameter,
            amount,
            balance,
            chain_id,
            src_opt,
            pay_opt,
            self_opt,
            entrypoint ),
          (unparsing_mode, gas, now, level) )
      ->
        let unparsing_mode = Option.value ~default:Readable unparsing_mode in
        let storage = Script.lazy_expr storage in
        let code = Script.lazy_expr code in
        configure_contracts
          ctxt
          {storage; code}
          balance
          ~src_opt
          ~pay_opt
          ~self_opt
        >>=? fun (ctxt, {self; source; payer; balance}) ->
        let gas =
          match gas with
          | Some gas -> gas
          | None -> Constants.hard_gas_limit_per_operation ctxt
        in
        let ctxt = Gas.set_limit ctxt gas in
        let now =
          match now with None -> Script_timestamp.now ctxt | Some t -> t
        in
        let level =
          match level with
          | None ->
              (Level.current ctxt).level |> Raw_level.to_int32
              |> Script_int.of_int32 |> Script_int.abs
          | Some z -> z
        in
        let step_constants =
          let open Script_interpreter in
          {source; payer; self; amount; balance; chain_id; now; level}
        in
        let module Unparsing_mode = struct
          let unparsing_mode = unparsing_mode
        end in
        let module Interp = Traced_interpreter (Unparsing_mode) in
        Interp.execute
          ctxt
          step_constants
          ~script:{storage; code}
          ~entrypoint
          ~parameter
        >|=? fun ( ( {
                       script = _;
                       code_size = _;
                       Script_interpreter.storage;
                       operations;
                       lazy_storage_diff;
                       ticket_diffs = _;
                     },
                     _ctxt ),
                   trace ) ->
        ( storage,
          Apply_internal_results.contents_of_packed_internal_operations
            operations,
          trace,
          lazy_storage_diff )) ;
    Registration.register0
      ~chunked:true
      S.run_tzip4_view
      (fun
        ctxt
        ()
        ( contract_hash,
          entrypoint,
          input,
          chain_id,
          source,
          payer,
          gas,
          unparsing_mode,
          now,
          level )
      ->
        Contract.get_script ctxt contract_hash >>=? fun (ctxt, script_opt) ->
        Option.fold
          ~some:ok
          ~none:(error View_helpers.Viewed_contract_has_no_script)
          script_opt
        >>?= fun script ->
        Script_repr.(force_decode script.code) >>?= fun decoded_script ->
        script_entrypoint_type ctxt decoded_script entrypoint
        >>=? fun view_ty ->
        View_helpers.extract_view_output_type entrypoint view_ty >>?= fun ty ->
        let contract = Contract.Originated contract_hash in
        Contract.get_balance ctxt contract >>=? fun balance ->
        Error_monad.trace View_helpers.View_callback_origination_failed
        @@ originate_dummy_contract
             ctxt
             (View_helpers.make_tzip4_viewer_script ty)
             Tez.zero
        >>=? fun (ctxt, viewer_contract) ->
        let source, payer =
          match (source, payer) with
          | Some source, Some payer -> (source, payer)
          | Some source, None -> (source, source)
          | None, Some payer -> (payer, payer)
          | None, None -> (contract, contract)
        in
        let gas =
          Option.value
            ~default:(Constants.hard_gas_limit_per_operation ctxt)
            gas
        in
        let ctxt = Gas.set_limit ctxt gas in
        let now =
          match now with None -> Script_timestamp.now ctxt | Some t -> t
        in
        let level =
          match level with
          | None ->
              (Level.current ctxt).level |> Raw_level.to_int32
              |> Script_int.of_int32 |> Script_int.abs
          | Some z -> z
        in
        let step_constants =
          let open Script_interpreter in
          {
            source;
            payer;
            self = contract_hash;
            amount = Tez.zero;
            balance;
            chain_id;
            now;
            level;
          }
        in
        let parameter =
          View_helpers.make_view_parameter
            (Micheline.root input)
            (Contract.Originated viewer_contract)
        in
        Script_interpreter.execute
          ctxt
          unparsing_mode
          step_constants
          ~script
          ~cached_script:None
          ~entrypoint
          ~parameter
          ~internal:true
        >>=? fun ( {
                     Script_interpreter.operations;
                     script = _;
                     code_size = _;
                     storage = _;
                     lazy_storage_diff = _;
                     ticket_diffs = _;
                   },
                   _ctxt ) ->
        Lwt.return
          (View_helpers.extract_parameter_from_operations
             entrypoint
             operations
             viewer_contract)) ;
    Registration.register0
      ~chunked:true
      S.run_script_view
      (fun
        ctxt
        ()
        ( ( contract_hash,
            view,
            input,
            unlimited_gas,
            chain_id,
            source,
            payer,
            gas,
            unparsing_mode,
            now ),
          level )
      ->
        Contract.get_script ctxt contract_hash >>=? fun (ctxt, script_opt) ->
        Option.fold
          ~some:ok
          ~none:(Error_monad.error View_helpers.Viewed_contract_has_no_script)
          script_opt
        >>?= fun script ->
        Script_repr.(force_decode script.code) >>?= fun decoded_script ->
        let contract = Contract.Originated contract_hash in
        script_view_type ctxt contract_hash decoded_script view
        >>=? fun (input_ty, output_ty) ->
        Contract.get_balance ctxt contract >>=? fun balance ->
        let source, payer =
          match (source, payer) with
          | Some source, Some payer -> (source, payer)
          | Some source, None -> (source, source)
          | None, Some payer -> (payer, payer)
          | None, None -> (contract, contract)
        in
        let now =
          match now with None -> Script_timestamp.now ctxt | Some t -> t
        in
        (* Using [Gas.set_unlimited] won't work, since the interpreter doesn't
           use this mode (see !4034#note_774734253) and still consumes gas.
           Our best shot to emulate this is to use the maximum amount of
           milligas possible which is represented by [2^62 - 1] according to
           [Saturation_repr.saturated], which is [max_int]. *)
        let max_gas = Gas.fp_of_milligas_int max_int in
        let gas =
          Option.value
            ~default:(Constants.hard_gas_limit_per_operation ctxt)
            gas
        in
        let ctxt =
          if unlimited_gas then Gas.set_limit ctxt max_gas
          else Gas.set_limit ctxt gas
        in
        let level =
          Option.value
            level
            ~default:
              ((Level.current ctxt).level |> Raw_level.to_int32
             |> Script_int.of_int32 |> Script_int.abs)
        in
        let step_constants =
          {
            Script_interpreter.source;
            payer;
            self = contract_hash;
            amount = Tez.zero;
            balance;
            chain_id;
            now;
            level;
          }
        in
        let viewer_script =
          View_helpers.make_michelson_viewer_script
            contract
            view
            input
            input_ty
            output_ty
        in
        let parameter =
          Micheline.(strip_locations (Prim (0, Script.D_Unit, [], [])))
        in
        Script_interpreter.execute
          ctxt
          unparsing_mode
          step_constants
          ~script:viewer_script
          ~cached_script:None
          ~entrypoint:Entrypoint.default
          ~parameter
          ~internal:true
        >>=? fun ( {
                     Script_interpreter.operations = _;
                     script = _;
                     code_size = _;
                     storage;
                     lazy_storage_diff = _;
                     ticket_diffs = _;
                   },
                   _ctxt ) ->
        View_helpers.extract_value_from_storage storage >>?= fun value ->
        return (Micheline.strip_locations value)) ;
    Registration.register0
      ~chunked:false
      S.typecheck_code
      (fun ctxt () (expr, maybe_gas, legacy, show_types) ->
        let legacy = Option.value ~default:false legacy in
        let show_types = Option.value ~default:true show_types in
        let ctxt =
          match maybe_gas with
          | None -> Gas.set_unlimited ctxt
          | Some gas -> Gas.set_limit ctxt gas
        in
        Script_ir_translator.typecheck_code ~legacy ~show_types ctxt expr
        >|=? fun (res, ctxt) -> (res, Gas.level ctxt)) ;
    Registration.register0
      ~chunked:false
      S.script_size
      (fun ctxt () (expr, storage, maybe_gas, legacy) ->
        let legacy = Option.value ~default:false legacy in
        let ctxt =
          match maybe_gas with
          | None -> Gas.set_unlimited ctxt
          | Some gas -> Gas.set_limit ctxt gas
        in
        let code = Script.lazy_expr expr in
        Script_ir_translator.parse_code ~legacy ctxt ~code
        >>=? fun ( Ex_code
                     (Code
                       {
                         code;
                         arg_type;
                         storage_type;
                         views;
                         entrypoints;
                         code_size;
                       }),
                   ctxt ) ->
        Script_ir_translator.parse_data
          ~legacy
          ~allow_forged:true
          ctxt
          storage_type
          (Micheline.root storage)
        >>=? fun (storage, _) ->
        let script =
          Script_ir_translator.Ex_script
            (Script
               {
                 code;
                 arg_type;
                 storage_type;
                 views;
                 entrypoints;
                 code_size;
                 storage;
               })
        in
        let size, cost = Script_ir_translator.script_size script in
        Gas.consume ctxt cost >>?= fun _ctxt -> return @@ size) ;

    Registration.register0
      ~chunked:false
      S.typecheck_data
      (fun ctxt () (data, ty, maybe_gas, legacy) ->
        let legacy = Option.value ~default:false legacy in
        let ctxt =
          match maybe_gas with
          | None -> Gas.set_unlimited ctxt
          | Some gas -> Gas.set_limit ctxt gas
        in
        typecheck_data ~legacy ctxt (data, ty) >|=? fun ctxt -> Gas.level ctxt) ;
    Registration.register0
      ~chunked:true
      S.pack_data
      (fun ctxt () (expr, typ, maybe_gas) ->
        let open Script_ir_translator in
        let ctxt =
          match maybe_gas with
          | None -> Gas.set_unlimited ctxt
          | Some gas -> Gas.set_limit ctxt gas
        in
        parse_packable_ty ctxt ~legacy:true (Micheline.root typ)
        >>?= fun (Ex_ty typ, ctxt) ->
        parse_data
          ctxt
          ~legacy:true
          ~allow_forged:true
          typ
          (Micheline.root expr)
        >>=? fun (data, ctxt) ->
        Script_ir_translator.pack_data ctxt typ data >|=? fun (bytes, ctxt) ->
        (bytes, Gas.level ctxt)) ;
    Registration.register0
      ~chunked:true
      S.normalize_data
      (fun ctxt () (expr, typ, unparsing_mode, legacy) ->
        let open Script_ir_translator in
        let legacy = Option.value ~default:false legacy in
        let ctxt = Gas.set_unlimited ctxt in
        Script_ir_translator.parse_any_ty ctxt ~legacy (Micheline.root typ)
        >>?= fun (Ex_ty typ, ctxt) ->
        parse_data ctxt ~legacy ~allow_forged:true typ (Micheline.root expr)
        >>=? fun (data, ctxt) ->
        Script_ir_translator.unparse_data ctxt unparsing_mode typ data
        >|=? fun (normalized, _ctxt) -> Micheline.strip_locations normalized) ;
    Registration.register0
      ~chunked:true
      S.normalize_script
      (fun ctxt () (script, unparsing_mode) ->
        let ctxt = Gas.set_unlimited ctxt in
        Script_ir_translator.unparse_code
          ctxt
          unparsing_mode
          (Micheline.root script)
        >|=? fun (normalized, _ctxt) -> Micheline.strip_locations normalized) ;
    Registration.register0 ~chunked:true S.normalize_type (fun ctxt () typ ->
        let open Script_ir_translator in
        let ctxt = Gas.set_unlimited ctxt in
        (* Unfortunately, Script_ir_translator.parse_any_ty is not exported *)
        Script_ir_translator.parse_ty
          ctxt
          ~legacy:true
          ~allow_lazy_storage:true
          ~allow_operation:true
          ~allow_contract:true
          ~allow_ticket:true
          (Micheline.root typ)
        >>?= fun (Ex_ty typ, _ctxt) ->
        let normalized = Unparse_types.unparse_ty ~loc:() typ in
        return @@ Micheline.strip_locations normalized) ;
    Registration.register0 ~chunked:true S.run_operation run_operation_service ;
    Registration.register0_successor_level
      ~chunked:true
      S.simulate_operation
      simulate_operation_service ;
    Registration.register0
      ~chunked:true
      S.entrypoint_type
      (fun ctxt () (expr, entrypoint) ->
        script_entrypoint_type ctxt expr entrypoint) ;
    Registration.register0 ~chunked:true S.list_entrypoints (fun ctxt () expr ->
        let ctxt = Gas.set_unlimited ctxt in
        let legacy = false in
        let open Script_ir_translator in
        parse_toplevel ~legacy ctxt expr >>=? fun ({arg_type; _}, ctxt) ->
        Lwt.return
          ( parse_parameter_ty_and_entrypoints ctxt ~legacy arg_type
          >|? fun (Ex_parameter_ty_and_entrypoints {arg_type; entrypoints}, _)
            ->
            let unreachable_entrypoint, map =
              Script_ir_translator.list_entrypoints_uncarbonated
                arg_type
                entrypoints
            in
            ( unreachable_entrypoint,
              Entrypoint.Map.fold
                (fun entry (_ex_ty, original_type_expr) acc ->
                  ( Entrypoint.to_string entry,
                    Micheline.strip_locations original_type_expr )
                  :: acc)
                map
                [] ) ))

  let run_code ?unparsing_mode ?gas ?(entrypoint = Entrypoint.default) ?balance
      ~script ~storage ~input ~amount ~chain_id ~source ~payer ~self ~now ~level
      ctxt block =
    RPC_context.make_call0
      S.run_code
      ctxt
      block
      ()
      ( ( script,
          storage,
          input,
          amount,
          balance,
          chain_id,
          source,
          payer,
          self,
          entrypoint ),
        (unparsing_mode, gas, now, level) )

  let trace_code ?unparsing_mode ?gas ?(entrypoint = Entrypoint.default)
      ?balance ~script ~storage ~input ~amount ~chain_id ~source ~payer ~self
      ~now ~level ctxt block =
    RPC_context.make_call0
      S.trace_code
      ctxt
      block
      ()
      ( ( script,
          storage,
          input,
          amount,
          balance,
          chain_id,
          source,
          payer,
          self,
          entrypoint ),
        (unparsing_mode, gas, now, level) )

  let run_tzip4_view ?gas ~contract ~entrypoint ~input ~chain_id ~now ~level
      ?source ?payer ~unparsing_mode ctxt block =
    RPC_context.make_call0
      S.run_tzip4_view
      ctxt
      block
      ()
      ( contract,
        entrypoint,
        input,
        chain_id,
        source,
        payer,
        gas,
        unparsing_mode,
        now,
        level )

  (** [run_script_view] is an helper function to call the corresponding
        RPC. [unlimited_gas] is set to [false] by default. *)
  let run_script_view ?gas ~contract ~view ~input ?(unlimited_gas = false)
      ~chain_id ~now ~level ?source ?payer ~unparsing_mode ctxt block =
    RPC_context.make_call0
      S.run_script_view
      ctxt
      block
      ()
      ( ( contract,
          view,
          input,
          unlimited_gas,
          chain_id,
          source,
          payer,
          gas,
          unparsing_mode,
          now ),
        level )

  let typecheck_code ?gas ?legacy ~script ?show_types ctxt block =
    RPC_context.make_call0
      S.typecheck_code
      ctxt
      block
      ()
      (script, gas, legacy, show_types)

  let script_size ?gas ?legacy ~script ~storage ctxt block =
    RPC_context.make_call0
      S.script_size
      ctxt
      block
      ()
      (script, storage, gas, legacy)

  let typecheck_data ?gas ?legacy ~data ~ty ctxt block =
    RPC_context.make_call0 S.typecheck_data ctxt block () (data, ty, gas, legacy)

  let pack_data ?gas ~data ~ty ctxt block =
    RPC_context.make_call0 S.pack_data ctxt block () (data, ty, gas)

  let normalize_data ?legacy ~data ~ty ~unparsing_mode ctxt block =
    RPC_context.make_call0
      S.normalize_data
      ctxt
      block
      ()
      (data, ty, unparsing_mode, legacy)

  let normalize_script ~script ~unparsing_mode ctxt block =
    RPC_context.make_call0
      S.normalize_script
      ctxt
      block
      ()
      (script, unparsing_mode)

  let normalize_type ~ty ctxt block =
    RPC_context.make_call0 S.normalize_type ctxt block () ty

  let run_operation ~op ~chain_id ctxt block =
    RPC_context.make_call0 S.run_operation ctxt block () (op, chain_id)

  let simulate_operation ~op ~chain_id ~latency ?(successor_level = false)
      ?blocks_before_activation ctxt block =
    RPC_context.make_call0
      S.simulate_operation
      ctxt
      block
      (object
         method successor_level = successor_level
      end)
      (blocks_before_activation, op, chain_id, latency)

  let entrypoint_type ~script ~entrypoint ctxt block =
    RPC_context.make_call0 S.entrypoint_type ctxt block () (script, entrypoint)

  let list_entrypoints ctxt block ~script =
    RPC_context.make_call0 S.list_entrypoints ctxt block () script
end

module Contract = struct
  module S = struct
    let path =
      (RPC_path.(open_root / "context" / "contracts")
        : RPC_context.t RPC_path.context)

    let get_storage_normalized =
      let open Data_encoding in
      RPC_service.post_service
        ~description:
          "Access the data of the contract and normalize it using the \
           requested unparsing mode."
        ~input:(obj1 (req "unparsing_mode" unparsing_mode_encoding))
        ~query:RPC_query.empty
        ~output:(option Script.expr_encoding)
        RPC_path.(path /: Contract.rpc_arg / "storage" / "normalized")

    let get_script_normalized =
      let open Data_encoding in
      RPC_service.post_service
        ~description:
          "Access the script of the contract and normalize it using the \
           requested unparsing mode."
        ~input:
          (obj2
             (req "unparsing_mode" unparsing_mode_encoding)
             (dft "normalize_types" bool false))
        ~query:RPC_query.empty
        ~output:(option Script.encoding)
        RPC_path.(path /: Contract.rpc_arg / "script" / "normalized")
  end

  let register () =
    (* Patched RPC: get_storage *)
    Registration.register1
      ~chunked:true
      S.get_storage_normalized
      (fun ctxt contract () unparsing_mode ->
        match contract with
        | Implicit _ -> return_none
        | Originated contract -> (
            Contract.get_script ctxt contract >>=? fun (ctxt, script) ->
            match script with
            | None -> return_none
            | Some script ->
                let ctxt = Gas.set_unlimited ctxt in
                let open Script_ir_translator in
                parse_script
                  ctxt
                  ~legacy:true
                  ~allow_forged_in_storage:true
                  script
                >>=? fun (Ex_script (Script {storage; storage_type; _}), ctxt)
                  ->
                unparse_data ctxt unparsing_mode storage_type storage
                >|=? fun (storage, _ctxt) ->
                Some (Micheline.strip_locations storage))) ;
    (* Patched RPC: get_script *)
    Registration.register1
      ~chunked:true
      S.get_script_normalized
      (fun ctxt contract () (unparsing_mode, normalize_types) ->
        match contract with
        | Implicit _ -> return_none
        | Originated contract -> (
            Contract.get_script ctxt contract >>=? fun (ctxt, script) ->
            match script with
            | None -> return_none
            | Some script ->
                let ctxt = Gas.set_unlimited ctxt in
                Script_ir_translator.parse_and_unparse_script_unaccounted
                  ctxt
                  ~legacy:true
                  ~allow_forged_in_storage:true
                  unparsing_mode
                  ~normalize_types
                  script
                >>=? fun (script, _ctxt) -> return_some script))

  let get_storage_normalized ctxt block ~contract ~unparsing_mode =
    RPC_context.make_call1
      S.get_storage_normalized
      ctxt
      block
      (Contract.Originated contract)
      ()
      unparsing_mode

  let get_script_normalized ctxt block ~contract ~unparsing_mode
      ~normalize_types =
    RPC_context.make_call1
      S.get_script_normalized
      ctxt
      block
      (Contract.Originated contract)
      ()
      (unparsing_mode, normalize_types)
end

module Big_map = struct
  module S = struct
    let path =
      (RPC_path.(open_root / "context" / "big_maps")
        : RPC_context.t RPC_path.context)

    let big_map_get_normalized =
      let open Data_encoding in
      RPC_service.post_service
        ~description:
          "Access the value associated with a key in a big map, normalize the \
           output using the requested unparsing mode."
        ~query:RPC_query.empty
        ~input:(obj1 (req "unparsing_mode" unparsing_mode_encoding))
        ~output:Script.expr_encoding
        RPC_path.(
          path /: Big_map.Id.rpc_arg /: Script_expr_hash.rpc_arg / "normalized")
  end

  let register () =
    Registration.register2
      ~chunked:true
      S.big_map_get_normalized
      (fun ctxt id key () unparsing_mode ->
        let open Script_ir_translator in
        let ctxt = Gas.set_unlimited ctxt in
        Big_map.exists ctxt id >>=? fun (ctxt, types) ->
        match types with
        | None -> raise Not_found
        | Some (_, value_type) -> (
            parse_big_map_value_ty ctxt ~legacy:true (Micheline.root value_type)
            >>?= fun (Ex_ty value_type, ctxt) ->
            Big_map.get_opt ctxt id key >>=? fun (_ctxt, value) ->
            match value with
            | None -> raise Not_found
            | Some value ->
                parse_data
                  ctxt
                  ~legacy:true
                  ~allow_forged:true
                  value_type
                  (Micheline.root value)
                >>=? fun (value, ctxt) ->
                unparse_data ctxt unparsing_mode value_type value
                >|=? fun (value, _ctxt) -> Micheline.strip_locations value))

  let big_map_get_normalized ctxt block id key ~unparsing_mode =
    RPC_context.make_call2
      S.big_map_get_normalized
      ctxt
      block
      id
      key
      ()
      unparsing_mode
end

module Sc_rollup = struct
  open Data_encoding

  module S = struct
    let path : RPC_context.t RPC_path.context =
      RPC_path.(open_root / "context" / "sc_rollup")

    let kind =
      RPC_service.get_service
        ~description:"Kind of smart-contract rollup"
        ~query:RPC_query.empty
        ~output:Sc_rollup.Kind.encoding
        RPC_path.(path /: Sc_rollup.Address.rpc_arg / "kind")

    let boot_sector =
      RPC_service.get_service
        ~description:"Boot sector of smart-contract rollup"
        ~query:RPC_query.empty
        ~output:Data_encoding.string
        RPC_path.(path /: Sc_rollup.Address.rpc_arg / "boot_sector")

    let inbox =
      RPC_service.get_service
        ~description:"Inbox for a smart-contract rollup"
        ~query:RPC_query.empty
        ~output:Sc_rollup.Inbox.encoding
        RPC_path.(path /: Sc_rollup.Address.rpc_arg / "inbox")

    let initial_level =
      RPC_service.get_service
        ~description:"Initial level for a smart-contract rollup"
        ~query:RPC_query.empty
        ~output:Raw_level.encoding
        RPC_path.(path /: Sc_rollup.Address.rpc_arg / "initial_level")

    let last_cemented_commitment_hash_with_level =
      RPC_service.get_service
        ~description:
          "Level and hash of the last cemented commitment for a smart-contract \
           rollup"
        ~query:RPC_query.empty
        ~output:
          (obj2
             (req "hash" Sc_rollup.Commitment.Hash.encoding)
             (req "level" Raw_level.encoding))
        RPC_path.(
          path /: Sc_rollup.Address.rpc_arg
          / "last_cemented_commitment_hash_with_level")

    let commitment =
      RPC_service.get_service
        ~description:"Commitment for a smart contract rollup from its hash"
        ~query:RPC_query.empty
        ~output:Sc_rollup.Commitment.encoding
        RPC_path.(
          path /: Sc_rollup.Address.rpc_arg / "commitment"
          /: Sc_rollup.Commitment.Hash.rpc_arg)

    let dal_slot_subscriptions =
      RPC_service.get_service
        ~description:
          "List of slot indices to which a rollup is subscribed to at a given \
           level"
        ~query:RPC_query.empty
        ~output:(Data_encoding.list Dal.Slot_index.encoding)
        RPC_path.(
          path /: Sc_rollup.Address.rpc_arg / "dal_slot_subscriptions"
          /: Raw_level.rpc_arg)

    let root =
      RPC_service.get_service
        ~description:"List of all originated smart contract rollups"
        ~query:RPC_query.empty
        ~output:(Data_encoding.list Sc_rollup.Address.encoding)
        path
  end

  let kind ctxt block sc_rollup_address =
    RPC_context.make_call1 S.kind ctxt block sc_rollup_address ()

  let register_inbox () =
    Registration.register1 ~chunked:true S.inbox (fun ctxt rollup () () ->
        Stdlib.Format.eprintf
          "@[Context level at RPC time at %a@]@."
          Level.pp
          (Level.current ctxt) ;
        Sc_rollup.Inbox.inbox ctxt rollup >>=? fun (inbox, _ctxt) ->
        return inbox)

  let register_kind () =
    Registration.opt_register1 ~chunked:true S.kind @@ fun ctxt address () () ->
    Alpha_context.Sc_rollup.kind ctxt address

  (* TODO: https://gitlab.com/tezos/tezos/-/issues/2688 *)
  let register_initial_level () =
    Registration.register1 ~chunked:true S.initial_level
    @@ fun ctxt address () () ->
    Alpha_context.Sc_rollup.initial_level ctxt address

  let register_boot_sector () =
    Registration.register1 ~chunked:true S.boot_sector
    @@ fun ctxt address () () ->
    Alpha_context.Sc_rollup.get_boot_sector ctxt address

  let register_last_cemented_commitment_hash_with_level () =
    Registration.register1
      ~chunked:false
      S.last_cemented_commitment_hash_with_level
    @@ fun ctxt address () () ->
    let open Lwt_tzresult_syntax in
    let+ last_cemented_commitment, level, _ctxt =
      Alpha_context.Sc_rollup.Commitment
      .last_cemented_commitment_hash_with_level
        ctxt
        address
    in
    (last_cemented_commitment, level)

  let register_commitment () =
    Registration.register2 ~chunked:false S.commitment
    @@ fun ctxt address commitment_hash () () ->
    let open Lwt_result_syntax in
    let+ commitment, _ =
      Alpha_context.Sc_rollup.Commitment.get_commitment
        ctxt
        address
        commitment_hash
    in
    commitment

  let register_dal_slot_subscriptions () =
    Registration.register2 ~chunked:false S.dal_slot_subscriptions
    @@ fun ctxt address level () () ->
    Alpha_context.Sc_rollup.Dal_slot.subscribed_slot_indices ctxt address level

  let register_root () =
    Registration.register0 ~chunked:true S.root (fun context () () ->
        Sc_rollup.list context)

  let register () =
    register_kind () ;
    register_inbox () ;
    register_initial_level () ;
    register_boot_sector () ;
    register_last_cemented_commitment_hash_with_level () ;
    register_commitment () ;
    register_dal_slot_subscriptions () ;
    register_root ()

  let list ctxt block = RPC_context.make_call0 S.root ctxt block () ()

  let initial_level ctxt block sc_rollup_address =
    RPC_context.make_call1 S.initial_level ctxt block sc_rollup_address () ()

  let last_cemented_commitment_hash_with_level ctxt block sc_rollup_address =
    RPC_context.make_call1
      S.last_cemented_commitment_hash_with_level
      ctxt
      block
      sc_rollup_address
      ()
      ()

  let dal_slot_subscriptions ctxt block sc_rollup_address level =
    RPC_context.make_call2
      S.dal_slot_subscriptions
      ctxt
      block
      sc_rollup_address
      level
      ()
      ()

  let boot_sector ctxt block sc_rollup_address =
    RPC_context.make_call1 S.boot_sector ctxt block sc_rollup_address () ()
end

module Tx_rollup = struct
  open Data_encoding

  module S = struct
    let path : RPC_context.t RPC_path.context =
      RPC_path.(open_root / "context" / "tx_rollup")

    let has_bond =
      RPC_service.get_service
        ~description:
          "Returns true if the public key hash already deposited a bond  for \
           the given rollup"
        ~query:RPC_query.empty
        ~output:bool
        RPC_path.(
          path /: Tx_rollup.rpc_arg / "has_bond"
          /: Signature.Public_key_hash.rpc_arg)
  end

  let register_has_bond () =
    Registration.register2
      ~chunked:false
      S.has_bond
      (fun ctxt rollup operator () () ->
        Tx_rollup_commitment.has_bond ctxt rollup operator
        >>=? fun (_ctxt, has_bond) -> return has_bond)

  let register () = register_has_bond ()

  let has_bond ctxt block rollup operator =
    RPC_context.make_call2 S.has_bond ctxt block rollup operator () ()
end

module Forge = struct
  module S = struct
    open Data_encoding

    let path = RPC_path.(path / "forge")

    let operations =
      RPC_service.post_service
        ~description:"Forge an operation"
        ~query:RPC_query.empty
        ~input:Operation.unsigned_encoding
        ~output:bytes
        RPC_path.(path / "operations")

    let empty_proof_of_work_nonce =
      Bytes.make Constants_repr.proof_of_work_nonce_size '\000'

    let protocol_data =
      RPC_service.post_service
        ~description:"Forge the protocol-specific part of a block header"
        ~query:RPC_query.empty
        ~input:
          (obj5
             (req "payload_hash" Block_payload_hash.encoding)
             (req "payload_round" Round.encoding)
             (opt "nonce_hash" Nonce_hash.encoding)
             (dft
                "proof_of_work_nonce"
                (Fixed.bytes Alpha_context.Constants.proof_of_work_nonce_size)
                empty_proof_of_work_nonce)
             Liquidity_baking.(
               dft
                 "liquidity_baking_toggle_vote"
                 liquidity_baking_toggle_vote_encoding
                 LB_pass))
        ~output:(obj1 (req "protocol_data" bytes))
        RPC_path.(path / "protocol_data")

    module Tx_rollup = struct
      open Data_encoding

      let path = RPC_path.(path / "tx_rollup")

      module Inbox = struct
        let path = RPC_path.(path / "inbox")

        let message_hash =
          RPC_service.post_service
            ~description:"Compute the hash of a message"
            ~query:RPC_query.empty
            ~input:(obj1 (req "message" Tx_rollup_message.encoding))
            ~output:(obj1 (req "hash" Tx_rollup_message_hash.encoding))
            RPC_path.(path / "message_hash")

        let merkle_tree_hash =
          RPC_service.post_service
            ~description:"Compute the merkle tree hash of an inbox"
            ~query:RPC_query.empty
            ~input:
              (obj1
                 (req "message_hashes" (list Tx_rollup_message_hash.encoding)))
            ~output:(obj1 (req "hash" Tx_rollup_inbox.Merkle.root_encoding))
            RPC_path.(path / "merkle_tree_hash")

        let merkle_tree_path =
          RPC_service.post_service
            ~description:"Compute a path of an inbox message in a merkle tree"
            ~query:RPC_query.empty
            ~input:
              (obj2
                 (req "message_hashes" (list Tx_rollup_message_hash.encoding))
                 (req "position" int16))
            ~output:(obj1 (req "path" Tx_rollup_inbox.Merkle.path_encoding))
            RPC_path.(path / "merkle_tree_path")
      end

      module Commitment = struct
        let path = RPC_path.(path / "commitment")

        let merkle_tree_hash =
          RPC_service.post_service
            ~description:"Compute the merkle tree hash of a commitment"
            ~query:RPC_query.empty
            ~input:
              (obj1
                 (req
                    "message_result_hashes"
                    (list Tx_rollup_message_result_hash.encoding)))
            ~output:
              (obj1 (req "hash" Tx_rollup_commitment.Merkle_hash.encoding))
            RPC_path.(path / "merkle_tree_hash")

        let merkle_tree_path =
          RPC_service.post_service
            ~description:
              "Compute a path of a message result hash in the commitment \
               merkle tree"
            ~query:RPC_query.empty
            ~input:
              (obj2
                 (req
                    "message_result_hashes"
                    (list Tx_rollup_message_result_hash.encoding))
                 (req "position" int16))
            ~output:
              (obj1 (req "path" Tx_rollup_commitment.Merkle.path_encoding))
            RPC_path.(path / "merkle_tree_path")

        let message_result_hash =
          RPC_service.post_service
            ~description:"Compute the message result hash"
            ~query:RPC_query.empty
            ~input:Tx_rollup_message_result.encoding
            ~output:(obj1 (req "hash" Tx_rollup_message_result_hash.encoding))
            RPC_path.(path / "message_result_hash")
      end

      module Withdraw = struct
        let path = RPC_path.(path / "withdraw")

        let withdraw_list_hash =
          RPC_service.post_service
            ~description:"Compute the hash of a withdraw list"
            ~query:RPC_query.empty
            ~input:
              (obj1 (req "withdraw_list" (list Tx_rollup_withdraw.encoding)))
            ~output:(obj1 (req "hash" Tx_rollup_withdraw_list_hash.encoding))
            RPC_path.(path / "withdraw_list_hash")
      end
    end
  end

  let register () =
    Registration.register0_noctxt
      ~chunked:true
      S.operations
      (fun () (shell, proto) ->
        return
          (Data_encoding.Binary.to_bytes_exn
             Operation.unsigned_encoding
             (shell, proto))) ;
    Registration.register0_noctxt
      ~chunked:true
      S.protocol_data
      (fun
        ()
        ( payload_hash,
          payload_round,
          seed_nonce_hash,
          proof_of_work_nonce,
          liquidity_baking_toggle_vote )
      ->
        return
          (Data_encoding.Binary.to_bytes_exn
             Block_header.contents_encoding
             {
               payload_hash;
               payload_round;
               seed_nonce_hash;
               proof_of_work_nonce;
               liquidity_baking_toggle_vote;
             })) ;
    Registration.register0_noctxt
      ~chunked:true
      S.Tx_rollup.Inbox.message_hash
      (fun () message ->
        return (Tx_rollup_message_hash.hash_uncarbonated message)) ;
    Registration.register0_noctxt
      ~chunked:true
      S.Tx_rollup.Inbox.merkle_tree_hash
      (fun () message_hashes ->
        return (Tx_rollup_inbox.Merkle.merklize_list message_hashes)) ;
    Registration.register0_noctxt
      ~chunked:true
      S.Tx_rollup.Inbox.merkle_tree_path
      (fun () (message_hashes, position) ->
        Lwt.return (Tx_rollup_inbox.Merkle.compute_path message_hashes position)) ;
    Registration.register0_noctxt
      ~chunked:true
      S.Tx_rollup.Commitment.merkle_tree_hash
      (fun () message_result_hashes ->
        let open Tx_rollup_commitment.Merkle in
        let tree = List.fold_left snoc nil message_result_hashes in
        return (root tree)) ;
    Registration.register0_noctxt
      ~chunked:true
      S.Tx_rollup.Commitment.merkle_tree_path
      (fun () (message_result_hashes, position) ->
        let open Tx_rollup_commitment.Merkle in
        let tree = List.fold_left snoc nil message_result_hashes in
        Lwt.return (compute_path tree position)) ;
    Registration.register0_noctxt
      ~chunked:true
      S.Tx_rollup.Commitment.message_result_hash
      (fun () message_result ->
        return (Tx_rollup_message_result_hash.hash_uncarbonated message_result)) ;
    Registration.register0_noctxt
      ~chunked:true
      S.Tx_rollup.Withdraw.withdraw_list_hash
      (fun () withdrawals ->
        return (Tx_rollup_withdraw_list_hash.hash_uncarbonated withdrawals))

  module Manager = struct
    let[@coq_axiom_with_reason "cast on e"] operations ctxt block ~branch
        ~source ?sourcePubKey ~counter ~fee ~gas_limit ~storage_limit operations
        =
      Contract_services.manager_key ctxt block source >>= function
      | Error _ as e -> Lwt.return e
      | Ok revealed ->
          let ops =
            List.map
              (fun (Manager operation) ->
                Contents
                  (Manager_operation
                     {source; counter; operation; fee; gas_limit; storage_limit}))
              operations
          in
          let ops =
            match (sourcePubKey, revealed) with
            | None, _ | _, Some _ -> ops
            | Some pk, None ->
                let operation = Reveal pk in
                Contents
                  (Manager_operation
                     {source; counter; operation; fee; gas_limit; storage_limit})
                :: ops
          in
          Environment.wrap_tzresult @@ Operation.of_list ops >>?= fun ops ->
          RPC_context.make_call0 S.operations ctxt block () ({branch}, ops)

    let reveal ctxt block ~branch ~source ~sourcePubKey ~counter ~fee () =
      operations
        ctxt
        block
        ~branch
        ~source
        ~sourcePubKey
        ~counter
        ~fee
        ~gas_limit:Gas.Arith.zero
        ~storage_limit:Z.zero
        []

    let transaction ctxt block ~branch ~source ?sourcePubKey ~counter ~amount
        ~destination ?(entrypoint = Entrypoint.default) ?parameters ~gas_limit
        ~storage_limit ~fee () =
      let parameters =
        Option.fold
          ~some:Script.lazy_expr
          ~none:Script.unit_parameter
          parameters
      in
      operations
        ctxt
        block
        ~branch
        ~source
        ?sourcePubKey
        ~counter
        ~fee
        ~gas_limit
        ~storage_limit
        [Manager (Transaction {amount; parameters; destination; entrypoint})]

    let origination ctxt block ~branch ~source ?sourcePubKey ~counter ~balance
        ?delegatePubKey ~script ~gas_limit ~storage_limit ~fee () =
      operations
        ctxt
        block
        ~branch
        ~source
        ?sourcePubKey
        ~counter
        ~fee
        ~gas_limit
        ~storage_limit
        [
          Manager
            (Origination {delegate = delegatePubKey; script; credit = balance});
        ]

    let delegation ctxt block ~branch ~source ?sourcePubKey ~counter ~fee
        delegate =
      operations
        ctxt
        block
        ~branch
        ~source
        ?sourcePubKey
        ~counter
        ~fee
        ~gas_limit:Gas.Arith.zero
        ~storage_limit:Z.zero
        [Manager (Delegation delegate)]
  end

  let operation ctxt block ~branch operation =
    RPC_context.make_call0
      S.operations
      ctxt
      block
      ()
      ({branch}, Contents_list (Single operation))

  let endorsement ctxt b ~branch ~consensus_content () =
    operation ctxt b ~branch (Endorsement consensus_content)

  let proposals ctxt b ~branch ~source ~period ~proposals () =
    operation ctxt b ~branch (Proposals {source; period; proposals})

  let ballot ctxt b ~branch ~source ~period ~proposal ~ballot () =
    operation ctxt b ~branch (Ballot {source; period; proposal; ballot})

  let failing_noop ctxt b ~branch ~message () =
    operation ctxt b ~branch (Failing_noop message)

  let seed_nonce_revelation ctxt block ~branch ~level ~nonce () =
    operation ctxt block ~branch (Seed_nonce_revelation {level; nonce})

  let vdf_revelation ctxt block ~branch ~solution () =
    operation ctxt block ~branch (Vdf_revelation {solution})

  let double_baking_evidence ctxt block ~branch ~bh1 ~bh2 () =
    operation ctxt block ~branch (Double_baking_evidence {bh1; bh2})

  let double_endorsement_evidence ctxt block ~branch ~op1 ~op2 () =
    operation ctxt block ~branch (Double_endorsement_evidence {op1; op2})

  let double_preendorsement_evidence ctxt block ~branch ~op1 ~op2 () =
    operation ctxt block ~branch (Double_preendorsement_evidence {op1; op2})

  let empty_proof_of_work_nonce =
    Bytes.make Constants_repr.proof_of_work_nonce_size '\000'

  let protocol_data ctxt block ?(payload_hash = Block_payload_hash.zero)
      ?(payload_round = Round.zero) ?seed_nonce_hash
      ?(proof_of_work_nonce = empty_proof_of_work_nonce)
      ~liquidity_baking_toggle_vote () =
    RPC_context.make_call0
      S.protocol_data
      ctxt
      block
      ()
      ( payload_hash,
        payload_round,
        seed_nonce_hash,
        proof_of_work_nonce,
        liquidity_baking_toggle_vote )
end

module Parse = struct
  module S = struct
    open Data_encoding

    let path = RPC_path.(path / "parse")

    let operations =
      RPC_service.post_service
        ~description:"Parse operations"
        ~query:RPC_query.empty
        ~input:
          (obj2
             (req "operations" (list (dynamic_size Operation.raw_encoding)))
             (opt "check_signature" bool))
        ~output:(list (dynamic_size Operation.encoding))
        RPC_path.(path / "operations")

    let block =
      RPC_service.post_service
        ~description:"Parse a block"
        ~query:RPC_query.empty
        ~input:Block_header.raw_encoding
        ~output:Block_header.protocol_data_encoding
        RPC_path.(path / "block")
  end

  let parse_protocol_data protocol_data =
    match
      Data_encoding.Binary.of_bytes_opt
        Block_header.protocol_data_encoding
        protocol_data
    with
    | None -> Stdlib.failwith "Cant_parse_protocol_data"
    | Some protocol_data -> protocol_data

  let register () =
    Registration.register0
      ~chunked:true
      S.operations
      (fun _ctxt () (operations, check) ->
        List.map_es
          (fun raw ->
            parse_operation raw >>?= fun op ->
            (match check with
            | Some true -> return_unit (* FIXME *)
            (* I.check_signature ctxt *)
            (* op.protocol_data.signature op.shell op.protocol_data.contents *)
            | Some false | None -> return_unit)
            >|=? fun () -> op)
          operations) ;
    Registration.register0_noctxt ~chunked:false S.block (fun () raw_block ->
        return @@ parse_protocol_data raw_block.protocol_data)

  let operations ctxt block ?check operations =
    RPC_context.make_call0 S.operations ctxt block () (operations, check)

  let block ctxt block shell protocol_data =
    RPC_context.make_call0
      S.block
      ctxt
      block
      ()
      ({shell; protocol_data} : Block_header.raw)
end

(* Compute the estimated starting time of a [round] at a future
   [level], given the head's level [current_level], timestamp
   [current_timestamp], and round [current_round]. Assumes blocks at
   intermediate levels are produced at round 0. *)
let estimated_time round_durations ~current_level ~current_round
    ~current_timestamp ~level ~round =
  if Level.(level <= current_level) then Result.return_none
  else
    Round.timestamp_of_round
      round_durations
      ~round
      ~predecessor_timestamp:current_timestamp
      ~predecessor_round:current_round
    >>? fun round_start_at_next_level ->
    let step = Round.round_duration round_durations Round.zero in
    let diff = Level.diff level current_level in
    Period.mult (Int32.pred diff) step >>? fun delay ->
    Timestamp.(round_start_at_next_level +? delay) >>? fun timestamp ->
    Result.return_some timestamp

let requested_levels ~default_level ctxt cycles levels =
  match (levels, cycles) with
  | [], [] -> [default_level]
  | levels, cycles ->
      (* explicitly fail when requested levels or cycle are in the past...
         or too far in the future...
         TODO: https://gitlab.com/tezos/tezos/-/issues/2335
               this old comment (from version Alpha) conflicts with
               the specification of the RPCs that use this code.
      *)
      List.sort_uniq
        Level.compare
        (List.rev_append
           (List.rev_map (Level.from_raw ctxt) levels)
           (List.concat_map (Level.levels_in_cycle ctxt) cycles))

module Baking_rights = struct
  type t = {
    level : Raw_level.t;
<<<<<<< HEAD
    delegate : Signature.Public_key_hash.t;
=======
    delegate : Tezos_crypto.Signature.V0.Public_key_hash.t;
>>>>>>> 69b6b8ba
    round : Round.t;
    timestamp : Timestamp.t option;
  }

  let encoding =
    let open Data_encoding in
    conv
      (fun {level; delegate; round; timestamp} ->
        (level, delegate, round, timestamp))
      (fun (level, delegate, round, timestamp) ->
        {level; delegate; round; timestamp})
      (obj4
         (req "level" Raw_level.encoding)
<<<<<<< HEAD
         (req "delegate" Signature.Public_key_hash.encoding)
=======
         (req "delegate" Tezos_crypto.Signature.V0.Public_key_hash.encoding)
>>>>>>> 69b6b8ba
         (req "round" Round.encoding)
         (opt "estimated_time" Timestamp.encoding))

  let default_max_round = 64

  module S = struct
    open Data_encoding

    let path = RPC_path.(open_root / "helpers" / "baking_rights")

    type baking_rights_query = {
      levels : Raw_level.t list;
      cycle : Cycle.t option;
      delegates : Tezos_crypto.Signature.V0.Public_key_hash.t list;
      max_round : int option;
      all : bool;
    }

    let baking_rights_query =
      let open RPC_query in
      query (fun levels cycle delegates max_round all ->
          {levels; cycle; delegates; max_round; all})
      |+ multi_field "level" Raw_level.rpc_arg (fun t -> t.levels)
      |+ opt_field "cycle" Cycle.rpc_arg (fun t -> t.cycle)
      |+ multi_field "delegate" Signature.Public_key_hash.rpc_arg (fun t ->
             t.delegates)
      |+ opt_field "max_round" RPC_arg.uint (fun t -> t.max_round)
      |+ flag "all" (fun t -> t.all)
      |> seal

    let baking_rights =
      RPC_service.get_service
        ~description:
          (Format.sprintf
             "Retrieves the list of delegates allowed to bake a block.\n\
              By default, it gives the best baking opportunities (in terms of \
              rounds) for bakers that have at least one opportunity below the \
              %dth round for the next block.\n\
              Parameters `level` and `cycle` can be used to specify the \
              (valid) level(s) in the past or future at which the baking \
              rights have to be returned.\n\
              Parameter `delegate` can be used to restrict the results to the \
              given delegates. If parameter `all` is set, all the baking \
              opportunities for each baker at each level are returned, instead \
              of just the first one.\n\
              Returns the list of baking opportunities up to round %d. Also \
              returns the minimal timestamps that correspond to these \
              opportunities. The timestamps are omitted for levels in the \
              past, and are only estimates for levels higher that the next \
              block's, based on the hypothesis that all predecessor blocks \
              were baked at the first round."
             default_max_round
             default_max_round)
        ~query:baking_rights_query
        ~output:(list encoding)
        path
  end

  let baking_rights_at_level ctxt max_round level =
    Round.get ctxt >>=? fun current_round ->
    let current_level = Level.current ctxt in
    let current_timestamp = Timestamp.current ctxt in
    let round_durations = Alpha_context.Constants.round_durations ctxt in
    let rec loop ctxt acc round =
      if Round.(round > max_round) then
        (* returns the ctxt with an updated cache of slot holders *)
        return (ctxt, List.rev acc)
      else
        Stake_distribution.baking_rights_owner ctxt level ~round
        >>=? fun (ctxt, _slot, (_, delegate)) ->
        estimated_time
          round_durations
          ~current_level
          ~current_round
          ~current_timestamp
          ~level
          ~round
        >>?= fun timestamp ->
        let acc = {level = level.level; delegate; round; timestamp} :: acc in
        loop ctxt acc (Round.succ round)
    in
    loop ctxt [] Round.zero

  let remove_duplicated_delegates rights =
    List.rev @@ fst
    @@ List.fold_left
         (fun (acc, previous) r ->
           if
             Tezos_crypto.Signature.V0.Public_key_hash.Set.exists
               (Tezos_crypto.Signature.V0.Public_key_hash.equal r.delegate)
               previous
           then (acc, previous)
           else
             ( r :: acc,
               Tezos_crypto.Signature.V0.Public_key_hash.Set.add
                 r.delegate
                 previous ))
         ([], Tezos_crypto.Signature.V0.Public_key_hash.Set.empty)
         rights

  let register () =
    Registration.register0 ~chunked:true S.baking_rights (fun ctxt q () ->
        let cycles = match q.cycle with None -> [] | Some cycle -> [cycle] in
        let levels =
          requested_levels
            ~default_level:(Level.succ ctxt (Level.current ctxt))
            ctxt
            cycles
            q.levels
        in
        Round.of_int
          (match q.max_round with
          | None -> default_max_round
          | Some max_round ->
              Compare.Int.min
                max_round
                (Constants.consensus_committee_size ctxt))
        >>?= fun max_round ->
        List.fold_left_map_es
          (fun ctxt l -> baking_rights_at_level ctxt max_round l)
          ctxt
          levels
        >|=? fun (_ctxt, rights) ->
        let rights =
          if q.all then List.concat rights
          else List.concat_map remove_duplicated_delegates rights
        in
        match q.delegates with
        | [] -> rights
        | _ :: _ as delegates ->
            let is_requested p =
              List.exists
                (Tezos_crypto.Signature.V0.Public_key_hash.equal p.delegate)
                delegates
            in
            List.filter is_requested rights)

  let get ctxt ?(levels = []) ?cycle ?(delegates = []) ?(all = false) ?max_round
      block =
    RPC_context.make_call0
      S.baking_rights
      ctxt
      block
      {levels; cycle; delegates; max_round; all}
      ()
end

module Endorsing_rights = struct
  type delegate_rights = {
    delegate : Tezos_crypto.Signature.V0.Public_key_hash.t;
    first_slot : Slot.t;
    endorsing_power : int;
  }

  type t = {
    level : Raw_level.t;
    delegates_rights : delegate_rights list;
    estimated_time : Time.t option;
  }

  let delegate_rights_encoding =
    let open Data_encoding in
    conv
      (fun {delegate; first_slot; endorsing_power} ->
        (delegate, first_slot, endorsing_power))
      (fun (delegate, first_slot, endorsing_power) ->
        {delegate; first_slot; endorsing_power})
      (obj3
         (req "delegate" Tezos_crypto.Signature.V0.Public_key_hash.encoding)
         (req "first_slot" Slot.encoding)
         (req "endorsing_power" uint16))

  let encoding =
    let open Data_encoding in
    conv
      (fun {level; delegates_rights; estimated_time} ->
        (level, delegates_rights, estimated_time))
      (fun (level, delegates_rights, estimated_time) ->
        {level; delegates_rights; estimated_time})
      (obj3
         (req "level" Raw_level.encoding)
         (req "delegates" (list delegate_rights_encoding))
         (opt "estimated_time" Timestamp.encoding))

  module S = struct
    open Data_encoding

    let path = RPC_path.(path / "endorsing_rights")

    type endorsing_rights_query = {
      levels : Raw_level.t list;
      cycle : Cycle.t option;
      delegates : Tezos_crypto.Signature.V0.Public_key_hash.t list;
    }

    let endorsing_rights_query =
      let open RPC_query in
      query (fun levels cycle delegates -> {levels; cycle; delegates})
      |+ multi_field "level" Raw_level.rpc_arg (fun t -> t.levels)
      |+ opt_field "cycle" Cycle.rpc_arg (fun t -> t.cycle)
      |+ multi_field "delegate" Signature.Public_key_hash.rpc_arg (fun t ->
             t.delegates)
      |> seal

    let endorsing_rights =
      RPC_service.get_service
        ~description:
          "Retrieves the delegates allowed to endorse a block.\n\
           By default, it gives the endorsing power for delegates that have at \
           least one endorsing slot for the next block.\n\
           Parameters `level` and `cycle` can be used to specify the (valid) \
           level(s) in the past or future at which the endorsing rights have \
           to be returned. Parameter `delegate` can be used to restrict the \
           results to the given delegates.\n\
           Returns the smallest endorsing slots and the endorsing power. Also \
           returns the minimal timestamp that corresponds to endorsing at the \
           given level. The timestamps are omitted for levels in the past, and \
           are only estimates for levels higher that the next block's, based \
           on the hypothesis that all predecessor blocks were baked at the \
           first round."
        ~query:endorsing_rights_query
        ~output:(list encoding)
        path
  end

  let endorsing_rights_at_level ctxt level =
    Baking.endorsing_rights_by_first_slot ctxt level >>=? fun (ctxt, rights) ->
    Round.get ctxt >>=? fun current_round ->
    let current_level = Level.current ctxt in
    let current_timestamp = Timestamp.current ctxt in
    let round_durations = Alpha_context.Constants.round_durations ctxt in
    estimated_time
      round_durations
      ~current_level
      ~current_round
      ~current_timestamp
      ~level
      ~round:Round.zero
    >>?= fun estimated_time ->
    let rights =
      Slot.Map.fold
        (fun first_slot (_pk, delegate, endorsing_power) acc ->
          {delegate; first_slot; endorsing_power} :: acc)
        rights
        []
    in
    (* returns the ctxt with an updated cache of slot holders *)
    return
      (ctxt, {level = level.level; delegates_rights = rights; estimated_time})

  let register () =
    Registration.register0 ~chunked:true S.endorsing_rights (fun ctxt q () ->
        let cycles = match q.cycle with None -> [] | Some cycle -> [cycle] in
        let levels =
          requested_levels
            ~default_level:(Level.current ctxt)
            ctxt
            cycles
            q.levels
        in
        List.fold_left_map_es endorsing_rights_at_level ctxt levels
        >|=? fun (_ctxt, rights_per_level) ->
        match q.delegates with
        | [] -> rights_per_level
        | _ :: _ as delegates ->
            List.filter_map
              (fun rights_at_level ->
                let is_requested p =
                  List.exists
                    (Tezos_crypto.Signature.V0.Public_key_hash.equal p.delegate)
                    delegates
                in
                match
                  List.filter is_requested rights_at_level.delegates_rights
                with
                | [] -> None
                | delegates_rights ->
                    Some {rights_at_level with delegates_rights})
              rights_per_level)

  let get ctxt ?(levels = []) ?cycle ?(delegates = []) block =
    RPC_context.make_call0
      S.endorsing_rights
      ctxt
      block
      {levels; cycle; delegates}
      ()
end

module Validators = struct
  type t = {
    level : Raw_level.t;
    delegate : Tezos_crypto.Signature.V0.Public_key_hash.t;
    slots : Slot.t list;
  }

  let encoding =
    let open Data_encoding in
    conv
      (fun {level; delegate; slots} -> (level, delegate, slots))
      (fun (level, delegate, slots) -> {level; delegate; slots})
      (obj3
         (req "level" Raw_level.encoding)
         (req "delegate" Tezos_crypto.Signature.V0.Public_key_hash.encoding)
         (req "slots" (list Slot.encoding)))

  module S = struct
    open Data_encoding

    let path = RPC_path.(path / "validators")

    type validators_query = {
      levels : Raw_level.t list;
      delegates : Tezos_crypto.Signature.V0.Public_key_hash.t list;
    }

    let validators_query =
      let open RPC_query in
      query (fun levels delegates -> {levels; delegates})
      |+ multi_field "level" Raw_level.rpc_arg (fun t -> t.levels)
      |+ multi_field "delegate" Signature.Public_key_hash.rpc_arg (fun t ->
             t.delegates)
      |> seal

    let validators =
      RPC_service.get_service
        ~description:
          "Retrieves the level, the endorsement slots and the public key hash \
           of each delegate allowed to endorse a block.\n\
           By default, it provides this information for the next level.\n\
           Parameter `level` can be used to specify the (valid) level(s) in \
           the past or future at which the endorsement rights have to be \
           returned. Parameter `delegate` can be used to restrict the results \
           to the given delegates.\n"
        ~query:validators_query
        ~output:(list encoding)
        path
  end

  let add_endorsing_slots_at_level (ctxt, acc) level =
    Baking.endorsing_rights ctxt level >|=? fun (ctxt, rights) ->
    ( ctxt,
      Signature.Public_key_hash.Map.fold
        (fun delegate slots acc ->
          {level = level.level; delegate; slots} :: acc)
        (rights :> Slot.t list Signature.Public_key_hash.Map.t)
        acc )

  let register () =
    Registration.register0 ~chunked:true S.validators (fun ctxt q () ->
        let levels =
          requested_levels ~default_level:(Level.current ctxt) ctxt [] q.levels
        in
        List.fold_left_es
          add_endorsing_slots_at_level
          (ctxt, [])
          (List.rev levels)
        >|=? fun (_ctxt, rights) ->
        match q.delegates with
        | [] -> rights
        | _ :: _ as delegates ->
            let is_requested p =
              List.exists
                (Tezos_crypto.Signature.V0.Public_key_hash.equal p.delegate)
                delegates
            in
            List.filter is_requested rights)

  let get ctxt ?(levels = []) ?(delegates = []) block =
    RPC_context.make_call0 S.validators ctxt block {levels; delegates} ()
end

module S = struct
  open Data_encoding

  type level_query = {offset : int32}

  let level_query : level_query RPC_query.t =
    let open RPC_query in
    query (fun offset -> {offset})
    |+ field "offset" RPC_arg.int32 0l (fun t -> t.offset)
    |> seal

  let current_level =
    RPC_service.get_service
      ~description:
        "Returns the level of the interrogated block, or the one of a block \
         located `offset` blocks after it in the chain. For instance, the next \
         block if `offset` is 1. The offset cannot be negative."
      ~query:level_query
      ~output:Level.encoding
      RPC_path.(path / "current_level")

  let levels_in_current_cycle =
    RPC_service.get_service
      ~description:"Levels of a cycle"
      ~query:level_query
      ~output:
        (obj2 (req "first" Raw_level.encoding) (req "last" Raw_level.encoding))
      RPC_path.(path / "levels_in_current_cycle")

  let round =
    RPC_service.get_service
      ~description:
        "Returns the round of the interrogated block, or the one of a block \
         located `offset` blocks after in the chain (or before when negative). \
         For instance, the next block if `offset` is 1."
      ~query:RPC_query.empty
      ~output:Round.encoding
      RPC_path.(path / "round")
end

type Environment.Error_monad.error += Negative_level_offset

let () =
  Environment.Error_monad.register_error_kind
    `Permanent
    ~id:"negative_level_offset"
    ~title:"The specified level offset is negative"
    ~description:"The specified level offset is negative"
    ~pp:(fun ppf () ->
      Format.fprintf ppf "The specified level offset should be positive.")
    Data_encoding.unit
    (function Negative_level_offset -> Some () | _ -> None)
    (fun () -> Negative_level_offset)

let register () =
  Scripts.register () ;
  Forge.register () ;
  Parse.register () ;
  Contract.register () ;
  Big_map.register () ;
  Baking_rights.register () ;
  Endorsing_rights.register () ;
  Validators.register () ;
  Sc_rollup.register () ;
  Tx_rollup.register () ;
  Registration.register0 ~chunked:false S.current_level (fun ctxt q () ->
      if q.offset < 0l then fail Negative_level_offset
      else
        Lwt.return
          (Level.from_raw_with_offset
             ctxt
             ~offset:q.offset
             (Level.current ctxt).level)) ;
  Registration.opt_register0
    ~chunked:true
    S.levels_in_current_cycle
    (fun ctxt q () ->
      let rev_levels = Level.levels_in_current_cycle ctxt ~offset:q.offset () in
      match rev_levels with
      | [] -> return_none
      | [level] -> return (Some (level.level, level.level))
      | last :: default_first :: rest ->
          (* The [rev_levels] list is reversed, the last level is the head *)
          let first = List.last default_first rest in
          return (Some (first.level, last.level))) ;
  Registration.register0 ~chunked:false S.round (fun ctxt () () ->
      Round.get ctxt)

let current_level ctxt ?(offset = 0l) block =
  RPC_context.make_call0 S.current_level ctxt block {offset} ()

let levels_in_current_cycle ctxt ?(offset = 0l) block =
  RPC_context.make_call0 S.levels_in_current_cycle ctxt block {offset} ()

let rpc_services =
  register () ;
  RPC_directory.merge rpc_services !Registration.patched_services<|MERGE_RESOLUTION|>--- conflicted
+++ resolved
@@ -2456,11 +2456,7 @@
 module Baking_rights = struct
   type t = {
     level : Raw_level.t;
-<<<<<<< HEAD
-    delegate : Signature.Public_key_hash.t;
-=======
     delegate : Tezos_crypto.Signature.V0.Public_key_hash.t;
->>>>>>> 69b6b8ba
     round : Round.t;
     timestamp : Timestamp.t option;
   }
@@ -2474,11 +2470,7 @@
         {level; delegate; round; timestamp})
       (obj4
          (req "level" Raw_level.encoding)
-<<<<<<< HEAD
-         (req "delegate" Signature.Public_key_hash.encoding)
-=======
          (req "delegate" Tezos_crypto.Signature.V0.Public_key_hash.encoding)
->>>>>>> 69b6b8ba
          (req "round" Round.encoding)
          (opt "estimated_time" Timestamp.encoding))
 
