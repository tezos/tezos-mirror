(*****************************************************************************)
(*                                                                           *)
(* Open Source License                                                       *)
(* Copyright (c) 2022 Nomadic Labs, <contact@nomadic-labs.com>               *)
(*                                                                           *)
(* Permission is hereby granted, free of charge, to any person obtaining a   *)
(* copy of this software and associated documentation files (the "Software"),*)
(* to deal in the Software without restriction, including without limitation *)
(* the rights to use, copy, modify, merge, publish, distribute, sublicense,  *)
(* and/or sell copies of the Software, and to permit persons to whom the     *)
(* Software is furnished to do so, subject to the following conditions:      *)
(*                                                                           *)
(* The above copyright notice and this permission notice shall be included   *)
(* in all copies or substantial portions of the Software.                    *)
(*                                                                           *)
(* THE SOFTWARE IS PROVIDED "AS IS", WITHOUT WARRANTY OF ANY KIND, EXPRESS OR*)
(* IMPLIED, INCLUDING BUT NOT LIMITED TO THE WARRANTIES OF MERCHANTABILITY,  *)
(* FITNESS FOR A PARTICULAR PURPOSE AND NONINFRINGEMENT. IN NO EVENT SHALL   *)
(* THE AUTHORS OR COPYRIGHT HOLDERS BE LIABLE FOR ANY CLAIM, DAMAGES OR OTHER*)
(* LIABILITY, WHETHER IN AN ACTION OF CONTRACT, TORT OR OTHERWISE, ARISING   *)
(* FROM, OUT OF OR IN CONNECTION WITH THE SOFTWARE OR THE USE OR OTHER       *)
(* DEALINGS IN THE SOFTWARE.                                                 *)
(*                                                                           *)
(*****************************************************************************)

(** [shards_store_lru_size] is the maximum shards store LRU size. See
    {!Key_value_store.init} and {!Store.Shards.init}.
*)
val shards_store_lru_size : int

val slots_store_lru_size : int

val status_store_lru_size : int

(** [committee_cache_size] is the size of the DAL committee cache. *)
val committee_cache_size : int

(** [cache_size] is the size (in number of slots) of the cache of
    not-yet-published slots, shards, and shard proofs. *)
val cache_size : int

(** [slot_id_cache_size] is the size (in number of levels) of the cache to
    associate commitments with slot ids at a given level. *)
val slot_id_cache_size : int

(** The frequency at which we sample the time spent in shards crypto
    verification. *)
val shards_verification_sampling_frequency : int

(** When receiving shards from the network, the DAL node does not
    perform the amplification as soon as it has enough shards to do
    the reconstruction but waits a bit in case the missing shards are
    received from the network. The duration of the delay is picked at
    random between [amplification_random_delay_min] and
    [amplification_random_delay_max]. *)

val amplification_random_delay_min : float

val amplification_random_delay_max : float

(* During amplification, if the forked process takes more time than
   this timeout to send the proved shards, then amplification attempt
   is aborted to avoid keeping a pending promise forever. *)
val amplification_timeout : float

(** Initial reconnection delay to L1 node from the DAL crawler in seconds. *)
val initial_l1_crawler_reconnection_delay : float

(** Controls the size of the blocks cache in the L1 crawler. *)
val crawler_l1_blocks_cache_size : int

(** Number of blocks processing retries in the L1 crawler in case a disconnection
   error is encountered while retrieving data from L1 outside the
   {!Layer1.iter_heads} callback. *)
val crawler_retries_on_disconnection : int

(** Sleep delay before retrying processing a block in the L1 crawler in case a
   disconnection error is encountered while retrieving data from L1 outside the
   {!Layer1.iter_heads} callback. *)
val crawler_re_processing_delay : float

(* Sleep delay between refreshing the ips associated to bootstrap dns names *)
<<<<<<< HEAD
val bootstrap_dns_refresh_delay : float
=======
val bootstrap_dns_refresh_delay : float

(** This size is being used for the store's traps cache. While
    [proto_parameters.Dal_plugin.attestation_lag] should define the
    minimum number of levels for which traps must be retained, we
    maintain a larger cache capacity of 50 levels. This extended size
    is acceptable since the cache is sparsely populated due to
    [proto_parameters.traps_fraction]. *)
val traps_cache_size : int
>>>>>>> 51f9139c
<|MERGE_RESOLUTION|>--- conflicted
+++ resolved
@@ -80,9 +80,6 @@
 val crawler_re_processing_delay : float
 
 (* Sleep delay between refreshing the ips associated to bootstrap dns names *)
-<<<<<<< HEAD
-val bootstrap_dns_refresh_delay : float
-=======
 val bootstrap_dns_refresh_delay : float
 
 (** This size is being used for the store's traps cache. While
@@ -91,5 +88,4 @@
     maintain a larger cache capacity of 50 levels. This extended size
     is acceptable since the cache is sparsely populated due to
     [proto_parameters.traps_fraction]. *)
-val traps_cache_size : int
->>>>>>> 51f9139c
+val traps_cache_size : int