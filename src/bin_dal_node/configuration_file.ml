(*****************************************************************************)
(*                                                                           *)
(* Open Source License                                                       *)
(* Copyright (c) 2021-2023 Nomadic Labs, <contact@nomadic-labs.com>          *)
(*                                                                           *)
(* Permission is hereby granted, free of charge, to any person obtaining a   *)
(* copy of this software and associated documentation files (the "Software"),*)
(* to deal in the Software without restriction, including without limitation *)
(* the rights to use, copy, modify, merge, publish, distribute, sublicense,  *)
(* and/or sell copies of the Software, and to permit persons to whom the     *)
(* Software is furnished to do so, subject to the following conditions:      *)
(*                                                                           *)
(* The above copyright notice and this permission notice shall be included   *)
(* in all copies or substantial portions of the Software.                    *)
(*                                                                           *)
(* THE SOFTWARE IS PROVIDED "AS IS", WITHOUT WARRANTY OF ANY KIND, EXPRESS OR*)
(* IMPLIED, INCLUDING BUT NOT LIMITED TO THE WARRANTIES OF MERCHANTABILITY,  *)
(* FITNESS FOR A PARTICULAR PURPOSE AND NONINFRINGEMENT. IN NO EVENT SHALL   *)
(* THE AUTHORS OR COPYRIGHT HOLDERS BE LIABLE FOR ANY CLAIM, DAMAGES OR OTHER*)
(* LIABILITY, WHETHER IN AN ACTION OF CONTRACT, TORT OR OTHERWISE, ARISING   *)
(* FROM, OUT OF OR IN CONNECTION WITH THE SOFTWARE OR THE USE OR OTHER       *)
(* DEALINGS IN THE SOFTWARE.                                                 *)
(*                                                                           *)
(*****************************************************************************)

(* Version history:
   - 0: initial version, comes with octez v20 release
   - 1: changed format of 'profile' field; added 'version' field *)
let current_version = 1

type neighbor = {addr : string; port : int}

type history_mode = Rolling of {blocks : [`Auto | `Some of int]} | Full

type experimental_features = {sqlite3_backend : bool}

let history_mode_encoding =
  let open Data_encoding in
  union
    [
      case
        ~title:"rolling"
        ~description:""
        (Tag 0)
        (obj2
           (req "kind" (Data_encoding.constant "rolling"))
           (req "blocks" (Data_encoding.option Data_encoding.int31)))
        (function
          | Rolling {blocks} -> (
              match blocks with
              | `Auto -> Some ((), None)
              | `Some n -> Some ((), Some n))
          | Full -> None)
        (function
          | (), None -> Rolling {blocks = `Auto}
          | (), Some n -> Rolling {blocks = `Some n});
      case
        ~title:"full"
        ~description:""
        (Tag 1)
        (obj1 (req "kind" (Data_encoding.constant "full")))
        (function Full -> Some () | _ -> None)
        (fun () -> Full);
    ]

type t = {
  data_dir : string;
  rpc_addr : P2p_point.Id.t;
  neighbors : neighbor list;
  listen_addr : P2p_point.Id.t;
  public_addr : P2p_point.Id.t;
  peers : string list;
  expected_pow : float;
  network_name : string;
  endpoint : Uri.t;
  metrics_addr : P2p_point.Id.t option;
  profile : Profile_manager.t;
  history_mode : history_mode;
  version : int;
  service_name : string option;
  service_namespace : string option;
<<<<<<< HEAD
=======
  experimental_features : experimental_features;
  fetch_trusted_setup : bool;
>>>>>>> 51f9139c
  verbose : bool;
}

let default_data_dir = Filename.concat (Sys.getenv "HOME") ".tezos-dal-node"

let store_path {data_dir; _} = Filename.concat data_dir "store"

let default_rpc_addr = P2p_point.Id.of_string_exn ~default_port:10732 "0.0.0.0"

let default_listen_addr =
  let open Gossipsub.Transport_layer.Default_parameters.P2p_config in
  let default_net_host = P2p_addr.to_string listening_addr in
  let default_net_port = listening_port in
  P2p_point.Id.of_string_exn ~default_port:default_net_port default_net_host

let default_public_addr =
  let open Gossipsub.Transport_layer.Default_parameters.P2p_config in
  P2p_point.Id.of_string_exn ~default_port:listening_port "127.0.0.1"

let default_neighbors = []

let default_peers = []

let default_expected_pow =
  Gossipsub.Transport_layer.Default_parameters.P2p_config.expected_pow

let default_network_name = "dal-sandbox"

let default_endpoint = Uri.of_string "http://localhost:8732"

let default_metrics_port =
  Gossipsub.Transport_layer.Default_parameters.P2p_config.listening_port + 1

let default_metrics_addr =
  P2p_point.Id.of_string_exn ~default_port:default_metrics_port "0.0.0.0"

let default_history_mode = Rolling {blocks = `Auto}

let default_experimental_features =
  let default_sqlite3_backend = false in
  {sqlite3_backend = default_sqlite3_backend}

let default_fetch_trusted_setup = true

let default =
  {
    data_dir = default_data_dir;
    rpc_addr = default_rpc_addr;
    neighbors = default_neighbors;
    listen_addr = default_listen_addr;
    public_addr = default_public_addr;
    peers = default_peers;
    expected_pow = default_expected_pow;
    network_name = default_network_name;
    endpoint = default_endpoint;
    metrics_addr = None;
    history_mode = default_history_mode;
    profile = Profile_manager.empty;
    version = current_version;
    service_name = None;
    service_namespace = None;
<<<<<<< HEAD
=======
    experimental_features = default_experimental_features;
    fetch_trusted_setup = default_fetch_trusted_setup;
>>>>>>> 51f9139c
    verbose = false;
  }

let neighbor_encoding : neighbor Data_encoding.t =
  let open Data_encoding in
  conv
    (fun {addr; port} -> (addr, port))
    (fun (addr, port) -> {addr; port})
    (obj2 (req "rpc-addr" string) (req "rpc-port" uint16))

let endpoint_encoding : Uri.t Data_encoding.t =
  let open Data_encoding in
  conv_with_guard
    (fun uri -> Uri.to_string uri)
    (fun str ->
      try Uri.of_string str |> Result.ok
      with exn ->
        Format.asprintf
          "endpoint decoding failed:@.%a@."
          Error_monad.pp_print_trace
          [Exn exn]
        |> Result.error)
    string

let experimental_features_encoding : experimental_features Data_encoding.t =
  let open Data_encoding in
  conv
    (fun {sqlite3_backend} -> sqlite3_backend)
    (fun sqlite3_backend -> {sqlite3_backend})
    (obj1
       (dft
          "sqlite3-backend"
          ~description:
            "DEPRECATED as SQLite is now the default storage backend for \
             storing skip list cells for DAL slots."
          bool
          default_experimental_features.sqlite3_backend))

let encoding : t Data_encoding.t =
  let open Data_encoding in
  conv
    (fun {
           data_dir;
           rpc_addr;
           listen_addr;
           public_addr;
           neighbors;
           peers;
           expected_pow;
           network_name;
           endpoint;
           metrics_addr;
           history_mode;
           profile;
           version;
           service_name;
           service_namespace;
<<<<<<< HEAD
=======
           experimental_features;
           fetch_trusted_setup;
>>>>>>> 51f9139c
           verbose;
         } ->
      ( ( data_dir,
          rpc_addr,
          listen_addr,
          public_addr,
          neighbors,
          peers,
          expected_pow,
          network_name,
          endpoint,
          metrics_addr ),
        ( history_mode,
          profile,
          version,
          service_name,
          service_namespace,
<<<<<<< HEAD
=======
          experimental_features,
          fetch_trusted_setup,
>>>>>>> 51f9139c
          verbose ) ))
    (fun ( ( data_dir,
             rpc_addr,
             listen_addr,
             public_addr,
             neighbors,
             peers,
             expected_pow,
             network_name,
             endpoint,
             metrics_addr ),
           ( history_mode,
             profile,
             version,
             service_name,
             service_namespace,
<<<<<<< HEAD
=======
             experimental_features,
             fetch_trusted_setup,
>>>>>>> 51f9139c
             verbose ) ) ->
      {
        data_dir;
        rpc_addr;
        listen_addr;
        public_addr;
        neighbors;
        peers;
        expected_pow;
        network_name;
        endpoint;
        metrics_addr;
        history_mode;
        profile;
        version;
        service_name;
        service_namespace;
<<<<<<< HEAD
=======
        experimental_features;
        fetch_trusted_setup;
>>>>>>> 51f9139c
        verbose;
      })
    (merge_objs
       (obj10
          (dft
             "data-dir"
             ~description:"Location of the data dir"
             string
             default_data_dir)
          (dft
             "rpc-addr"
             ~description:"RPC address"
             P2p_point.Id.encoding
             default_rpc_addr)
          (dft
             "net-addr"
             ~description:"P2P address of this node"
             P2p_point.Id.encoding
             default_listen_addr)
          (dft
             "public-addr"
             ~description:"P2P address of this node"
             P2p_point.Id.encoding
             default_listen_addr)
          (dft
             "neighbors"
             ~description:"DAL Neighbors"
             (list neighbor_encoding)
             default_neighbors)
          (dft
             "peers"
             ~description:"P2P addresses of remote peers"
             (list string)
             default_peers)
          (dft
             "expected-pow"
             ~description:"Expected P2P identity's PoW"
             float
             default_expected_pow)
          (dft
             "network-name"
             ~description:"The name that identifies the network"
             string
             default_network_name)
          (dft
             "endpoint"
             ~description:"The Tezos node endpoint"
             endpoint_encoding
             default_endpoint)
          (dft
             "metrics-addr"
             ~description:"The point for the DAL node metrics server"
             (Encoding.option P2p_point.Id.encoding)
             None))
<<<<<<< HEAD
       (obj6
=======
       (obj8
>>>>>>> 51f9139c
          (dft
             "history_mode"
             ~description:"The history mode for the DAL node"
             history_mode_encoding
             default_history_mode)
          (dft
             "profiles"
             ~description:"The Octez DAL node profiles"
             Profile_manager.encoding
             Profile_manager.empty)
          (req "version" ~description:"The configuration file version" int31)
          (dft
             "service_name"
             ~description:"Name of the service"
             (Data_encoding.option Data_encoding.string)
             None)
          (dft
             "service_namespace"
             ~description:"Namespace for the service"
             (Data_encoding.option Data_encoding.string)
             None)
          (dft
<<<<<<< HEAD
=======
             "experimental_features"
             ~description:"Experimental features"
             experimental_features_encoding
             default_experimental_features)
          (dft
             "fetch_trusted_setup"
             ~description:"Install trusted setup"
             bool
             true)
          (dft
>>>>>>> 51f9139c
             "verbose"
             ~description:
               "Whether to emit details about frequent logging events"
             bool
             default.verbose)))

module V0 = struct
  type t = {
    data_dir : string;
    rpc_addr : P2p_point.Id.t;
    neighbors : neighbor list;
    listen_addr : P2p_point.Id.t;
    public_addr : P2p_point.Id.t;
    peers : string list;
    expected_pow : float;
    network_name : string;
    endpoint : Uri.t;
    metrics_addr : P2p_point.Id.t;
    profile : Profile_manager.t;
    history_mode : history_mode;
  }

  let encoding : t Data_encoding.t =
    let open Data_encoding in
    conv
      (fun {
             data_dir;
             rpc_addr;
             listen_addr;
             public_addr;
             neighbors;
             peers;
             expected_pow;
             network_name;
             endpoint;
             metrics_addr;
             history_mode;
             profile;
           } ->
        ( ( data_dir,
            rpc_addr,
            listen_addr,
            public_addr,
            neighbors,
            peers,
            expected_pow,
            network_name,
            endpoint,
            metrics_addr ),
          (history_mode, profile) ))
      (fun ( ( data_dir,
               rpc_addr,
               listen_addr,
               public_addr,
               neighbors,
               peers,
               expected_pow,
               network_name,
               endpoint,
               metrics_addr ),
             (history_mode, profile) ) ->
        {
          data_dir;
          rpc_addr;
          listen_addr;
          public_addr;
          neighbors;
          peers;
          expected_pow;
          network_name;
          endpoint;
          metrics_addr;
          history_mode;
          profile;
        })
      (merge_objs
         (obj10
            (dft
               "data-dir"
               ~description:"Location of the data dir"
               string
               default_data_dir)
            (dft
               "rpc-addr"
               ~description:"RPC address"
               P2p_point.Id.encoding
               default_rpc_addr)
            (dft
               "net-addr"
               ~description:"P2P address of this node"
               P2p_point.Id.encoding
               default_listen_addr)
            (dft
               "public-addr"
               ~description:"P2P address of this node"
               P2p_point.Id.encoding
               default_listen_addr)
            (dft
               "neighbors"
               ~description:"DAL Neighbors"
               (list neighbor_encoding)
               default_neighbors)
            (dft
               "peers"
               ~description:"P2P addresses of remote peers"
               (list string)
               default_peers)
            (dft
               "expected-pow"
               ~description:"Expected P2P identity's PoW"
               float
               default_expected_pow)
            (dft
               "network-name"
               ~description:"The name that identifies the network"
               string
               default_network_name)
            (dft
               "endpoint"
               ~description:"The Tezos node endpoint"
               endpoint_encoding
               default_endpoint)
            (dft
               "metrics-addr"
               ~description:"The point for the DAL node metrics server"
               P2p_point.Id.encoding
               default_metrics_addr))
         (obj2
            (dft
               "history_mode"
               ~description:"The history mode for the DAL node"
               history_mode_encoding
               default_history_mode)
            (dft
               "profiles"
               ~description:"The Octez DAL node profiles"
               Profile_manager.encoding
               Profile_manager.empty)))
end

let from_v0 v0 =
  {
    data_dir = v0.V0.data_dir;
    rpc_addr = v0.rpc_addr;
    listen_addr = v0.listen_addr;
    public_addr = v0.public_addr;
    neighbors = v0.neighbors;
    peers = v0.peers;
    expected_pow = v0.expected_pow;
    network_name = v0.network_name;
    endpoint = v0.endpoint;
    metrics_addr = Some v0.metrics_addr;
    history_mode = v0.history_mode;
    profile = v0.profile;
    version = current_version;
    service_name = None;
    service_namespace = None;
<<<<<<< HEAD
=======
    experimental_features = default_experimental_features;
    fetch_trusted_setup = true;
>>>>>>> 51f9139c
    verbose = false;
  }

type error += DAL_node_unable_to_write_configuration_file of string

let () =
  register_error_kind
    ~id:"dal.node.unable_to_write_configuration_file"
    ~title:"Unable to write configuration file"
    ~description:"Unable to write configuration file"
    ~pp:(fun ppf file ->
      Format.fprintf ppf "Unable to write the configuration file %s" file)
    `Permanent
    Data_encoding.(obj1 (req "file" string))
    (function
      | DAL_node_unable_to_write_configuration_file path -> Some path
      | _ -> None)
    (fun path -> DAL_node_unable_to_write_configuration_file path)

let filename ~data_dir = Filename.concat data_dir "config.json"

let save config =
  let open Lwt_syntax in
  let file = filename ~data_dir:config.data_dir in
  protect @@ fun () ->
  let* v =
    let* () = Lwt_utils_unix.create_dir config.data_dir in
    Lwt_utils_unix.with_atomic_open_out file @@ fun chan ->
    let json = Data_encoding.Json.construct encoding config in
    let content = Data_encoding.Json.to_string json in
    Lwt_utils_unix.write_string chan content
  in
  Lwt.return
    (Result.map_error
       (fun _ -> [DAL_node_unable_to_write_configuration_file file])
       v)

let load ~data_dir =
  let open Lwt_result_syntax in
  let* json =
    let*! json = Lwt_utils_unix.Json.read_file (filename ~data_dir) in
    match json with
    | Ok json -> return json
    | Error (Exn _ :: _ as e) -> fail e
    | Error e -> fail e
  in
  let* config =
    Lwt.catch
      (fun () -> Data_encoding.Json.destruct encoding json |> return)
      (fun _e ->
        Data_encoding.Json.destruct V0.encoding json |> from_v0 |> return)
  in
  let config = {config with data_dir} in
  (* We save the config so that its format is that of the latest version. *)
  let* () = save config in
  return config

let identity_file {data_dir; _} = Filename.concat data_dir "identity.json"

let peers_file {data_dir; _} = Filename.concat data_dir "peers.json"<|MERGE_RESOLUTION|>--- conflicted
+++ resolved
@@ -79,11 +79,8 @@
   version : int;
   service_name : string option;
   service_namespace : string option;
-<<<<<<< HEAD
-=======
   experimental_features : experimental_features;
   fetch_trusted_setup : bool;
->>>>>>> 51f9139c
   verbose : bool;
 }
 
@@ -145,11 +142,8 @@
     version = current_version;
     service_name = None;
     service_namespace = None;
-<<<<<<< HEAD
-=======
     experimental_features = default_experimental_features;
     fetch_trusted_setup = default_fetch_trusted_setup;
->>>>>>> 51f9139c
     verbose = false;
   }
 
@@ -207,11 +201,8 @@
            version;
            service_name;
            service_namespace;
-<<<<<<< HEAD
-=======
            experimental_features;
            fetch_trusted_setup;
->>>>>>> 51f9139c
            verbose;
          } ->
       ( ( data_dir,
@@ -229,11 +220,8 @@
           version,
           service_name,
           service_namespace,
-<<<<<<< HEAD
-=======
           experimental_features,
           fetch_trusted_setup,
->>>>>>> 51f9139c
           verbose ) ))
     (fun ( ( data_dir,
              rpc_addr,
@@ -250,11 +238,8 @@
              version,
              service_name,
              service_namespace,
-<<<<<<< HEAD
-=======
              experimental_features,
              fetch_trusted_setup,
->>>>>>> 51f9139c
              verbose ) ) ->
       {
         data_dir;
@@ -272,11 +257,8 @@
         version;
         service_name;
         service_namespace;
-<<<<<<< HEAD
-=======
         experimental_features;
         fetch_trusted_setup;
->>>>>>> 51f9139c
         verbose;
       })
     (merge_objs
@@ -331,11 +313,7 @@
              ~description:"The point for the DAL node metrics server"
              (Encoding.option P2p_point.Id.encoding)
              None))
-<<<<<<< HEAD
-       (obj6
-=======
        (obj8
->>>>>>> 51f9139c
           (dft
              "history_mode"
              ~description:"The history mode for the DAL node"
@@ -358,8 +336,6 @@
              (Data_encoding.option Data_encoding.string)
              None)
           (dft
-<<<<<<< HEAD
-=======
              "experimental_features"
              ~description:"Experimental features"
              experimental_features_encoding
@@ -370,7 +346,6 @@
              bool
              true)
           (dft
->>>>>>> 51f9139c
              "verbose"
              ~description:
                "Whether to emit details about frequent logging events"
@@ -528,11 +503,8 @@
     version = current_version;
     service_name = None;
     service_namespace = None;
-<<<<<<< HEAD
-=======
     experimental_features = default_experimental_features;
     fetch_trusted_setup = true;
->>>>>>> 51f9139c
     verbose = false;
   }
 
