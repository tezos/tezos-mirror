(*****************************************************************************)
(*                                                                           *)
(* Open Source License                                                       *)
(* Copyright (c) 2022 Nomadic Labs, <contact@nomadic-labs.com>               *)
(*                                                                           *)
(* Permission is hereby granted, free of charge, to any person obtaining a   *)
(* copy of this software and associated documentation files (the "Software"),*)
(* to deal in the Software without restriction, including without limitation *)
(* the rights to use, copy, modify, merge, publish, distribute, sublicense,  *)
(* and/or sell copies of the Software, and to permit persons to whom the     *)
(* Software is furnished to do so, subject to the following conditions:      *)
(*                                                                           *)
(* The above copyright notice and this permission notice shall be included   *)
(* in all copies or substantial portions of the Software.                    *)
(*                                                                           *)
(* THE SOFTWARE IS PROVIDED "AS IS", WITHOUT WARRANTY OF ANY KIND, EXPRESS OR*)
(* IMPLIED, INCLUDING BUT NOT LIMITED TO THE WARRANTIES OF MERCHANTABILITY,  *)
(* FITNESS FOR A PARTICULAR PURPOSE AND NONINFRINGEMENT. IN NO EVENT SHALL   *)
(* THE AUTHORS OR COPYRIGHT HOLDERS BE LIABLE FOR ANY CLAIM, DAMAGES OR OTHER*)
(* LIABILITY, WHETHER IN AN ACTION OF CONTRACT, TORT OR OTHERWISE, ARISING   *)
(* FROM, OUT OF OR IN CONNECTION WITH THE SOFTWARE OR THE USE OR OTHER       *)
(* DEALINGS IN THE SOFTWARE.                                                 *)
(*                                                                           *)
(*****************************************************************************)

let merge_experimental_features Cli.{sqlite3_backend} configuration =
  Configuration_file.
    {sqlite3_backend = sqlite3_backend || configuration.sqlite3_backend}

let merge
    Cli.
      {
        data_dir;
        rpc_addr;
        expected_pow;
        listen_addr;
        public_addr;
        endpoint;
        metrics_addr;
        profile;
        peers;
        history_mode;
        service_name;
        service_namespace;
<<<<<<< HEAD
=======
        experimental_features;
        fetch_trusted_setup;
>>>>>>> 51f9139c
        verbose;
      } configuration =
  let profile =
    match profile with
    | None -> configuration.Configuration_file.profile
    | Some from_cli ->
        (* Note that the profile from the CLI is prioritized over
           the profile provided in the config file. *)
        (* TODO: https://gitlab.com/tezos/tezos/-/issues/6110
           Improve profile configuration UX for when we have conflicting CLI and config file. *)
        Profile_manager.merge_profiles
          ~lower_prio:configuration.profile
          ~higher_prio:from_cli
  in
  {
    configuration with
    data_dir = Option.value ~default:configuration.data_dir data_dir;
    rpc_addr = Option.value ~default:configuration.rpc_addr rpc_addr;
    listen_addr = Option.value ~default:configuration.listen_addr listen_addr;
    public_addr = Option.value ~default:configuration.public_addr public_addr;
    expected_pow = Option.value ~default:configuration.expected_pow expected_pow;
    endpoint = Option.value ~default:configuration.endpoint endpoint;
    profile;
    (* metrics are disabled unless a metrics_addr option is specified *)
    metrics_addr;
    peers = peers @ configuration.peers;
    history_mode = Option.value ~default:configuration.history_mode history_mode;
    service_name = Option.either service_name configuration.service_name;
    service_namespace =
      Option.either service_namespace configuration.service_namespace;
<<<<<<< HEAD
=======
    fetch_trusted_setup =
      Option.value
        ~default:configuration.fetch_trusted_setup
        fetch_trusted_setup;
    experimental_features =
      merge_experimental_features
        experimental_features
        configuration.experimental_features;
>>>>>>> 51f9139c
    verbose = configuration.verbose || verbose;
  }

let wrap_with_error main_promise =
  let open Lwt_syntax in
  let* r = Lwt_exit.wrap_and_exit main_promise in
  match r with
  | Ok () ->
      let* _ = Lwt_exit.exit_and_wait 0 in
      Lwt.return (`Ok ())
  | Error err ->
      let* _ = Lwt_exit.exit_and_wait 1 in
      Lwt.return @@ `Error (false, Format.asprintf "%a" pp_print_trace err)

let run subcommand cli_options =
  match subcommand with
  | Cli.Run ->
      let data_dir =
        Option.value
          ~default:Configuration_file.default.data_dir
          cli_options.Cli.data_dir
      in
      Lwt.Exception_filter.(set handle_all_except_runtime) ;
      Tezos_base_unix.Event_loop.main_run @@ wrap_with_error
      @@ Daemon.run ~data_dir ~configuration_override:(merge cli_options)
  | Config_init ->
      Lwt.Exception_filter.(set handle_all_except_runtime) ;
      Tezos_base_unix.Event_loop.main_run @@ wrap_with_error
      @@ Configuration_file.save (merge cli_options Configuration_file.default)
  | Config_update ->
      Lwt.Exception_filter.(set handle_all_except_runtime) ;
      Tezos_base_unix.Event_loop.main_run @@ wrap_with_error
      @@
      let open Lwt_result_syntax in
      let data_dir =
        Option.value
          ~default:Configuration_file.default.data_dir
          cli_options.data_dir
      in
      let* configuration = Configuration_file.load ~data_dir in
      Configuration_file.save (merge cli_options configuration)
  | Debug_print_store_schemas ->
      let open Lwt_result_syntax in
      Tezos_base_unix.Event_loop.main_run @@ wrap_with_error
      @@ Lwt_utils_unix.with_tempdir "store"
      @@ fun data_dir ->
      let* schemas = Store.Skip_list_cells.schemas data_dir in
      let output = String.concat ";\n\n" schemas in
      Format.printf "%s\n" output ;
      return_unit

let _ =
  (* Memtrace can be activated via the environment variable MEMTRACE
     whose value is the file collecting the trace. The trace can then
     be observed with [memtrace-viewer]. *)
  Memtrace.trace_if_requested () ;
  let commands = Cli.make ~run in
  exit @@ Cmdliner.Cmd.eval commands<|MERGE_RESOLUTION|>--- conflicted
+++ resolved
@@ -42,11 +42,8 @@
         history_mode;
         service_name;
         service_namespace;
-<<<<<<< HEAD
-=======
         experimental_features;
         fetch_trusted_setup;
->>>>>>> 51f9139c
         verbose;
       } configuration =
   let profile =
@@ -77,8 +74,6 @@
     service_name = Option.either service_name configuration.service_name;
     service_namespace =
       Option.either service_namespace configuration.service_namespace;
-<<<<<<< HEAD
-=======
     fetch_trusted_setup =
       Option.value
         ~default:configuration.fetch_trusted_setup
@@ -87,7 +82,6 @@
       merge_experimental_features
         experimental_features
         configuration.experimental_features;
->>>>>>> 51f9139c
     verbose = configuration.verbose || verbose;
   }
 
