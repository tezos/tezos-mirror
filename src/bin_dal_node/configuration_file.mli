--- conflicted
+++ resolved
@@ -64,14 +64,10 @@
   version : int;  (** The version of the configuration. *)
   service_name : string option;
       (** Name of the service provided by this node. *)
-<<<<<<< HEAD
-  service_namespace : string option;  (** Namespace for the service *)
-=======
   service_namespace : string option;  (** Namespace for the service. *)
   experimental_features : experimental_features;  (** Experimental features.  *)
   fetch_trusted_setup : bool;
       (** Should the trusted setup be downloaded if not found or has invalid hash. *)
->>>>>>> 51f9139c
   verbose : bool;
       (** Whether to emit detailed events for frequently received control
           messages from remote peers. *)
