--- conflicted
+++ resolved
@@ -88,9 +88,6 @@
 let crawler_re_processing_delay = 5.
 
 (* Sleep delay between refreshing the ips associated to bootstrap dns names *)
-<<<<<<< HEAD
-let bootstrap_dns_refresh_delay = 300.
-=======
 let bootstrap_dns_refresh_delay = 300.
 
 (* This size is being used for the node store's traps cache. While
@@ -99,5 +96,4 @@
    larger cache capacity of 50 levels. This extended size is
    acceptable since the cache is sparsely populated due to
    [proto_parameters.traps_fraction]. *)
-let traps_cache_size = 50
->>>>>>> 51f9139c
+let traps_cache_size = 50