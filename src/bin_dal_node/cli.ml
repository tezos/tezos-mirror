(*****************************************************************************)
(*                                                                           *)
(* Open Source License                                                       *)
(* Copyright (c) 2023 Nomadic Labs, <contact@nomadic-labs.com>               *)
(*                                                                           *)
(* Permission is hereby granted, free of charge, to any person obtaining a   *)
(* copy of this software and associated documentation files (the "Software"),*)
(* to deal in the Software without restriction, including without limitation *)
(* the rights to use, copy, modify, merge, publish, distribute, sublicense,  *)
(* and/or sell copies of the Software, and to permit persons to whom the     *)
(* Software is furnished to do so, subject to the following conditions:      *)
(*                                                                           *)
(* The above copyright notice and this permission notice shall be included   *)
(* in all copies or substantial portions of the Software.                    *)
(*                                                                           *)
(* THE SOFTWARE IS PROVIDED "AS IS", WITHOUT WARRANTY OF ANY KIND, EXPRESS OR*)
(* IMPLIED, INCLUDING BUT NOT LIMITED TO THE WARRANTIES OF MERCHANTABILITY,  *)
(* FITNESS FOR A PARTICULAR PURPOSE AND NONINFRINGEMENT. IN NO EVENT SHALL   *)
(* THE AUTHORS OR COPYRIGHT HOLDERS BE LIABLE FOR ANY CLAIM, DAMAGES OR OTHER*)
(* LIABILITY, WHETHER IN AN ACTION OF CONTRACT, TORT OR OTHERWISE, ARISING   *)
(* FROM, OUT OF OR IN CONNECTION WITH THE SOFTWARE OR THE USE OR OTHER       *)
(* DEALINGS IN THE SOFTWARE.                                                 *)
(*                                                                           *)
(*****************************************************************************)

module Types = Tezos_dal_node_services.Types

module Term = struct
  let p2p_point_arg ~default_port =
    let open Cmdliner in
    let decoder str =
      match P2p_point.Id.of_string ~default_port str with
      | Ok x -> Ok x
      | Error msg -> (
          (* Let's check if the user has entered a port *)
          match String.split_on_char ':' str with
          | [""; port] -> (
              try
                let port = int_of_string port in
                let default =
                  (fst Configuration_file.default.public_addr, port)
                in
                Ok default
              with Failure _ ->
                Error
                  (`Msg
                    (Format.asprintf "The port provided: '%s' is invalid" port))
              )
          | _ -> Error (`Msg msg))
    in
    let printer = P2p_point.Id.pp in
    Arg.conv (decoder, printer)

  let docs = "OPTIONS"

  let data_dir =
    let open Cmdliner in
    let doc =
      Format.sprintf
        "The directory where the Octez DAL node will store all its data. \
         Parent directories are created if necessary."
    in
    Arg.(
      value
      & opt (some string) None
      & info ~docs ~docv:"DIR" ~doc ["data-dir"; "d"])

  let rpc_addr =
    let open Cmdliner in
    let default_port = Configuration_file.default.rpc_addr |> snd in
    let doc =
      Format.asprintf
        "The TCP address and optionally the port at which the RPC server of \
         this instance can be reached. The default address is 0.0.0.0. The \
         default port is 10732."
    in
    Arg.(
      value
      & opt (some (p2p_point_arg ~default_port)) None
      & info ~docs ~doc ~docv:"ADDR[:PORT]" ["rpc-addr"])

  let expected_pow =
    let open Cmdliner in
    let doc =
      "The expected proof-of-work difficulty level for the peers' identity."
    in
    Arg.(
      value
      & opt (some float) None
      & info ~docs ~doc ~docv:"FLOAT" ["expected-pow"])

  let net_addr =
    let open Cmdliner in
    let default_port = Configuration_file.default.listen_addr |> snd in
    let doc =
      Format.asprintf
        "The TCP address and optionally the port bound by the DAL node. If \
         --public-addr is not provided, this is also the address and port at \
         which this instance can be reached by other P2P nodes. The default \
         address is 0.0.0.0. The default port is 11732."
    in
    Arg.(
      value
      & opt (some (p2p_point_arg ~default_port)) None
      & info ~docs ~doc ~docv:"ADDR[:PORT]" ["net-addr"])

  let public_addr =
    let open Cmdliner in
    let default_port = Configuration_file.default.public_addr |> snd in
    let doc =
      Format.asprintf
        "The TCP address and optionally the port at which this instance can be \
         reached by other P2P nodes. By default, the point is \
         '127.0.0.1:11732'. You can override the port using the syntax \
         ':2222'. If the IP address is detected as a special address (such as \
         a localhost one) it won't be advertised, only the port will."
    in
    Arg.(
      value
      & opt (some (p2p_point_arg ~default_port)) None
      & info ~docs ~doc ~docv:"ADDR[:PORT]" ["public-addr"])

  let endpoint_arg =
    let open Cmdliner in
    let decoder string =
      try Uri.of_string string |> Result.ok
      with _ -> Error (`Msg "The string '%s' is not a valid URI")
    in
    let printer = Uri.pp_hum in
    Arg.conv (decoder, printer)

  let endpoint =
    let open Cmdliner in
    let doc =
      "The endpoint (an URI) of the Tezos node that the DAL node should \
       connect to. The default endpoint is 'http://localhost:8732'."
    in
    Arg.(
      value
      & opt (some endpoint_arg) None
      & info ~docs ~doc ~docv:"URI" ["endpoint"; "E"])

  let attester_profile_printer = Signature.Public_key_hash.pp

  let observer_producer_profile_printer = Format.pp_print_int

  let attester_profile_arg =
    let open Cmdliner in
    let decoder arg =
      let arg =
        (* If the argument is wrapped with quotes, unwrap it. *)
        if
          String.starts_with ~prefix:"\"" arg
          && String.ends_with ~suffix:"\"" arg
        then String.sub arg 1 (String.length arg - 2)
        else arg
      in
      match Signature.Public_key_hash.of_b58check_opt arg with
      | None -> Error (`Msg "Unrecognized profile")
      | Some pkh -> Ok pkh
    in
    Arg.conv (decoder, attester_profile_printer)

  let producer_profile_arg =
    let open Cmdliner in
    let decoder string =
      let error () =
        Format.kasprintf
          (fun s -> Error (`Msg s))
          "Unrecognized profile for producer (expected non-negative integer, \
           got %s)"
          string
      in
      match int_of_string_opt string with
      | None -> error ()
      | Some i when i < 0 -> error ()
      | Some slot_index -> Ok slot_index
    in
    Arg.conv (decoder, observer_producer_profile_printer)

  let observer_profile_arg =
    let open Cmdliner in
    let decoder string =
      let error () =
        Format.kasprintf
          (fun s -> Error (`Msg s))
          "Unrecognized profile for observer (expected nonnegative integer, \
           got %s)"
          string
      in
      match int_of_string_opt string with
      | None -> error ()
      | Some i when i < 0 -> error ()
      | Some slot_index -> Ok slot_index
    in
    Arg.conv (decoder, observer_producer_profile_printer)

  let attester_profile =
    let open Cmdliner in
    let doc =
      "The Octez DAL node attester profiles for given public key hashes."
    in
    Arg.(
      value
      & opt (list attester_profile_arg) []
      & info ~docs ~doc ~docv:"PKH1,PKH2,..." ["attester-profiles"; "attester"])

  let producer_profile =
    let open Cmdliner in
    let doc = "The Octez DAL node producer profiles for given slot indexes." in
    Arg.(
      value
      & opt (list producer_profile_arg) []
      & info
          ~docs
          ~doc
          ~docv:"INDEX1,INDEX2,..."
          ["producer-profiles"; "producer"; "operator-profiles"; "operator"])

  let observer_profile =
    let open Cmdliner in
    let doc = "The Octez DAL node observer profiles for given slot indexes." in
    Arg.(
      value
      & opt (some' (list observer_profile_arg)) None
      & info
          ~docs
          ~doc
          ~docv:"INDEX1,INDEX2,..."
          ["observer-profiles"; "observer"])

  let bootstrap_profile =
    let open Cmdliner in
    let doc =
      "The Octez DAL node bootstrap node profile. Note that a bootstrap node \
       cannot also be an attester or a slot producer"
    in
    Arg.(value & flag & info ~docs ~doc ["bootstrap-profile"; "bootstrap"])

  let peers =
    let open Cmdliner in
    let default_list = Configuration_file.default.peers in
    let doc =
      "An additional peer list to expand the bootstrap peers from the Octez \
       node's configuration parameter dal_config.bootstrap_peers."
    in
    Arg.(
      value
      & opt (list string) default_list
      & info ~docs ~doc ~docv:"ADDR:PORT,..." ["peers"])

  let metrics_addr =
    let open Cmdliner in
    let doc =
      "The TCP address and optionally the port of the node's metrics server. \
       The default address is 0.0.0.0. The default port is 11733."
    in
    let default_port = Configuration_file.default_metrics_port in
    Arg.(
      value
      & opt (some (p2p_point_arg ~default_port)) None
      & info ~docs ~doc ~docv:"ADDR[:PORT]" ["metrics-addr"])

  let history_mode =
    let open Cmdliner in
    let open Result_syntax in
    let doc =
      "The duration for the shards to be kept in the node storage. Either a \
       number, the string \"full\" or the string \"auto\". A number is \
       interpreted as the number of blocks the shards should be kept; the \
       string \"full\" means no shard deletion, the string \"auto\" means the \
       default of the profile: 3 months for an observer or a slot producer, \
       twice the attestation lag for an attester and other profiles."
    in
    let decoder =
      Configuration_file.(
        function
        | "full" -> return Full
        | "auto" -> return @@ Rolling {blocks = `Auto}
        | s -> (
            match int_of_string_opt s with
            | Some i -> return @@ Rolling {blocks = `Some i}
            | None ->
                Error (`Msg ("Invalid argument " ^ s ^ " for history-mode."))))
    in
    let printer fmt = function
      | Configuration_file.Full -> Format.fprintf fmt "full"
      | Rolling {blocks = `Auto} -> Format.fprintf fmt "auto"
      | Rolling {blocks = `Some i} -> Format.fprintf fmt "%d" i
    in
    let history_mode_arg = Arg.conv (decoder, printer) in
    Arg.(
      value
      & opt (some history_mode_arg) None
      & info ~docs ~doc ["history-mode"])

  let service_name_env =
    let open Cmdliner in
    Cmd.Env.info
      ~docs:"Opentelemetry"
      ~doc:"Enable to provide an opentelemetry service name"
      "OTEL_SERVICE_NAME"

  let service_name =
    let open Cmdliner in
    let doc =
      "A name that can be used to identify this node. This name can appear in \
       observability data such as traces."
    in
    let service_name_arg = Arg.string in
    Arg.(
      value
      & opt (some service_name_arg) None
      & info ~docs ~doc ~env:service_name_env ["service-name"])

  let service_namespace_env =
    let open Cmdliner in
    Cmd.Env.info
      ~docs:"Opentelemetry"
      ~doc:"Enable to provide an opentelemetry service namespace"
      "OTEL_SERVICE_NAMESPACE"

  let service_namespace =
    let open Cmdliner in
    let doc =
      "A namespace associated with the node. This namespace can appear in \
       observability data such as traces."
    in
    let service_namespace_arg = Arg.string in
    Arg.(
      value
      & opt (some service_namespace_arg) None
      & info ~docs ~doc ~env:service_namespace_env ["service-namespace"])

<<<<<<< HEAD
=======
  let fetch_trusted_setup =
    let open Cmdliner in
    let doc =
      "Should the DAL node fetch the trusted setup when it needs it. By \
       default, it does so."
    in
    Arg.(
      value
      & opt (some bool) None
      & info ~docs ~doc ~docv:"true | false" ["fetch-trusted-setup"])

>>>>>>> 51f9139c
  let verbose =
    let open Cmdliner in
    let doc =
      "Controls the verbosity of some emitted events. Default value is false."
    in
    Arg.(value & flag & info ~docs ~doc ["verbose"])

<<<<<<< HEAD
=======
  (* Experimental features. *)

  let sqlite3_backend =
    (* FIXME: https://gitlab.com/tezos/tezos/-/issues/7527
       Remove this command line argument in the next release. *)
    let open Cmdliner in
    let doc =
      "DEPRECATED as SQLite is now the default storage backend for storing \
       skip list cells for DAL slots."
    in
    Arg.(value & flag & info ~docs ~doc ["sqlite3-backend"])

>>>>>>> 51f9139c
  let term process =
    Cmdliner.Term.(
      ret
        (const process $ data_dir $ rpc_addr $ expected_pow $ net_addr
       $ public_addr $ endpoint $ metrics_addr $ attester_profile
       $ producer_profile $ observer_profile $ bootstrap_profile $ peers
<<<<<<< HEAD
       $ history_mode $ service_name $ service_namespace $ verbose))
=======
       $ history_mode $ service_name $ service_namespace $ sqlite3_backend
       $ fetch_trusted_setup $ verbose))
>>>>>>> 51f9139c
end

type t = Run | Config_init | Config_update | Debug_print_store_schemas

module Run = struct
  let description =
    [`S "DESCRIPTION"; `P "This command runs an Octez DAL node."]

  let man = description

  let info =
    let version = Tezos_version_value.Bin_version.octez_version_string in
    Cmdliner.Cmd.info ~doc:"Run the Octez DAL node" ~man ~version "run"

  let cmd run = Cmdliner.Cmd.v info (Term.term (run Run))
end

module Config = struct
  let description =
    [
      `S "CONFIG DESCRIPTION";
      `P
        "Entry point for initializing, configuring and running an Octez DAL \
         node.";
    ]

  let man = description

  module Init = struct
    let man =
      [
        `S "DESCRIPTION";
        `P
          "This command creates a configuration file with the parameters \
           provided on the command-line, if no configuration file exists \
           already in the specified or default location. Otherwise, the \
           command-line parameters override the existing ones, and old \
           parameters are lost. This configuration is then used by the run \
           command.";
      ]

    let info =
      let version = Tezos_version_value.Bin_version.octez_version_string in
      Cmdliner.Cmd.info ~doc:"Configuration initialisation" ~man ~version "init"

    let cmd run = Cmdliner.Cmd.v info (Term.term (run Config_init))
  end

  module Update = struct
    let man =
      [
        `S "DESCRIPTION";
        `P
          "This command updates the configuration file with the parameters \
           provided on the command-line. If no configuration file exists \
           already, the command will fail.";
      ]

    let info =
      let version = Tezos_version_value.Bin_version.octez_version_string in
      Cmdliner.Cmd.info ~doc:"Configuration update" ~man ~version "update"

    let cmd run = Cmdliner.Cmd.v info (Term.term (run Config_update))
  end

  let cmd run =
    let default = Cmdliner.Term.(ret (const (`Help (`Pager, None)))) in
    let info =
      let version = Tezos_version_value.Bin_version.octez_version_string in
      Cmdliner.Cmd.info
        ~doc:"Manage the Octez DAL node configuration"
        ~man
        ~version
        "config"
    in
    Cmdliner.Cmd.group ~default info [Init.cmd run; Update.cmd run]
end

module Debug = struct
  let man = [`S "DEBUG DESCRIPTION"; `P "Entrypoint for the debug commands."]

  module Print = struct
    let man =
      [`S "PRINT DESCRIPTION"; `P "Entrypoint for printing debug information."]

    module Store = struct
      let man =
        [
          `S "STORE DESCRIPTION";
          `P
            "Entrypoint for printing debug information related to the DAL node \
             store.";
        ]

      module Schemas = struct
        let man =
          [
            `S "DESCRIPTION";
            `P
              "Print SQL statements describing the tables created in the store.";
          ]

        let info =
          let version = Tezos_version_value.Bin_version.octez_version_string in
          Cmdliner.Cmd.info ~doc:"Print SQL statements" ~man ~version "schemas"

        let cmd run = Cmdliner.Cmd.v info (Term.term run)
      end

      let cmd run =
        let default = Cmdliner.Term.(ret (const (`Help (`Pager, None)))) in
        let info =
          let version = Tezos_version_value.Bin_version.octez_version_string in
          Cmdliner.Cmd.info
            ~doc:"Print DAL node store debug information"
            ~man
            ~version
            "store"
        in
        Cmdliner.Cmd.group ~default info [Schemas.cmd run]
    end

    let cmd run =
      let default = Cmdliner.Term.(ret (const (`Help (`Pager, None)))) in
      let info =
        let version = Tezos_version_value.Bin_version.octez_version_string in
        Cmdliner.Cmd.info ~doc:"Print debug information" ~man ~version "print"
      in
      Cmdliner.Cmd.group ~default info [Store.cmd run]
  end

  let cmd run =
    let default = Cmdliner.Term.(ret (const (`Help (`Pager, None)))) in
    let info =
      let version = Tezos_version_value.Bin_version.octez_version_string in
      Cmdliner.Cmd.info ~doc:"Debug commands" ~man ~version "debug"
    in
    Cmdliner.Cmd.group ~default info [Print.cmd (run Debug_print_store_schemas)]
end

type experimental_features = {sqlite3_backend : bool}

type options = {
  data_dir : string option;
  rpc_addr : P2p_point.Id.t option;
  expected_pow : float option;
  listen_addr : P2p_point.Id.t option;
  public_addr : P2p_point.Id.t option;
  endpoint : Uri.t option;
  profile : Profile_manager.t option;
  metrics_addr : P2p_point.Id.t option;
  peers : string list;
  history_mode : Configuration_file.history_mode option;
  service_name : string option;
  service_namespace : string option;
<<<<<<< HEAD
=======
  experimental_features : experimental_features;
  fetch_trusted_setup : bool option;
>>>>>>> 51f9139c
  verbose : bool;
}

let make ~run =
  let run subcommand data_dir rpc_addr expected_pow listen_addr public_addr
      endpoint metrics_addr attesters producers observers bootstrap_flag peers
<<<<<<< HEAD
      history_mode service_name service_namespace verbose =
=======
      history_mode service_name service_namespace sqlite3_backend
      fetch_trusted_setup verbose =
>>>>>>> 51f9139c
    let run profile =
      run
        subcommand
        {
          data_dir;
          rpc_addr;
          expected_pow;
          listen_addr;
          public_addr;
          endpoint;
          profile;
          metrics_addr;
          peers;
          history_mode;
          service_name;
          service_namespace;
<<<<<<< HEAD
=======
          experimental_features = {sqlite3_backend};
          fetch_trusted_setup;
>>>>>>> 51f9139c
          verbose;
        }
    in
    let profile = Operator_profile.make ~attesters ~producers ?observers () in
    match (bootstrap_flag, observers, profile) with
    | false, None, profiles when Operator_profile.is_empty profiles -> run None
    | false, Some _, profiles when Operator_profile.is_empty profiles ->
        (* The user only mentioned '--observer' without any slot and
           without any other profile. It will be assigned to random
           slots. *)
        run (Some Profile_manager.random_observer)
    | false, _, _ -> run @@ Some (Profile_manager.operator profile)
    | true, None, profiles when Operator_profile.is_empty profiles ->
        run @@ Some Profile_manager.bootstrap
    | true, _, _ ->
        `Error
          ( false,
            "a bootstrap node (option '--bootstrap') cannot be an attester \
             (option '--attester'), an operator (option '--operator') nor an \
             observer (option '--observer')" )
  in
  let default = Cmdliner.Term.(ret (const (`Help (`Pager, None)))) in
  let info =
    let version = Tezos_version_value.Bin_version.octez_version_string in
    Cmdliner.Cmd.info ~doc:"The Octez DAL node" ~version "octez-dal-node"
  in
  Cmdliner.Cmd.group ~default info [Run.cmd run; Config.cmd run; Debug.cmd run]<|MERGE_RESOLUTION|>--- conflicted
+++ resolved
@@ -332,8 +332,6 @@
       & opt (some service_namespace_arg) None
       & info ~docs ~doc ~env:service_namespace_env ["service-namespace"])
 
-<<<<<<< HEAD
-=======
   let fetch_trusted_setup =
     let open Cmdliner in
     let doc =
@@ -345,7 +343,6 @@
       & opt (some bool) None
       & info ~docs ~doc ~docv:"true | false" ["fetch-trusted-setup"])
 
->>>>>>> 51f9139c
   let verbose =
     let open Cmdliner in
     let doc =
@@ -353,8 +350,6 @@
     in
     Arg.(value & flag & info ~docs ~doc ["verbose"])
 
-<<<<<<< HEAD
-=======
   (* Experimental features. *)
 
   let sqlite3_backend =
@@ -367,19 +362,14 @@
     in
     Arg.(value & flag & info ~docs ~doc ["sqlite3-backend"])
 
->>>>>>> 51f9139c
   let term process =
     Cmdliner.Term.(
       ret
         (const process $ data_dir $ rpc_addr $ expected_pow $ net_addr
        $ public_addr $ endpoint $ metrics_addr $ attester_profile
        $ producer_profile $ observer_profile $ bootstrap_profile $ peers
-<<<<<<< HEAD
-       $ history_mode $ service_name $ service_namespace $ verbose))
-=======
        $ history_mode $ service_name $ service_namespace $ sqlite3_backend
        $ fetch_trusted_setup $ verbose))
->>>>>>> 51f9139c
 end
 
 type t = Run | Config_init | Config_update | Debug_print_store_schemas
@@ -535,23 +525,16 @@
   history_mode : Configuration_file.history_mode option;
   service_name : string option;
   service_namespace : string option;
-<<<<<<< HEAD
-=======
   experimental_features : experimental_features;
   fetch_trusted_setup : bool option;
->>>>>>> 51f9139c
   verbose : bool;
 }
 
 let make ~run =
   let run subcommand data_dir rpc_addr expected_pow listen_addr public_addr
       endpoint metrics_addr attesters producers observers bootstrap_flag peers
-<<<<<<< HEAD
-      history_mode service_name service_namespace verbose =
-=======
       history_mode service_name service_namespace sqlite3_backend
       fetch_trusted_setup verbose =
->>>>>>> 51f9139c
     let run profile =
       run
         subcommand
@@ -568,11 +551,8 @@
           history_mode;
           service_name;
           service_namespace;
-<<<<<<< HEAD
-=======
           experimental_features = {sqlite3_backend};
           fetch_trusted_setup;
->>>>>>> 51f9139c
           verbose;
         }
     in
