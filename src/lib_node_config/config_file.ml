--- conflicted
+++ resolved
@@ -139,18 +139,12 @@
     ~dal_config:
       {
         activated = true;
-<<<<<<< HEAD
-        use_mock_srs_for_testing = false;
-        bootstrap_peers =
-          ["dalboot.mainnet.tzinit.org"; "dalboot.mainnet.tzboot.net"];
-=======
         bootstrap_peers =
           [
             "dalboot.mainnet.tzinit.org";
             "dalboot.mainnet.tzboot.net";
             "mainnet.bootstrap.dal.nomadic-labs.com";
           ];
->>>>>>> a15b5170
       }
 
 let blockchain_network_ghostnet =
@@ -197,18 +191,12 @@
     ~dal_config:
       {
         activated = true;
-<<<<<<< HEAD
-        use_mock_srs_for_testing = false;
-        bootstrap_peers =
-          ["dalboot.ghostnet.tzinit.org"; "dalboot.ghostnet.tzboot.net"];
-=======
         bootstrap_peers =
           [
             "dalboot.ghostnet.tzinit.org";
             "dalboot.ghostnet.tzboot.net";
             "ghostnet.bootstrap.dal.nomadic-labs.com";
           ];
->>>>>>> a15b5170
       }
 
 let blockchain_network_sandbox =
@@ -239,12 +227,7 @@
     ~chain_name:"TEZOS"
     ~sandboxed_chain_name:"SANDBOXED_TEZOS"
     ~user_activated_upgrades:sandbox_user_activated_upgrades
-<<<<<<< HEAD
-    ~dal_config:
-      {activated = true; use_mock_srs_for_testing = false; bootstrap_peers = []}
-=======
     ~dal_config:{activated = true; bootstrap_peers = []}
->>>>>>> a15b5170
 
 let blockchain_network_encoding : blockchain_network Data_encoding.t =
   let open Data_encoding in
@@ -943,12 +926,8 @@
     ?(enable_testchain = default_p2p.enable_testchain) ?(cors_origins = [])
     ?(cors_headers = []) ?rpc_tls ?log_output ?log_coloring
     ?synchronisation_threshold ?history_mode ?network ?latency
-<<<<<<< HEAD
-    ?disable_context_pruning ?storage_maintenance_delay cfg =
-=======
     ?enable_http_cache_headers ?disable_context_pruning
     ?storage_maintenance_delay cfg =
->>>>>>> a15b5170
   let open Lwt_result_syntax in
   let disable_config_validation =
     cfg.disable_config_validation || disable_config_validation
