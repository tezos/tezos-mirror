(*****************************************************************************)
(*                                                                           *)
(* Open Source License                                                       *)
(* Copyright (c) 2018 Dynamic Ledger Solutions, Inc. <contact@tezos.com>     *)
(* Copyright (c) 2019-2021 Nomadic Labs, <contact@nomadic-labs.com>          *)
(* Copyright (c) 2024 TriliTech <contact@trili.tech>                         *)
(*                                                                           *)
(* Permission is hereby granted, free of charge, to any person obtaining a   *)
(* copy of this software and associated documentation files (the "Software"),*)
(* to deal in the Software without restriction, including without limitation *)
(* the rights to use, copy, modify, merge, publish, distribute, sublicense,  *)
(* and/or sell copies of the Software, and to permit persons to whom the     *)
(* Software is furnished to do so, subject to the following conditions:      *)
(*                                                                           *)
(* The above copyright notice and this permission notice shall be included   *)
(* in all copies or substantial portions of the Software.                    *)
(*                                                                           *)
(* THE SOFTWARE IS PROVIDED "AS IS", WITHOUT WARRANTY OF ANY KIND, EXPRESS OR*)
(* IMPLIED, INCLUDING BUT NOT LIMITED TO THE WARRANTIES OF MERCHANTABILITY,  *)
(* FITNESS FOR A PARTICULAR PURPOSE AND NONINFRINGEMENT. IN NO EVENT SHALL   *)
(* THE AUTHORS OR COPYRIGHT HOLDERS BE LIABLE FOR ANY CLAIM, DAMAGES OR OTHER*)
(* LIABILITY, WHETHER IN AN ACTION OF CONTRACT, TORT OR OTHERWISE, ARISING   *)
(* FROM, OUT OF OR IN CONNECTION WITH THE SOFTWARE OR THE USE OR OTHER       *)
(* DEALINGS IN THE SOFTWARE.                                                 *)
(*                                                                           *)
(*****************************************************************************)

type net_config

(* NOTE: Some fields are not documented.
 *       Please help complete it if you can. *)

(** This record represents a collection of command line arguments given when
    starting the node. *)
type t = {
  disable_config_validation : bool;
  data_dir : string option;
      (** a directory where the node's configuration and state should be
          stored *)
  config_file : string;  (** the config.json file to use *)
  network : net_config option;  (** the P2P network to connect to *)
  connections : int option;
  max_download_speed : int option;
  max_upload_speed : int option;
  binary_chunks_size : int option;
  peer_table_size : int option;
  expected_pow : float option;
  peers : string list;
  no_bootstrap_peers : bool;
  listen_addr : string option;
      (** address to listen to connections from peers *)
  advertised_net_port : int option;
      (** port advertised for other peers to connect to *)
  discovery_addr : string option;
  rpc_listen_addrs : string list;
      (** a list of addresses to listen to RPC requests on *)
  external_rpc_listen_addrs : string list;
      (** a list of addresses to listen to RPC requests on *)
  private_mode : bool;
      (** enables the private mode, see
          https://tezos.gitlab.io/user/node-configuration.html#private-node *)
  disable_p2p_maintenance : bool;
      (** If [disable_p2p_maintenance] is [true] the p2p layer will not open or
          close connections by itself. This flag is intended to be used for
          testing and debugging. *)
  disable_p2p_swap : bool;
      (** If [disable_p2p_swap] is [true] the p2p layer will neither initiate a
          swap of connections with its neighbors nor answer to a swap request.
          This flag is intended to be used for testing and debugging. *)
  disable_mempool : bool;
  enable_testchain : bool;
  cors_origins : string list;
  cors_headers : string list;
  rpc_tls : Config_file.tls option;
  log_output : Logs_simple_config.Output.t option;
  log_coloring : bool option;
  bootstrap_threshold : int option;
  history_mode : History_mode.t option;
  synchronisation_threshold : int option;
  latency : int option;
  allow_all_rpc : P2p_point.Id.addr_port_id list;
      (** a list of RPC listening addresses for which a full
          access should be granted *)
  media_type : Media_type.Command_line.t;
  max_active_rpc_connections : RPC_server.Max_active_rpc_connections.t;
  metrics_addr : string list;
  operation_metadata_size_limit :
    Shell_limits.operation_metadata_size_limit option;
      (** maximum operation metadata size allowed to be stored on disk *)
<<<<<<< HEAD
=======
  enable_http_cache_headers : bool option;
      (** Adds Cache-control header directives to RPC responses for queries
          that are relative to the head block. *)
>>>>>>> a15b5170
  disable_context_pruning : bool option;
  storage_maintenance_delay : Storage_maintenance.delay option;
}

val process_command : unit tzresult Lwt.t -> unit Cmdliner.Term.ret

module Term : sig
  val args : t Cmdliner.Term.t

  val data_dir : string option Cmdliner.Term.t

  val config_file : string option Cmdliner.Term.t

  val operation_metadata_size_limit :
    Shell_limits.operation_metadata_size_limit option Cmdliner.Term.t
end

val read_config_file : t -> Config_file.t tzresult Lwt.t

(* Returns the [data_dir] and [config_file] from either [config_file]
   (configuration file value) or [data_dir] (command line value), if
   any. Otherwise, returns the default values. If both the
   [config_file] and [data_dir] are given, the [data_dir] overrides
   the value from the [config_file]. *)
val resolve_data_dir_and_config_file :
  ?data_dir:string ->
  ?config_file:string ->
  unit ->
  (string * Config_file.t, tztrace) result Lwt.t

(** Modify a node's network configuration.

    This returns [cfg] modified according to the [network] argument.
    Default value for [cfg] is [Config_file.default_config]. *)
val patch_network :
  ?cfg:Config_file.t ->
  Config_file.blockchain_network ->
  (Config_file.t, tztrace) result Lwt.t

(** Modify a node configuration.

    This returns [cfg] modified according to command-line arguments.
    Default value for [cfg] is [Config_file.default_config].

    [may_override_network] specifies whether the network parameter is overridden,
    if already configured.
    Default value for [may_override_network] is false.

    [ignore_bootstrap_peers] specifies whether the bootstrap peers,
    from [cfg], are ignored or not.
    Default value for [ignore_bootstrap_peers] is false.
*)
val patch_config :
  ?may_override_network:bool ->
  ?emit:(unit Internal_event.Simple.t -> unit -> unit Lwt.t) ->
  ?ignore_bootstrap_peers:bool ->
  ?cfg:Config_file.t ->
  t ->
  (Config_file.t, tztrace) result Lwt.t

(** [read_and_patch_config_file ~may_override_network ~ignore_bootstrap_peers args]
    Read the current config file and modify it accordingly to [args].

    [may_override_network] specifies whether the network parameter is overridden,
    if already configured.
    [ignore_bootstrap_peers] specifies whether the bootstrap peers,
    from the current config file, are ignored or not.
*)
val read_and_patch_config_file :
  ?may_override_network:bool ->
  ?emit:(unit Internal_event.Simple.t -> unit -> unit Lwt.t) ->
  ?ignore_bootstrap_peers:bool ->
  t ->
  Config_file.t tzresult Lwt.t

module Manpage : sig
  val misc_section : string

  val args : Cmdliner.Manpage.block list

  val bugs : Cmdliner.Manpage.block list
end<|MERGE_RESOLUTION|>--- conflicted
+++ resolved
@@ -87,12 +87,9 @@
   operation_metadata_size_limit :
     Shell_limits.operation_metadata_size_limit option;
       (** maximum operation metadata size allowed to be stored on disk *)
-<<<<<<< HEAD
-=======
   enable_http_cache_headers : bool option;
       (** Adds Cache-control header directives to RPC responses for queries
           that are relative to the head block. *)
->>>>>>> a15b5170
   disable_context_pruning : bool option;
   storage_maintenance_delay : Storage_maintenance.delay option;
 }
