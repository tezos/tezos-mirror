--- conflicted
+++ resolved
@@ -75,20 +75,13 @@
 
 and rpc = {
   listen_addrs : string list;
-<<<<<<< HEAD
-=======
   external_listen_addrs : string list;
->>>>>>> 847bfbbb
   cors_origins : string list;
   cors_headers : string list;
   tls : tls option;
   acl : RPC_server.Acl.policy;
   media_type : Media_type.Command_line.t;
-<<<<<<< HEAD
-  max_active_rpc_connections : int;
-=======
   max_active_rpc_connections : RPC_server.Max_active_rpc_connections.t;
->>>>>>> 847bfbbb
 }
 
 and tls = {cert : string; key : string}
@@ -101,11 +94,7 @@
 
 val default_rpc_port : int
 
-<<<<<<< HEAD
-val default_max_active_rpc_connections : int
-=======
 val default_max_active_rpc_connections : RPC_server.Max_active_rpc_connections.t
->>>>>>> 847bfbbb
 
 val default_p2p : p2p
 
@@ -131,16 +120,10 @@
   ?advertised_net_port:int ->
   ?discovery_addr:string ->
   ?rpc_listen_addrs:string list ->
-<<<<<<< HEAD
-  ?allow_all_rpc:P2p_point.Id.addr_port_id list ->
-  ?media_type:Media_type.Command_line.t ->
-  ?max_active_rpc_connections:int ->
-=======
   ?external_rpc_listen_addrs:string list ->
   ?allow_all_rpc:P2p_point.Id.addr_port_id list ->
   ?media_type:Media_type.Command_line.t ->
   ?max_active_rpc_connections:RPC_server.Max_active_rpc_connections.t ->
->>>>>>> 847bfbbb
   ?metrics_addr:string list ->
   ?operation_metadata_size_limit:Shell_limits.operation_metadata_size_limit ->
   ?private_mode:bool ->
