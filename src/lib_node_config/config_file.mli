(*****************************************************************************)
(*                                                                           *)
(* Open Source License                                                       *)
(* Copyright (c) 2018 Dynamic Ledger Solutions, Inc. <contact@tezos.com>     *)
(* Copyright (c) 2019-2020 Nomadic Labs, <contact@nomadic-labs.com>          *)
(* Copyright (c) 2024 TriliTech <contact@trili.tech>                         *)
(*                                                                           *)
(* Permission is hereby granted, free of charge, to any person obtaining a   *)
(* copy of this software and associated documentation files (the "Software"),*)
(* to deal in the Software without restriction, including without limitation *)
(* the rights to use, copy, modify, merge, publish, distribute, sublicense,  *)
(* and/or sell copies of the Software, and to permit persons to whom the     *)
(* Software is furnished to do so, subject to the following conditions:      *)
(*                                                                           *)
(* The above copyright notice and this permission notice shall be included   *)
(* in all copies or substantial portions of the Software.                    *)
(*                                                                           *)
(* THE SOFTWARE IS PROVIDED "AS IS", WITHOUT WARRANTY OF ANY KIND, EXPRESS OR*)
(* IMPLIED, INCLUDING BUT NOT LIMITED TO THE WARRANTIES OF MERCHANTABILITY,  *)
(* FITNESS FOR A PARTICULAR PURPOSE AND NONINFRINGEMENT. IN NO EVENT SHALL   *)
(* THE AUTHORS OR COPYRIGHT HOLDERS BE LIABLE FOR ANY CLAIM, DAMAGES OR OTHER*)
(* LIABILITY, WHETHER IN AN ACTION OF CONTRACT, TORT OR OTHERWISE, ARISING   *)
(* FROM, OUT OF OR IN CONNECTION WITH THE SOFTWARE OR THE USE OR OTHER       *)
(* DEALINGS IN THE SOFTWARE.                                                 *)
(*                                                                           *)
(*****************************************************************************)

type chain_name = Distributed_db_version.Name.t

type blockchain_network = {
  alias : string option;
      (** as given to [--network], only for built-in networks *)
  genesis : Genesis.t;
  genesis_parameters : Genesis.Parameters.t option;
  chain_name : chain_name;
  old_chain_name : chain_name option;
  incompatible_chain_name : chain_name option;
  sandboxed_chain_name : chain_name;
  user_activated_upgrades : User_activated.upgrades;
  user_activated_protocol_overrides : User_activated.protocol_overrides;
  default_bootstrap_peers : string list;
  dal_config : Tezos_crypto_dal.Cryptobox.Config.t;
}

(** List of built-in networks with their alias. *)
val builtin_blockchain_networks : (string * blockchain_network) list

(** Data encoding for custom blockchain configuration. *)
val blockchain_network_encoding : blockchain_network Data_encoding.t

type t = {
  data_dir : string;
  disable_config_validation : bool;
  p2p : p2p;
  rpc : rpc;
  log : Logs_simple_config.cfg;
  internal_events : Tezos_base.Internal_event_config.t option;
  shell : Shell_limits.limits;
  blockchain_network : blockchain_network;
  metrics_addr : string list;
}

and p2p = {
  expected_pow : float;
  bootstrap_peers : string list option;
  listen_addr : string option;
  advertised_net_port : int option;
  discovery_addr : string option;
  private_mode : bool;
  limits : Tezos_p2p_services.P2p_limits.t;
  disable_mempool : bool;
  enable_testchain : bool;
  reconnection_config : Tezos_p2p_services.Point_reconnection_config.t;
  disable_peer_discovery : bool;
}

and rpc = {
  listen_addrs : string list;
  external_listen_addrs : string list;
  cors_origins : string list;
  cors_headers : string list;
  tls : tls option;
  acl : RPC_server.Acl.policy;
  media_type : Media_type.Command_line.t;
  max_active_rpc_connections : RPC_server.Max_active_rpc_connections.t;
  enable_http_cache_headers : bool;
}

and tls = {cert : string; key : string}

val data_dir_env_name : string

val default_data_dir : string

val default_p2p_port : int

val default_rpc_port : int

val default_max_active_rpc_connections : RPC_server.Max_active_rpc_connections.t

val default_p2p : p2p

val default_config : t

(** Update the given configuration. This is mostly used to apply the CLI
    arguments to the default config when starting or configuring the node.
    Arguments to this function roughly reflect the options in
    [Shared_arg.t]. *)
val update :
  ?disable_config_validation:bool ->
  ?data_dir:string ->
  ?min_connections:int ->
  ?expected_connections:int ->
  ?max_connections:int ->
  ?max_download_speed:int ->
  ?max_upload_speed:int ->
  ?binary_chunks_size:int ->
  ?peer_table_size:int ->
  ?expected_pow:float ->
  ?bootstrap_peers:string list option ->
  ?listen_addr:string ->
  ?advertised_net_port:int ->
  ?discovery_addr:string ->
  ?rpc_listen_addrs:string list ->
  ?external_rpc_listen_addrs:string list ->
  ?allow_all_rpc:P2p_point.Id.addr_port_id list ->
  ?media_type:Media_type.Command_line.t ->
  ?max_active_rpc_connections:RPC_server.Max_active_rpc_connections.t ->
  ?metrics_addr:string list ->
  ?operation_metadata_size_limit:Shell_limits.operation_metadata_size_limit ->
  ?private_mode:bool ->
  ?disable_p2p_maintenance:bool ->
  ?disable_p2p_swap:bool ->
  ?disable_mempool:bool ->
  ?enable_testchain:bool ->
  ?cors_origins:string list ->
  ?cors_headers:string list ->
  ?rpc_tls:tls ->
  ?log_output:Logs_simple_config.Output.t ->
  ?log_coloring:bool ->
  ?synchronisation_threshold:int ->
  ?history_mode:History_mode.t ->
  ?network:blockchain_network ->
  ?latency:int ->
<<<<<<< HEAD
=======
  ?enable_http_cache_headers:bool ->
>>>>>>> a15b5170
  ?disable_context_pruning:bool ->
  ?storage_maintenance_delay:Storage_maintenance.delay ->
  t ->
  t tzresult Lwt.t

val to_string : t -> string

val read : string -> t tzresult Lwt.t

(** Write configuration file.

    Also check whether the directory of the given filename
    is a data directory. *)
val write : string -> t -> unit tzresult Lwt.t

(** [resolve_listening_addrs listening_addr] parses [listening_addr]
   and returns a list of [points].  The default port is
   [default_p2p_port]. Fails if the address could not be parsed. *)
val resolve_listening_addrs : string -> P2p_point.Id.t list tzresult Lwt.t

(** [resolve_discovery_addrs disco_addrs] parses [disco_addr] and
   returns a list of [points]. [disco_addrs] must resolves to Ipv4
   addresses otherwise it fails. The default port is
   [default_discovery_port]. Fails if the address could not be
   parsed. *)
val resolve_discovery_addrs : string -> (Ipaddr.V4.t * int) list tzresult Lwt.t

(** [resolve_rpc_listening_addrs rpc_addrs] parses [rpc_addr] and
   returns a list of [points]. The default port is
   [default_rpc_port]. Fails if the address could not be parsed. *)
val resolve_rpc_listening_addrs : string -> P2p_point.Id.t list tzresult Lwt.t

(** [resolve_metrics_addrs ?default_metrics_port metrics_addr] parses [metrics_addr] and
    returns a list of [points]).
    The default host is "localhost" and the default port is [default_metrics_port].
    Fails if the address could not be parsed.*)
val resolve_metrics_addrs :
  ?default_metrics_port:int -> string -> P2p_point.Id.t list tzresult Lwt.t

(** [resolve_boostrap_addrs bs_addrs] parses [bs_addrs] and returns
   for each [addr] a list of [points]. The default port is
   [default_p2p_port]. Fails if the address could not be parsed. *)
val resolve_bootstrap_addrs :
  string list -> (P2p_point.Id.t * P2p_peer.Id.t option) list tzresult Lwt.t

val rpc_encoding : rpc Data_encoding.t

val encoding : t Data_encoding.t

(** Return [p2p.bootstrap_peers] if not [None],
    [network.default_bootstrap_peers] otherwise. *)
val bootstrap_peers : t -> string list<|MERGE_RESOLUTION|>--- conflicted
+++ resolved
@@ -142,10 +142,7 @@
   ?history_mode:History_mode.t ->
   ?network:blockchain_network ->
   ?latency:int ->
-<<<<<<< HEAD
-=======
   ?enable_http_cache_headers:bool ->
->>>>>>> a15b5170
   ?disable_context_pruning:bool ->
   ?storage_maintenance_delay:Storage_maintenance.delay ->
   t ->
