--- conflicted
+++ resolved
@@ -656,19 +656,11 @@
         service =
       Tezos_rpc.Service.get_service
         ~description:
-<<<<<<< HEAD
-          "Get an association list between each topic subscribed to by the \
-           connected peers and the remote peers subscribed to that topic. If \
-           the 'subscribed' flag is given, then restrict the output to the \
-           topics this peer is subscribed to."
-        ~query:subscribed_query
-=======
           "When the 'all' flag is given, get an association list between each \
            topic subscribed to by the connected peers and the remote peers \
            subscribed to that topic. If the 'all' flag is not given, then \
            restrict the output to the topics this peer is subscribed to."
         ~query:all_query
->>>>>>> 51f9139c
         ~output:Data_encoding.(list topic_with_peers)
         (open_root / "topics" / "peers")
 
