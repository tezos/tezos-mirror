--- conflicted
+++ resolved
@@ -102,13 +102,8 @@
 }
 
 let default_p2p = {
-<<<<<<< HEAD
-  expected_pow = 24. ;
-  bootstrap_peers  = [ "bootzero.tzalpha.net" ] ;
-=======
   expected_pow = 26. ;
   bootstrap_peers  = [] ;
->>>>>>> 322710c5
   listen_addr  = Some ("[::]:" ^ string_of_int default_p2p_port) ;
   private_mode  = false ;
   limits = default_p2p_limits ;
