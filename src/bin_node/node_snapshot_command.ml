(*****************************************************************************)
(*                                                                           *)
(* Open Source License                                                       *)
(* Copyright (c) 2018 Dynamic Ledger Solutions, Inc. <contact@tezos.com>     *)
(* Copyright (c) 2018 Nomadic Labs. <nomadic@tezcore.com>                    *)
(*                                                                           *)
(* Permission is hereby granted, free of charge, to any person obtaining a   *)
(* copy of this software and associated documentation files (the "Software"),*)
(* to deal in the Software without restriction, including without limitation *)
(* the rights to use, copy, modify, merge, publish, distribute, sublicense,  *)
(* and/or sell copies of the Software, and to permit persons to whom the     *)
(* Software is furnished to do so, subject to the following conditions:      *)
(*                                                                           *)
(* The above copyright notice and this permission notice shall be included   *)
(* in all copies or substantial portions of the Software.                    *)
(*                                                                           *)
(* THE SOFTWARE IS PROVIDED "AS IS", WITHOUT WARRANTY OF ANY KIND, EXPRESS OR*)
(* IMPLIED, INCLUDING BUT NOT LIMITED TO THE WARRANTIES OF MERCHANTABILITY,  *)
(* FITNESS FOR A PARTICULAR PURPOSE AND NONINFRINGEMENT. IN NO EVENT SHALL   *)
(* THE AUTHORS OR COPYRIGHT HOLDERS BE LIABLE FOR ANY CLAIM, DAMAGES OR OTHER*)
(* LIABILITY, WHETHER IN AN ACTION OF CONTRACT, TORT OR OTHERWISE, ARISING   *)
(* FROM, OUT OF OR IN CONNECTION WITH THE SOFTWARE OR THE USE OR OTHER       *)
(* DEALINGS IN THE SOFTWARE.                                                 *)
(*                                                                           *)
(*****************************************************************************)

open Node_logging

let ( // ) = Filename.concat

let context_dir data_dir = data_dir // "context"

let store_dir data_dir = data_dir // "store"

type error += Invalid_sandbox_file of string

let () =
  register_error_kind
    `Permanent
    ~id:"main.snapshots.invalid_sandbox_file"
    ~title:"Invalid sandbox file"
    ~description:"The provided sandbox file is not a valid sandbox JSON file."
    ~pp:(fun ppf s ->
      Format.fprintf ppf "The file '%s' is not a valid JSON sandbox file" s)
    Data_encoding.(obj1 (req "sandbox_file" string))
    (function Invalid_sandbox_file s -> Some s | _ -> None)
    (fun s -> Invalid_sandbox_file s)

(** Main *)

module Term = struct
  type subcommand = Export | Import

  let dir_cleaner data_dir =
    lwt_log_notice "Cleaning directory %s because of failure" data_dir
    >>= fun () ->
    Lwt_utils_unix.remove_dir @@ store_dir data_dir
    >>= fun () -> Lwt_utils_unix.remove_dir @@ context_dir data_dir

  let process subcommand args snapshot_file block export_rolling reconstruct
      sandbox_file =
    let run =
      Internal_event_unix.init ()
      >>= fun () ->
      Node_shared_arg.read_data_dir args
      >>=? fun data_dir ->
      let genesis = Genesis_chain.genesis in
      match subcommand with
      | Export ->
          Node_data_version.ensure_data_dir data_dir
          >>=? fun () ->
          let context_root = context_dir data_dir in
          let store_root = store_dir data_dir in
          Store.init store_root
          >>=? fun store ->
          Context.init ~readonly:true context_root
          >>= fun context_index ->
          Snapshots.export
            ~export_rolling
            ~context_index
            ~store
            ~genesis:genesis.block
            snapshot_file
            block
          >>=? fun () -> Store.close store |> return
      | Import ->
          Node_data_version.ensure_data_dir ~bare:true data_dir
          >>=? fun () ->
          Lwt_lock_file.create
            ~unlink_on_exit:true
            (Node_data_version.lock_file data_dir)
          >>=? fun () ->
<<<<<<< HEAD
          Snapshots.import
            ~data_dir
            ~dir_cleaner
            ~genesis
            ~patch_context:Patch_context.patch_context
=======
          Option.unopt_map
            ~default:return_none
            ~f:(fun filename ->
              Lwt_utils_unix.Json.read_file filename
              >>= function
              | Error _err ->
                  fail (Invalid_sandbox_file filename)
              | Ok json ->
                  return_some ("sandbox_parameter", json))
            sandbox_file
          >>=? fun sandbox_parameters ->
          let patch_context = Patch_context.patch_context sandbox_parameters in
          Snapshots.import
            ~reconstruct
            ~patch_context
            ~data_dir
            ~dir_cleaner
            ~genesis
>>>>>>> fc8990b1
            snapshot_file
            block
    in
    match Lwt_main.run run with
    | Ok () ->
        `Ok ()
    | Error err ->
        `Error (false, Format.asprintf "%a" pp_print_error err)

  let subcommand_arg =
    let parser = function
      | "export" ->
          `Ok Export
      | "import" ->
          `Ok Import
      | s ->
          `Error ("invalid argument: " ^ s)
    and printer ppf = function
      | Export ->
          Format.fprintf ppf "export"
      | Import ->
          Format.fprintf ppf "import"
    in
    let open Cmdliner.Arg in
    let doc =
      "Operation to perform. Possible values: $(b,export), $(b,import)."
    in
    required
    & pos 0 (some (parser, printer)) None
    & info [] ~docv:"OPERATION" ~doc

  let file_arg =
    let open Cmdliner.Arg in
    required & pos 1 (some string) None & info [] ~docv:"FILE"

  let blocks =
    let open Cmdliner.Arg in
    let doc = "Block hash of the block to export/import." in
    value & opt (some string) None & info ~docv:"<block_hash>" ~doc ["block"]

  let export_rolling =
    let open Cmdliner in
    let doc =
      "Force export command to dump a minimal snapshot based on the rolling \
       mode."
    in
    Arg.(
      value & flag
      & info ~docs:Node_shared_arg.Manpage.misc_section ~doc ["rolling"])
<<<<<<< HEAD
=======

  let reconstruct =
    let open Cmdliner in
    let doc =
      "Start a storage reconstruction from a full mode snapshot to an archive \
       storage. This operation can be quite long."
    in
    Arg.(
      value & flag
      & info ~docs:Node_shared_arg.Manpage.misc_section ~doc ["reconstruct"])

  let sandbox =
    let open Cmdliner in
    let doc =
      "Run the snapshot import in sandbox mode. P2P to non-localhost \
       addresses are disabled, and constants of the economic protocol can be \
       altered with an optional JSON file. $(b,IMPORTANT): Using sandbox mode \
       affects the node state and subsequent runs of Tezos node must also use \
       sandbox mode. In order to run the node in normal mode afterwards, a \
       full reset must be performed (by removing the node's data directory)."
    in
    Arg.(
      value
      & opt (some non_dir_file) None
      & info
          ~docs:Node_shared_arg.Manpage.misc_section
          ~doc
          ~docv:"FILE.json"
          ["sandbox"])
>>>>>>> fc8990b1

  let term =
    let open Cmdliner.Term in
    ret
      ( const process $ subcommand_arg $ Node_shared_arg.Term.args $ file_arg
<<<<<<< HEAD
      $ blocks $ export_rolling )
=======
      $ blocks $ export_rolling $ reconstruct $ sandbox )
>>>>>>> fc8990b1
end

module Manpage = struct
  let command_description =
    "The $(b,snapshot) command is meant to export and import snapshots files."

  let description =
    [ `S "DESCRIPTION";
      `P (command_description ^ " Several operations are possible: ");
      `P
        "$(b,export) allows to export a snapshot of the current node state \
         into a file.";
      `P "$(b,import) allows to import a snapshot from a given file." ]

  let options = [`S "OPTIONS"]

  let examples =
    [ `S "EXAMPLES";
      `I
        ( "$(b,Export a snapshot using the rolling mode)",
          "$(mname) snapshot export latest.rolling --rolling" );
      `I
        ( "$(b,Import a snapshot located in file.full)",
<<<<<<< HEAD
          "$(mname) snapshot import file.full" ) ]
=======
          "$(mname) snapshot import file.full" );
      `I
        ( "$(b,Import a full mode snapshot and then reconstruct the whole \
           storage to obtain an archive mode storage)",
          "$(mname) snapshot import file.full --reconstruct" ) ]
>>>>>>> fc8990b1

  let man = description @ options @ examples @ Node_shared_arg.Manpage.bugs

  let info = Cmdliner.Term.info ~doc:"Manage snapshots" ~man "snapshot"
end

let cmd = (Term.term, Manpage.info)<|MERGE_RESOLUTION|>--- conflicted
+++ resolved
@@ -90,13 +90,6 @@
             ~unlink_on_exit:true
             (Node_data_version.lock_file data_dir)
           >>=? fun () ->
-<<<<<<< HEAD
-          Snapshots.import
-            ~data_dir
-            ~dir_cleaner
-            ~genesis
-            ~patch_context:Patch_context.patch_context
-=======
           Option.unopt_map
             ~default:return_none
             ~f:(fun filename ->
@@ -115,7 +108,6 @@
             ~data_dir
             ~dir_cleaner
             ~genesis
->>>>>>> fc8990b1
             snapshot_file
             block
     in
@@ -165,8 +157,6 @@
     Arg.(
       value & flag
       & info ~docs:Node_shared_arg.Manpage.misc_section ~doc ["rolling"])
-<<<<<<< HEAD
-=======
 
   let reconstruct =
     let open Cmdliner in
@@ -196,17 +186,12 @@
           ~doc
           ~docv:"FILE.json"
           ["sandbox"])
->>>>>>> fc8990b1
 
   let term =
     let open Cmdliner.Term in
     ret
       ( const process $ subcommand_arg $ Node_shared_arg.Term.args $ file_arg
-<<<<<<< HEAD
-      $ blocks $ export_rolling )
-=======
       $ blocks $ export_rolling $ reconstruct $ sandbox )
->>>>>>> fc8990b1
 end
 
 module Manpage = struct
@@ -230,15 +215,11 @@
           "$(mname) snapshot export latest.rolling --rolling" );
       `I
         ( "$(b,Import a snapshot located in file.full)",
-<<<<<<< HEAD
-          "$(mname) snapshot import file.full" ) ]
-=======
           "$(mname) snapshot import file.full" );
       `I
         ( "$(b,Import a full mode snapshot and then reconstruct the whole \
            storage to obtain an archive mode storage)",
           "$(mname) snapshot import file.full --reconstruct" ) ]
->>>>>>> fc8990b1
 
   let man = description @ options @ examples @ Node_shared_arg.Manpage.bugs
 
