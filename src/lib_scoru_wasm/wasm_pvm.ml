--- conflicted
+++ resolved
@@ -364,8 +364,6 @@
       let* pvm_state = Tree_encoding_runner.decode pvm_state_encoding tree in
       let pvm_state = {pvm_state with max_nb_ticks = n} in
       Tree_encoding_runner.encode pvm_state_encoding pvm_state tree
-<<<<<<< HEAD
-=======
 
     let durable_set ~key ~value tree =
       let open Lwt_syntax in
@@ -374,7 +372,6 @@
       let* durable = Durable.set_value_exn pvm_state.durable key value in
       let pvm_state = {pvm_state with durable} in
       Tree_encoding_runner.encode pvm_state_encoding pvm_state tree
->>>>>>> a15b5170
   end
 
   module Internal_for_tests = struct
