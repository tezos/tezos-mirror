(*****************************************************************************)
(*                                                                           *)
(* Open Source License                                                       *)
(* Copyright (c) 2023 Nomadic Labs  <contact@nomadic-labs.com>               *)
(*                                                                           *)
(* Permission is hereby granted, free of charge, to any person obtaining a   *)
(* copy of this software and associated documentation files (the "Software"),*)
(* to deal in the Software without restriction, including without limitation *)
(* the rights to use, copy, modify, merge, publish, distribute, sublicense,  *)
(* and/or sell copies of the Software, and to permit persons to whom the     *)
(* Software is furnished to do so, subject to the following conditions:      *)
(*                                                                           *)
(* The above copyright notice and this permission notice shall be included   *)
(* in all copies or substantial portions of the Software.                    *)
(*                                                                           *)
(* THE SOFTWARE IS PROVIDED "AS IS", WITHOUT WARRANTY OF ANY KIND, EXPRESS OR*)
(* IMPLIED, INCLUDING BUT NOT LIMITED TO THE WARRANTIES OF MERCHANTABILITY,  *)
(* FITNESS FOR A PARTICULAR PURPOSE AND NONINFRINGEMENT. IN NO EVENT SHALL   *)
(* THE AUTHORS OR COPYRIGHT HOLDERS BE LIABLE FOR ANY CLAIM, DAMAGES OR OTHER*)
(* LIABILITY, WHETHER IN AN ACTION OF CONTRACT, TORT OR OTHERWISE, ARISING   *)
(* FROM, OUT OF OR IN CONNECTION WITH THE SOFTWARE OR THE USE OR OTHER       *)
(* DEALINGS IN THE SOFTWARE.                                                 *)
(*                                                                           *)
(*****************************************************************************)

(** Testing
    -------
    Component:    Lib_scoru_wasm protocol migration internal message
    Invocation:   dune exec src/lib_scoru_wasm/test/main.exe -- --file test_protocol_migration.ml
    Subject:      Protocol migration tests for the tezos-scoru-wasm library
*)

open Tztest
open Wasm_utils

let noop_module =
  {|
  (module
    (memory 1)
    (export "mem"(memory 0))
    (func (export "kernel_run")
      nop))
|}

let test_protocol_migration_message ~from_version ~to_version
    ~after_protocol_activation:protocol () =
  let open Lwt_syntax in
  let* tree = initial_tree ~version:from_version noop_module in
  let* tree = eval_until_input_requested tree in
  let* version = Wasm.get_wasm_version tree in
  assert (version = from_version) ;
  let* tree = set_empty_inbox_step 0l tree in
  let* tree = eval_until_input_requested tree in
  let* version = Wasm.get_wasm_version tree in
  assert (version = from_version) ;
  let* tree = set_empty_inbox_step ~migrate_to:protocol 0l tree in
  let* tree = eval_until_input_requested tree in
  let* version = Wasm.get_wasm_version tree in
  assert (version = to_version) ;
  Lwt_result_syntax.return_unit

let proto_name : Tezos_scoru_wasm.Pvm_input_kind.protocol -> string = function
  | Nairobi -> "Nairobi"
  | Oxford -> "Oxford"
  | ParisB -> "ParisB"
  | ParisC -> "ParisC"
<<<<<<< HEAD
=======
  | Quebec -> "Quebec"
>>>>>>> a15b5170
  | Proto_alpha -> "Proto_alpha"

let tests =
  List.map
    (fun (from_version, to_version, protocol) ->
      (* This pattern match is introduced in order to not typecheck if
         a new version is added.
         If you end up here because of this, please add a protocol migration
         test for you new version. *)
      (match from_version with
      | Tezos_scoru_wasm.Wasm_pvm_state.V0 | V1 | V2 | V3 | V4 | V5 | V6 -> ()) ;
      tztest
        (sf
           "protocol migration message handling by the WASM PVM (%s)"
           (proto_name protocol))
        `Quick
        (test_protocol_migration_message
           ~from_version
           ~to_version
           ~after_protocol_activation:protocol))
    [
<<<<<<< HEAD
      (V2, V4, Proto_alpha);
=======
      (V4, V5, Proto_alpha);
      (V4, V5, Quebec);
>>>>>>> a15b5170
      (V2, V4, ParisB);
      (V2, V4, ParisC);
      (V1, V2, Oxford);
      (V0, V1, Nairobi);
    ]

let () =
  Alcotest_lwt.run
    ~__FILE__
    "test lib scoru wasm"
    [("Protocol migration", tests)]
  |> Lwt_main.run<|MERGE_RESOLUTION|>--- conflicted
+++ resolved
@@ -64,10 +64,7 @@
   | Oxford -> "Oxford"
   | ParisB -> "ParisB"
   | ParisC -> "ParisC"
-<<<<<<< HEAD
-=======
   | Quebec -> "Quebec"
->>>>>>> a15b5170
   | Proto_alpha -> "Proto_alpha"
 
 let tests =
@@ -89,12 +86,8 @@
            ~to_version
            ~after_protocol_activation:protocol))
     [
-<<<<<<< HEAD
-      (V2, V4, Proto_alpha);
-=======
       (V4, V5, Proto_alpha);
       (V4, V5, Quebec);
->>>>>>> a15b5170
       (V2, V4, ParisB);
       (V2, V4, ParisC);
       (V1, V2, Oxford);
