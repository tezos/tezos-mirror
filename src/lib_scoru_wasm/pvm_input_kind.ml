--- conflicted
+++ resolved
@@ -24,11 +24,7 @@
 (*****************************************************************************)
 
 (* You can only add variants to this type. You cannot remove them. *)
-<<<<<<< HEAD
-type protocol = Nairobi | Oxford | ParisB | ParisC | Proto_alpha
-=======
 type protocol = Nairobi | Oxford | ParisB | ParisC | Proto_alpha | Quebec
->>>>>>> a15b5170
 
 (* This type mimics [Sc_rollup_inbox_repr.internal_inbox_messages], without
    fully deserializing the `Transfer`, and is produced by reading the first bytes
@@ -69,11 +65,8 @@
         Some (Protocol_migration ParisB)
     | payload when String.equal payload Constants.parisc_name ->
         Some (Protocol_migration ParisC)
-<<<<<<< HEAD
-=======
     | payload when String.equal payload Constants.proto_quebec_name ->
         Some (Protocol_migration Quebec)
->>>>>>> a15b5170
     | payload when String.equal payload Constants.proto_alpha_name ->
         Some (Protocol_migration Proto_alpha)
     | _ -> None
