--- conflicted
+++ resolved
@@ -24,9 +24,6 @@
 (*****************************************************************************)
 
 (* You can only add variants to this type. You cannot remove them. *)
-<<<<<<< HEAD
-type protocol = Nairobi | Oxford | ParisB | ParisC | Proto_alpha | Quebec
-=======
 type protocol =
   | Nairobi
   | Oxford
@@ -35,7 +32,6 @@
   | Proto_alpha
   | Quebec
   | R022
->>>>>>> 51f9139c
 
 (* This type mimics [Sc_rollup_inbox_repr.internal_inbox_messages], without
    fully deserializing the `Transfer`, and is produced by reading the first bytes
@@ -78,11 +74,8 @@
         Some (Protocol_migration ParisC)
     | payload when String.equal payload Constants.proto_quebec_name ->
         Some (Protocol_migration Quebec)
-<<<<<<< HEAD
-=======
     | payload when String.equal payload Constants.proto_r022_name ->
         Some (Protocol_migration R022)
->>>>>>> 51f9139c
     | payload when String.equal payload Constants.proto_alpha_name ->
         Some (Protocol_migration Proto_alpha)
     | _ -> None
@@ -122,11 +115,8 @@
         Data_encoding.(Binary.to_string_exn string Constants.parisc_name)
     | Proto_alpha ->
         Data_encoding.(Binary.to_string_exn string Constants.proto_alpha_name)
-<<<<<<< HEAD
-=======
     | R022 ->
         Data_encoding.(Binary.to_string_exn string Constants.proto_r022_name)
->>>>>>> 51f9139c
     | Quebec ->
         Data_encoding.(Binary.to_string_exn string Constants.proto_quebec_name)
 
