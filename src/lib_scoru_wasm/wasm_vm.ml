--- conflicted
+++ resolved
@@ -33,10 +33,7 @@
   | ParisB -> V4
   | ParisC -> V4
   | Proto_alpha -> V5
-<<<<<<< HEAD
-=======
   | R022 -> V5
->>>>>>> 51f9139c
   | Quebec -> V5
 
 let link_finished (ast : Wasm.Ast.module_) offset =
