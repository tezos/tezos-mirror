--- conflicted
+++ resolved
@@ -23,11 +23,7 @@
 (*                                                                           *)
 (*****************************************************************************)
 
-<<<<<<< HEAD
-type protocol = Nairobi | Oxford | ParisB | ParisC | Proto_alpha
-=======
 type protocol = Nairobi | Oxford | ParisB | ParisC | Proto_alpha | Quebec
->>>>>>> a15b5170
 
 (** [internal_message_kind] represent an internal message in a inbox. *)
 type internal_message_kind =
