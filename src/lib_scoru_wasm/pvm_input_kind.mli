(*****************************************************************************)
(*                                                                           *)
(* Open Source License                                                       *)
(* Copyright (c) 2022 Nomadic Labs <contact@nomadic-labs.com>                *)
(*                                                                           *)
(* Permission is hereby granted, free of charge, to any person obtaining a   *)
(* copy of this software and associated documentation files (the "Software"),*)
(* to deal in the Software without restriction, including without limitation *)
(* the rights to use, copy, modify, merge, publish, distribute, sublicense,  *)
(* and/or sell copies of the Software, and to permit persons to whom the     *)
(* Software is furnished to do so, subject to the following conditions:      *)
(*                                                                           *)
(* The above copyright notice and this permission notice shall be included   *)
(* in all copies or substantial portions of the Software.                    *)
(*                                                                           *)
(* THE SOFTWARE IS PROVIDED "AS IS", WITHOUT WARRANTY OF ANY KIND, EXPRESS OR*)
(* IMPLIED, INCLUDING BUT NOT LIMITED TO THE WARRANTIES OF MERCHANTABILITY,  *)
(* FITNESS FOR A PARTICULAR PURPOSE AND NONINFRINGEMENT. IN NO EVENT SHALL   *)
(* THE AUTHORS OR COPYRIGHT HOLDERS BE LIABLE FOR ANY CLAIM, DAMAGES OR OTHER*)
(* LIABILITY, WHETHER IN AN ACTION OF CONTRACT, TORT OR OTHERWISE, ARISING   *)
(* FROM, OUT OF OR IN CONNECTION WITH THE SOFTWARE OR THE USE OR OTHER       *)
(* DEALINGS IN THE SOFTWARE.                                                 *)
(*                                                                           *)
(*****************************************************************************)

<<<<<<< HEAD
type protocol = Nairobi | Oxford | ParisB | ParisC | Proto_alpha | Quebec
=======
type protocol =
  | Nairobi
  | Oxford
  | ParisB
  | ParisC
  | Proto_alpha
  | Quebec
  | R022
>>>>>>> 51f9139c

(** [internal_message_kind] represent an internal message in a inbox. *)
type internal_message_kind =
  | Transfer (* Generic internal message. *)
  | Start_of_level
      (** Internal message put at the beginning of each inbox's level. *)
  | End_of_level  (** Internal message put at the end of each inbox's level. *)
  | Info_per_level
      (** Internal message containing the timestamp of the current block and the
          hash of the previous block. *)
  | Protocol_migration of protocol

(** A type representing messages from Layer 1 to Layer 2. Internal ones are
    originated from Layer 1 smart-contracts and external ones are messages from
    an external manager operation. Other messages represents non decodable tags.
    It aims to be future-proof and prevent discarding any new type of
    message.. *)
type t = Internal of internal_message_kind | External | Other

(** [from_raw_input input] takes a message produced by the L1 protocol and
    returns its kind. *)
val from_raw_input : string -> t

module Internal_for_tests : sig
  (** [to_binary_input kind input] returns the serialized representation of an
      [input] according to its [kind]. Internal message payloads and external
      message payloads are prefixed by their tag, and `Other` messages result in
      an exception. These messages are meant to be used in tests only, and does
      not give any guarantee on their validity according to the protocol's
      representation.

      @raise Failure on `Other` messages, and mismatches between kind and
        presence or absence of the input.
*)
  val to_binary_input : t -> string option -> string
end<|MERGE_RESOLUTION|>--- conflicted
+++ resolved
@@ -23,9 +23,6 @@
 (*                                                                           *)
 (*****************************************************************************)
 
-<<<<<<< HEAD
-type protocol = Nairobi | Oxford | ParisB | ParisC | Proto_alpha | Quebec
-=======
 type protocol =
   | Nairobi
   | Oxford
@@ -34,7 +31,6 @@
   | Proto_alpha
   | Quebec
   | R022
->>>>>>> 51f9139c
 
 (** [internal_message_kind] represent an internal message in a inbox. *)
 type internal_message_kind =
