(*****************************************************************************)
(*                                                                           *)
(* Open Source License                                                       *)
(* Copyright (c) 2018 Dynamic Ledger Solutions, Inc. <contact@tezos.com>     *)
(*                                                                           *)
(* Permission is hereby granted, free of charge, to any person obtaining a   *)
(* copy of this software and associated documentation files (the "Software"),*)
(* to deal in the Software without restriction, including without limitation *)
(* the rights to use, copy, modify, merge, publish, distribute, sublicense,  *)
(* and/or sell copies of the Software, and to permit persons to whom the     *)
(* Software is furnished to do so, subject to the following conditions:      *)
(*                                                                           *)
(* The above copyright notice and this permission notice shall be included   *)
(* in all copies or substantial portions of the Software.                    *)
(*                                                                           *)
(* THE SOFTWARE IS PROVIDED "AS IS", WITHOUT WARRANTY OF ANY KIND, EXPRESS OR*)
(* IMPLIED, INCLUDING BUT NOT LIMITED TO THE WARRANTIES OF MERCHANTABILITY,  *)
(* FITNESS FOR A PARTICULAR PURPOSE AND NONINFRINGEMENT. IN NO EVENT SHALL   *)
(* THE AUTHORS OR COPYRIGHT HOLDERS BE LIABLE FOR ANY CLAIM, DAMAGES OR OTHER*)
(* LIABILITY, WHETHER IN AN ACTION OF CONTRACT, TORT OR OTHERWISE, ARISING   *)
(* FROM, OUT OF OR IN CONNECTION WITH THE SOFTWARE OR THE USE OR OTHER       *)
(* DEALINGS IN THE SOFTWARE.                                                 *)
(*                                                                           *)
(*****************************************************************************)

module Request = struct
  type view = {
    chain_id : Chain_id.t;
    block : Block_hash.t;
    peer : P2p_peer.Id.t option;
  }

  let encoding =
    let open Data_encoding in
    conv
      (fun {chain_id; block; peer} -> (block, chain_id, peer))
      (fun (block, chain_id, peer) -> {chain_id; block; peer})
      (obj3
         (req "block" Block_hash.encoding)
         (req "chain_id" Chain_id.encoding)
         (opt "peer" P2p_peer.Id.encoding))

  let pp ppf {chain_id; block; peer} =
    Format.fprintf
      ppf
      "Validation of %a (chain: %a)"
      Block_hash.pp
      block
      Chain_id.pp_short
      chain_id ;
    match peer with
    | None ->
        ()
    | Some peer ->
        Format.fprintf ppf "from peer %a" P2p_peer.Id.pp_short peer
end

module Event = struct
  type t =
    | Validation_success of Request.view * Worker_types.request_status
    | Validation_failure of
        Request.view * Worker_types.request_status * error list
    | Debug of string

  let level req =
    match req with
    | Debug _ ->
        Internal_event.Debug
    | Validation_success _ | Validation_failure _ ->
        Internal_event.Notice

  let encoding =
    let open Data_encoding in
    union
      [ case
          (Tag 0)
          ~title:"Debug"
          (obj1 (req "message" string))
          (function Debug msg -> Some msg | _ -> None)
          (fun msg -> Debug msg);
        case
          (Tag 1)
          ~title:"Validation_success"
          (obj2
             (req "successful_validation" Request.encoding)
             (req "status" Worker_types.request_status_encoding))
          (function Validation_success (r, s) -> Some (r, s) | _ -> None)
          (fun (r, s) -> Validation_success (r, s));
        case
          (Tag 2)
          ~title:"Validation_failure"
          (obj3
             (req "failed_validation" Request.encoding)
             (req "status" Worker_types.request_status_encoding)
             (dft "errors" RPC_error.encoding []))
          (function
            | Validation_failure (r, s, err) -> Some (r, s, err) | _ -> None)
          (fun (r, s, err) -> Validation_failure (r, s, err)) ]

  let pp ppf = function
    | Debug msg ->
        Format.fprintf ppf "%s" msg
    | Validation_success (req, {pushed; treated; completed}) ->
        Format.fprintf
          ppf
<<<<<<< HEAD
          "@[<v 0>Block %a successfully validated@,\
           Pushed: %a, Treated: %a, Completed: %a@]"
          Block_hash.pp
          req.block
          Time.System.pp_hum
          pushed
          Time.System.pp_hum
          treated
          Time.System.pp_hum
          completed
    | Validation_failure (req, {pushed; treated; completed}, errs) ->
        Format.fprintf
          ppf
          "@[<v 0>Validation of block %a failed@,\
           Pushed: %a, Treated: %a, Failed: %a@,\
           %a@]"
          Block_hash.pp
          req.block
          Time.System.pp_hum
          pushed
          Time.System.pp_hum
          treated
          Time.System.pp_hum
          completed
=======
          "@[<v 0>Block %a successfully validated@,%a@]"
          Block_hash.pp
          req.block
          Worker_types.pp_status
          {pushed; treated; completed}
    | Validation_failure (req, {pushed; treated; completed}, errs) ->
        Format.fprintf
          ppf
          "@[<v 0>Validation of block %a failed@,%a, %a@]"
          Block_hash.pp
          req.block
          Worker_types.pp_status
          {pushed; treated; completed}
>>>>>>> fc8990b1
          (Format.pp_print_list Error_monad.pp)
          errs
end

module Worker_state = struct
  type view = unit

  let encoding = Data_encoding.empty

  let pp _ppf _view = ()
end<|MERGE_RESOLUTION|>--- conflicted
+++ resolved
@@ -103,32 +103,6 @@
     | Validation_success (req, {pushed; treated; completed}) ->
         Format.fprintf
           ppf
-<<<<<<< HEAD
-          "@[<v 0>Block %a successfully validated@,\
-           Pushed: %a, Treated: %a, Completed: %a@]"
-          Block_hash.pp
-          req.block
-          Time.System.pp_hum
-          pushed
-          Time.System.pp_hum
-          treated
-          Time.System.pp_hum
-          completed
-    | Validation_failure (req, {pushed; treated; completed}, errs) ->
-        Format.fprintf
-          ppf
-          "@[<v 0>Validation of block %a failed@,\
-           Pushed: %a, Treated: %a, Failed: %a@,\
-           %a@]"
-          Block_hash.pp
-          req.block
-          Time.System.pp_hum
-          pushed
-          Time.System.pp_hum
-          treated
-          Time.System.pp_hum
-          completed
-=======
           "@[<v 0>Block %a successfully validated@,%a@]"
           Block_hash.pp
           req.block
@@ -142,7 +116,6 @@
           req.block
           Worker_types.pp_status
           {pushed; treated; completed}
->>>>>>> fc8990b1
           (Format.pp_print_list Error_monad.pp)
           errs
 end
