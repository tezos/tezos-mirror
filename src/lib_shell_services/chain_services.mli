(*****************************************************************************)
(*                                                                           *)
(* Open Source License                                                       *)
(* Copyright (c) 2018 Dynamic Ledger Solutions, Inc. <contact@tezos.com>     *)
(*                                                                           *)
(* Permission is hereby granted, free of charge, to any person obtaining a   *)
(* copy of this software and associated documentation files (the "Software"),*)
(* to deal in the Software without restriction, including without limitation *)
(* the rights to use, copy, modify, merge, publish, distribute, sublicense,  *)
(* and/or sell copies of the Software, and to permit persons to whom the     *)
(* Software is furnished to do so, subject to the following conditions:      *)
(*                                                                           *)
(* The above copyright notice and this permission notice shall be included   *)
(* in all copies or substantial portions of the Software.                    *)
(*                                                                           *)
(* THE SOFTWARE IS PROVIDED "AS IS", WITHOUT WARRANTY OF ANY KIND, EXPRESS OR*)
(* IMPLIED, INCLUDING BUT NOT LIMITED TO THE WARRANTIES OF MERCHANTABILITY,  *)
(* FITNESS FOR A PARTICULAR PURPOSE AND NONINFRINGEMENT. IN NO EVENT SHALL   *)
(* THE AUTHORS OR COPYRIGHT HOLDERS BE LIABLE FOR ANY CLAIM, DAMAGES OR OTHER*)
(* LIABILITY, WHETHER IN AN ACTION OF CONTRACT, TORT OR OTHERWISE, ARISING   *)
(* FROM, OUT OF OR IN CONNECTION WITH THE SOFTWARE OR THE USE OR OTHER       *)
(* DEALINGS IN THE SOFTWARE.                                                 *)
(*                                                                           *)
(*****************************************************************************)

type chain = [
  | `Main
  | `Test
  | `Hash of Chain_id.t
]

val parse_chain: string -> (chain, string) result
val to_string: chain -> string

val chain_arg: chain RPC_arg.t

type invalid_block = {
  hash: Block_hash.t ;
  level: Int32.t ;
  errors: error list ;
}

type prefix = unit * chain
val path: (unit, prefix) RPC_path.path

open RPC_context

val chain_id:
  #simple ->
  ?chain:chain ->
  unit -> Chain_id.t tzresult Lwt.t

val checkpoint:
  #simple ->
  ?chain:chain ->
  unit -> (Block_header.t * int32 * int32 * History_mode.t) tzresult Lwt.t

<<<<<<< HEAD
val snapshot_export_block:
  #simple ->
  ?chain:chain ->
  export_mode: string ->
  block_hash: string ->
  string tzresult Lwt.t

val snapshot_export_last_checkpoint:
  #simple ->
  ?chain:chain ->
  export_mode: string ->
  string tzresult Lwt.t

=======
>>>>>>> ec3576fd
module Mempool = Block_services.Empty.Mempool

module Blocks : sig

  val list:
    #simple ->
    ?chain:chain ->
    ?heads:Block_hash.t list ->
    ?length:int ->
    ?min_date:Time.Protocol.t ->
    unit -> Block_hash.t list list tzresult Lwt.t

  include (module type of Block_services.Empty)

  type protocols = {
    current_protocol: Protocol_hash.t ;
    next_protocol: Protocol_hash.t ;
  }

  val protocols:
    #RPC_context.simple -> ?chain:chain -> ?block:Block_services.block ->
    unit -> protocols tzresult Lwt.t

end

module Invalid_blocks : sig

  val list:
    #simple ->
    ?chain:chain ->
    unit -> invalid_block list tzresult Lwt.t

  val get:
    #simple ->
    ?chain:chain ->
    Block_hash.t -> invalid_block tzresult Lwt.t

  val delete:
    #simple ->
    ?chain:chain ->
    Block_hash.t -> unit tzresult Lwt.t

end

module S : sig

  val chain_id:
    ([ `GET ], prefix,
     prefix, unit, unit,
     Chain_id.t) RPC_service.t

  val checkpoint:
    ([ `GET ], prefix,
     prefix, unit, unit,
     Block_header.t * int32 * int32 * History_mode.t) RPC_service.t

<<<<<<< HEAD
  val snapshot_export_block:
    ([ `GET ], prefix,
     (prefix * string) * string, unit, unit,
     string) RPC_service.t

  val snapshot_export_last_checkpoint:
    ([ `GET ], prefix,
     prefix * string, unit, unit,
     string) RPC_service.t

=======
>>>>>>> ec3576fd
  module Blocks : sig

    val path: (prefix, prefix) RPC_path.t

    val list:
      ([ `GET ], prefix,
       prefix, < heads : Block_hash.t list;
                 length : int option;
                 min_date : Time.Protocol.t option >, unit,
       Block_hash.t list list) RPC_service.t

  end

  module Invalid_blocks : sig

    val list:
      ([ `GET ], prefix,
       prefix, unit, unit,
       invalid_block list) RPC_service.t

    val get:
      ([ `GET ], prefix,
       prefix * Block_hash.t, unit, unit,
       invalid_block) RPC_service.t

    val delete:
      ([ `DELETE ], prefix,
       prefix * Block_hash.t, unit, unit,
       unit) RPC_service.t

  end

end<|MERGE_RESOLUTION|>--- conflicted
+++ resolved
@@ -55,22 +55,6 @@
   ?chain:chain ->
   unit -> (Block_header.t * int32 * int32 * History_mode.t) tzresult Lwt.t
 
-<<<<<<< HEAD
-val snapshot_export_block:
-  #simple ->
-  ?chain:chain ->
-  export_mode: string ->
-  block_hash: string ->
-  string tzresult Lwt.t
-
-val snapshot_export_last_checkpoint:
-  #simple ->
-  ?chain:chain ->
-  export_mode: string ->
-  string tzresult Lwt.t
-
-=======
->>>>>>> ec3576fd
 module Mempool = Block_services.Empty.Mempool
 
 module Blocks : sig
@@ -127,19 +111,6 @@
      prefix, unit, unit,
      Block_header.t * int32 * int32 * History_mode.t) RPC_service.t
 
-<<<<<<< HEAD
-  val snapshot_export_block:
-    ([ `GET ], prefix,
-     (prefix * string) * string, unit, unit,
-     string) RPC_service.t
-
-  val snapshot_export_last_checkpoint:
-    ([ `GET ], prefix,
-     prefix * string, unit, unit,
-     string) RPC_service.t
-
-=======
->>>>>>> ec3576fd
   module Blocks : sig
 
     val path: (prefix, prefix) RPC_path.t
