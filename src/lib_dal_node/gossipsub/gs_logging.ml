--- conflicted
+++ resolved
@@ -233,13 +233,7 @@
       | Disconnection {peer} -> emit disconnection peer
       | In_message {from_peer; p2p_message} -> (
           match p2p_message with
-<<<<<<< HEAD
-          | Ping ->
-              if not verbose then Lwt.return_unit
-              else emit ping from_peer.peer_id
-=======
           | Ping -> emit ping from_peer.peer_id
->>>>>>> 4e3e2258
           | Message_with_header {message = _; topic; message_id} ->
               emit message_with_header (from_peer.peer_id, topic, message_id)
           | Subscribe {topic} -> emit subscribe (from_peer.peer_id, topic)
