--- conflicted
+++ resolved
@@ -42,35 +42,14 @@
   commitment : Cryptobox.Verifier.commitment;
 }
 
-<<<<<<< HEAD
-type proto_parameters = {
-  feature_enable : bool;
-  incentives_enable : bool;
-  number_of_slots : int;
-  attestation_lag : int;
-  attestation_threshold : int;
-  cryptobox_parameters : Cryptobox.Verifier.parameters;
-  sc_rollup_challenge_window_in_blocks : int;
-  commitment_period_in_blocks : int;
-  dal_attested_slots_validity_lag : int;
-  blocks_per_cycle : int32;
-}
-
-val proto_parameters_encoding : proto_parameters Data_encoding.t
-
-=======
->>>>>>> 51f9139c
 module type T = sig
   module Proto : Registered_protocol.T
 
   type block_info
 
   type dal_attestation
-<<<<<<< HEAD
-=======
 
   type attestation_operation
->>>>>>> 51f9139c
 
   (** [block_info ?chain ?block ~metadata ctxt] returns the information of the
       [block] in [ctxt] for the given [chain]. Block's metadata are included or
@@ -93,14 +72,6 @@
     block_info ->
     (slot_header * operation_application_result) list tzresult Lwt.t
 
-<<<<<<< HEAD
-  (** For a given block, returns for each included attestation, as a list, its
-      Tenderbake slot, its attester (if available in the operation receipt), and
-      its DAL attestation. *)
-  val get_dal_content_of_attestations :
-    block_info ->
-    (int * Signature.Public_key_hash.t option * dal_attestation option) list
-=======
   (** For a given block, returns for each included attestation, as a
       list, its Tenderbake slot, its attester if available in the
       operation receipt, its [attestation] operation and, if it
@@ -113,7 +84,6 @@
     * attestation_operation
     * dal_attestation option)
     list
->>>>>>> 51f9139c
 
   (** [get_committee ctxt ~level] retrieves the DAL committee at [level] from L1 as a
       map that associates to the public key hash [pkh] of the member of
@@ -130,12 +100,6 @@
       Fails with [Cannot_read_block_metadata] if [block_info]'s metadata are
       stripped.  *)
   val dal_attestation : block_info -> dal_attestation tzresult
-<<<<<<< HEAD
-
-  (** [is_attested dal_attestation index] returns [true] if [index]
-      is one of the [dal_attestation] and [false] otherwise.  *)
-  val is_attested : dal_attestation -> slot_index -> bool
-=======
 
   (** [is_attested dal_attestation index] returns [true] if [index]
       is one of the [dal_attestation] and [false] otherwise.  *)
@@ -143,7 +107,6 @@
 
   (** [number_of_attested_slots] returns the number of slots attested in the [dal_attestation]. *)
   val number_of_attested_slots : dal_attestation -> int
->>>>>>> 51f9139c
 
   (** [get_round fitness] returns the block round contained in [fitness]. *)
   val get_round : Fitness.t -> int32 tzresult
