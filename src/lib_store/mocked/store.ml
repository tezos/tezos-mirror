--- conflicted
+++ resolved
@@ -2078,11 +2078,6 @@
   let block_of_repr = Fun.id
 end
 
-<<<<<<< HEAD
-let v_3_1_upgrade ~store_dir:_ _genesis = Lwt_result_syntax.return_unit
-
-let v_3_2_upgrade ~store_dir:_ _genesis = Lwt_result_syntax.return_unit
-=======
 module Utilities = struct
   let stat_metadata_cycles _ = Lwt_result_syntax.return_nil
 end
@@ -2091,5 +2086,4 @@
   let v_3_1_upgrade ~store_dir:_ _genesis = Lwt_result_syntax.return_unit
 
   let v_3_2_upgrade ~store_dir:_ _genesis = Lwt_result_syntax.return_unit
-end
->>>>>>> a15b5170
+end