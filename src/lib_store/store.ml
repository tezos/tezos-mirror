(*****************************************************************************)
(*                                                                           *)
(* Open Source License                                                       *)
(* Copyright (c) 2020-2021 Nomadic Labs, <contact@nomadic-labs.com>          *)
(*                                                                           *)
(* Permission is hereby granted, free of charge, to any person obtaining a   *)
(* copy of this software and associated documentation files (the "Software"),*)
(* to deal in the Software without restriction, including without limitation *)
(* the rights to use, copy, modify, merge, publish, distribute, sublicense,  *)
(* and/or sell copies of the Software, and to permit persons to whom the     *)
(* Software is furnished to do so, subject to the following conditions:      *)
(*                                                                           *)
(* The above copyright notice and this permission notice shall be included   *)
(* in all copies or substantial portions of the Software.                    *)
(*                                                                           *)
(* THE SOFTWARE IS PROVIDED "AS IS", WITHOUT WARRANTY OF ANY KIND, EXPRESS OR*)
(* IMPLIED, INCLUDING BUT NOT LIMITED TO THE WARRANTIES OF MERCHANTABILITY,  *)
(* FITNESS FOR A PARTICULAR PURPOSE AND NONINFRINGEMENT. IN NO EVENT SHALL   *)
(* THE AUTHORS OR COPYRIGHT HOLDERS BE LIABLE FOR ANY CLAIM, DAMAGES OR OTHER*)
(* LIABILITY, WHETHER IN AN ACTION OF CONTRACT, TORT OR OTHERWISE, ARISING   *)
(* FROM, OUT OF OR IN CONNECTION WITH THE SOFTWARE OR THE USE OR OTHER       *)
(* DEALINGS IN THE SOFTWARE.                                                 *)
(*                                                                           *)
(*****************************************************************************)

open Store_types
open Store_errors

module Shared = struct
  type 'a t = {mutable data : 'a; lock : Lwt_idle_waiter.t}

  let create data = {data; lock = Lwt_idle_waiter.create ()}

  let use {data; lock} f = Lwt_idle_waiter.task lock (fun () -> f data)

  (* Causes a deadlock if [use] or [update_with] is called inside [f] *)
  let locked_use {data; lock} f =
    Lwt_idle_waiter.force_idle lock (fun () -> f data)

  (* Updates the shared data [v] only when a new value is provided by
     the evaluation of [f]. Causes a deadlock if [use] or [locked_use]
     is called inside [f]. *)
  let update_with v f =
    let open Lwt_result_syntax in
    Lwt_idle_waiter.force_idle v.lock (fun () ->
        let* o_r = f v.data in
        match o_r with
        | (Some new_data, res) ->
            v.data <- new_data ;
            return res
        | (None, res) -> return res)
end

type store = {
  store_dir : [`Store_dir] Naming.directory;
  (* Mutability allows a back-reference from chain_store to store: not
     to be modified. *)
  (* Invariant : main_chain_store <> None *)
  mutable main_chain_store : chain_store option;
  context_index : Context.index;
  protocol_store : Protocol_store.t;
  allow_testchains : bool;
  protocol_watcher : Protocol_hash.t Lwt_watcher.input;
  global_block_watcher : (chain_store * block) Lwt_watcher.input;
}

and chain_store = {
  global_store : store;
  chain_id : Chain_id.t;
  chain_dir : [`Chain_dir] Naming.directory;
  chain_config : chain_config;
  block_store : Block_store.t;
  chain_state : chain_state Shared.t;
  (* Genesis is only on-disk: read-only except at creation *)
  genesis_block_data : block Stored_data.t;
  block_watcher : block Lwt_watcher.input;
  block_rpc_directories :
    (chain_store * block) RPC_directory.t Protocol_hash.Map.t
    Protocol_hash.Table.t;
  lockfile : Lwt_unix.file_descr;
}

and chain_state = {
  (* Following fields are not safe to update concurrently and must be
     manipulated carefuly: *)
  current_head_data : block_descriptor Stored_data.t;
  alternate_heads_data : block_descriptor list Stored_data.t;
  cementing_highwatermark_data : int32 option Stored_data.t;
  target_data : block_descriptor option Stored_data.t;
  checkpoint_data : block_descriptor Stored_data.t;
  (* Following fields are safe to update directly *)
  protocol_levels_data :
    Protocol_levels.activation_block Protocol_levels.t Stored_data.t;
  invalid_blocks_data : invalid_block Block_hash.Map.t Stored_data.t;
  forked_chains_data : Block_hash.t Chain_id.Map.t Stored_data.t;
  (* In memory-only: *)
  current_head : Block_repr.t;
  active_testchain : testchain option;
  mempool : Mempool.t;
  live_blocks : Block_hash.Set.t;
  live_operations : Operation_hash.Set.t;
  mutable live_data_cache :
    (Block_hash.t * Operation_hash.Set.t) Ringo.Ring.t option;
  prechecked_blocks : Block_repr.t Block_lru_cache.t;
}

and testchain = {forked_block : Block_hash.t; testchain_store : chain_store}

and block = Block_repr.t

type t = store

let current_head chain_store =
  Shared.use chain_store.chain_state (fun {current_head; _} ->
      Lwt.return current_head)

let caboose chain_store = Block_store.caboose chain_store.block_store

let checkpoint chain_store =
  Shared.use chain_store.chain_state (fun {checkpoint_data; _} ->
      Stored_data.get checkpoint_data)

let target chain_store =
  Shared.use chain_store.chain_state (fun {target_data; _} ->
      Stored_data.get target_data)

let savepoint chain_store = Block_store.savepoint chain_store.block_store

let genesis chain_store = chain_store.chain_config.genesis

let history_mode chain_store = chain_store.chain_config.history_mode

let read_ancestor_hash {block_store; _} ~distance hash =
  Block_store.get_hash block_store (Block (hash, distance))

let read_ancestor_hash_by_level chain_store head level =
  let open Lwt_syntax in
  let distance = Int32.(to_int (sub (Block_repr.level head) level)) in
  let* ro = read_ancestor_hash chain_store ~distance (Block_repr.hash head) in
  match ro with Ok (Some x) -> Lwt.return_some x | _ -> Lwt.return_none

(* Will that block be compatible with the current checkpoint and
   target. *)
let locked_is_acceptable_block chain_state (hash, level) =
  let open Lwt_syntax in
  let* (_checkpoint_hash, checkpoint_level) =
    Stored_data.get chain_state.checkpoint_data
  in
  (* The block must be above the checkpoint. *)
  if Compare.Int32.(checkpoint_level >= level) then Lwt.return_false
  else
    (* FIXME? should we read its predecessor at checkpoint level to
       see if it's the same? *)
    let* o = Stored_data.get chain_state.target_data in
    match o with
    | None -> Lwt.return_true
    | Some (target_hash, target_level) ->
        if Compare.Int32.(level = target_level) then
          Lwt.return @@ Block_hash.equal hash target_hash
        else Lwt.return_true

let create_lockfile chain_dir =
  let open Lwt_syntax in
  protect (fun () ->
      let* fd =
        Lwt_unix.openfile
          (Naming.lock_file chain_dir |> Naming.file_path)
          [Unix.O_CREAT; O_RDWR; O_CLOEXEC; O_SYNC]
          0o644
      in
      return_ok fd)

let lock_for_write lockfile = Lwt_unix.lockf lockfile Unix.F_LOCK 0

let lock_for_read lockfile = Lwt_unix.lockf lockfile Unix.F_RLOCK 0

let unlock lockfile = Lwt_unix.lockf lockfile Unix.F_ULOCK 0

let try_lock_for_write lockfile =
  let open Lwt_syntax in
  Lwt.catch
    (fun () ->
      let* () = Lwt_unix.lockf lockfile Unix.F_TLOCK 0 in
      Lwt.return_true)
    (fun _ -> Lwt.return_false)

let may_unlock lockfile = Unit.catch_s (fun () -> unlock lockfile)

module Block = struct
  type nonrec block = block

  type t = block

  type metadata = Block_repr.metadata = {
    message : string option;
    max_operations_ttl : int;
    last_allowed_fork_level : Int32.t;
    block_metadata : Bytes.t;
    operations_metadata : Block_validation.operation_metadata list list;
  }

  let equal b b' = Block_hash.equal (Block_repr.hash b) (Block_repr.hash b')

  let descriptor blk = Block_repr.descriptor blk

  (* I/O operations *)

  let is_known_valid {block_store; _} hash =
    let open Lwt_syntax in
    let* r = Block_store.(mem block_store (Block (hash, 0))) in
    match r with
    | Ok k -> Lwt.return k
    | Error _ ->
        (* should never happen : (0 \in N) *)
        Lwt.return_false

  let locked_is_known_invalid chain_state hash =
    let open Lwt_syntax in
    let* invalid_blocks = Stored_data.get chain_state.invalid_blocks_data in
    Lwt.return (Block_hash.Map.mem hash invalid_blocks)

  let is_known_invalid {chain_state; _} hash =
    Shared.use chain_state (fun chain_state ->
        locked_is_known_invalid chain_state hash)

  let is_known_prechecked {chain_state; _} hash =
    let open Lwt_syntax in
    Shared.use chain_state (fun {prechecked_blocks; _} ->
        match Block_lru_cache.find_opt prechecked_blocks hash with
        | None -> Lwt.return_false
        | Some t -> (
            let* o = t in
            match o with None -> Lwt.return_false | Some _ -> Lwt.return_true))

  let is_known chain_store hash =
    let open Lwt_syntax in
    let* is_known = is_known_valid chain_store hash in
    if is_known then Lwt.return_true else is_known_invalid chain_store hash

  let validity chain_store hash =
    let open Lwt_syntax in
    let* b = is_known chain_store hash in
    match b with
    | false -> Lwt.return Block_locator.Unknown
    | true -> (
        let* b = is_known_invalid chain_store hash in
        match b with
        | true -> Lwt.return Block_locator.Known_invalid
        | false -> Lwt.return Block_locator.Known_valid)

  let is_genesis chain_store hash =
    let genesis = genesis chain_store in
    Block_hash.equal hash genesis.Genesis.block

  let read_block {block_store; _} ?(distance = 0) hash =
    let open Lwt_result_syntax in
    let* o =
      Block_store.read_block
        ~read_metadata:false
        block_store
        (Block (hash, distance))
    in
    match o with
    | None -> tzfail @@ Block_not_found {hash; distance}
    | Some block -> return block

  let read_block_metadata ?(distance = 0) chain_store hash =
    Block_store.read_block_metadata
      chain_store.block_store
      (Block (hash, distance))

  let read_block_metadata_opt ?distance chain_store hash =
    let open Lwt_syntax in
    let* r = read_block_metadata ?distance chain_store hash in
    match r with Ok v -> Lwt.return v | Error _ -> Lwt.return_none

  let get_block_metadata_opt chain_store block =
    let open Lwt_syntax in
    match Block_repr.metadata block with
    | Some metadata -> Lwt.return_some metadata
    | None -> (
        let* o = read_block_metadata_opt chain_store block.hash in
        match o with
        | Some metadata ->
            (* Put the metadata in cache *)
            block.metadata <- Some metadata ;
            Lwt.return_some metadata
        | None -> Lwt.return_none)

  let get_block_metadata chain_store block =
    let open Lwt_result_syntax in
    let*! o = get_block_metadata_opt chain_store block in
    match o with
    | Some metadata -> return metadata
    | None -> tzfail (Block_metadata_not_found (Block_repr.hash block))

  let read_block_opt chain_store ?(distance = 0) hash =
    let open Lwt_syntax in
    let* r = read_block chain_store ~distance hash in
    match r with
    | Ok block -> Lwt.return_some block
    | Error _ -> Lwt.return_none

  let read_predecessor chain_store block =
    read_block chain_store (Block_repr.predecessor block)

  let read_predecessor_opt chain_store block =
    let open Lwt_syntax in
    let* r = read_predecessor chain_store block in
    match r with
    | Ok block -> Lwt.return_some block
    | Error _ -> Lwt.return_none

  let read_ancestor_hash chain_store ~distance hash =
    read_ancestor_hash chain_store ~distance hash

  let read_ancestor_hash_opt chain_store ~distance hash =
    let open Lwt_syntax in
    let* r = read_ancestor_hash chain_store ~distance hash in
    match r with Ok v -> Lwt.return v | Error _ -> Lwt.return_none

  let read_predecessor_of_hash_opt chain_store hash =
    let open Lwt_syntax in
    let* o = read_ancestor_hash_opt chain_store ~distance:1 hash in
    match o with
    | Some hash -> read_block_opt chain_store hash
    | None -> Lwt.return_none

  let read_predecessor_of_hash chain_store hash =
    let open Lwt_result_syntax in
    let*! o = read_predecessor_of_hash_opt chain_store hash in
    match o with
    | Some b -> return b
    | None -> tzfail @@ Block_not_found {hash; distance = 0}

  let locked_read_block_by_level chain_store head level =
    let open Lwt_result_syntax in
    let distance = Int32.(to_int (sub (Block_repr.level head) level)) in
    if distance < 0 then
      tzfail
        (Bad_level
           {
             head_level = Block_repr.level head;
             given_level = Int32.of_int distance;
           })
    else read_block chain_store ~distance (Block_repr.hash head)

  let locked_read_block_by_level_opt chain_store head level =
    let open Lwt_syntax in
    let* r = locked_read_block_by_level chain_store head level in
    match r with Error _ -> Lwt.return_none | Ok b -> Lwt.return_some b

  let read_block_by_level chain_store level =
    let open Lwt_syntax in
    let* current_head = current_head chain_store in
    locked_read_block_by_level chain_store current_head level

  let read_block_by_level_opt chain_store level =
    let open Lwt_syntax in
    let* current_head = current_head chain_store in
    locked_read_block_by_level_opt chain_store current_head level

  let read_prechecked_block_opt {chain_state; _} hash =
    Shared.use chain_state (fun {prechecked_blocks; _} ->
        match Block_lru_cache.find_opt prechecked_blocks hash with
        | None -> Lwt.return_none
        | Some t -> t)

  let read_prechecked_block chain_store hash =
    let open Lwt_result_syntax in
    let*! o = read_prechecked_block_opt chain_store hash in
    match o with
    | Some b -> return b
    | None -> tzfail (Block_not_found {hash; distance = 0})

  let check_metadata_list ~block_hash ~operations ~ops_metadata =
    fail_unless
      (List.for_all2
         ~when_different_lengths:(`X "unreachable")
         (fun l1 l2 -> Compare.List_lengths.(l1 = l2))
         operations
         ops_metadata
       |> function
       | Ok b -> b
       | _ -> assert false)
      (let to_string l =
         Format.asprintf
           "[%a]"
           (Format.pp_print_list
              ~pp_sep:(fun fmt () -> Format.fprintf fmt "; ")
              (fun ppf l -> Format.fprintf ppf "[%d]" (List.length l)))
           l
       in
       Cannot_store_block
         ( block_hash,
           Inconsistent_operations_lengths
             {
               operations_lengths = to_string operations;
               operations_data_lengths = to_string ops_metadata;
             } ))

  let store_block chain_store ~block_header ~operations validation_result =
<<<<<<< HEAD
=======
    let open Lwt_result_syntax in
>>>>>>> 55b3bab8
    let {
      Block_validation.validation_store =
        {
          context_hash;
          timestamp = _;
          message;
          max_operations_ttl;
          last_allowed_fork_level;
        };
      block_metadata;
      ops_metadata;
    } =
      validation_result
    in
    let bytes = Block_header.to_bytes block_header in
    let hash = Block_header.hash_raw bytes in
    let operations_length = List.length operations in
    let operation_metadata_length =
      match ops_metadata with
      | Block_validation.No_metadata_hash x -> List.length x
      | Block_validation.Metadata_hash x -> List.length x
    in
    let validation_passes = block_header.shell.validation_passes in
<<<<<<< HEAD
    fail_unless
      (validation_passes = operations_length)
      (Cannot_store_block
         ( hash,
           Invalid_operations_length
             {validation_passes; operations = operations_length} ))
    >>=? fun () ->
    fail_unless
      (validation_passes = operation_metadata_length)
      (Cannot_store_block
         ( hash,
           Invalid_operations_length
             {validation_passes; operations = operation_metadata_length} ))
    >>=? fun () ->
    (match ops_metadata with
    | No_metadata_hash ops_metadata ->
        check_metadata_list ~block_hash:hash ~operations ~ops_metadata
    | Metadata_hash ops_metadata ->
        check_metadata_list ~block_hash:hash ~operations ~ops_metadata)
    >>=? fun () ->
    Stored_data.get chain_store.genesis_block_data >>= fun genesis_block ->
=======
    let* () =
      fail_unless
        (validation_passes = operations_length)
        (Cannot_store_block
           ( hash,
             Invalid_operations_length
               {validation_passes; operations = operations_length} ))
    in
    let* () =
      fail_unless
        (validation_passes = operation_metadata_length)
        (Cannot_store_block
           ( hash,
             Invalid_operations_length
               {validation_passes; operations = operation_metadata_length} ))
    in
    let* () =
      match ops_metadata with
      | No_metadata_hash ops_metadata ->
          check_metadata_list ~block_hash:hash ~operations ~ops_metadata
      | Metadata_hash ops_metadata ->
          check_metadata_list ~block_hash:hash ~operations ~ops_metadata
    in
    let*! genesis_block = Stored_data.get chain_store.genesis_block_data in
>>>>>>> 55b3bab8
    let is_main_chain =
      Chain_id.equal
        chain_store.chain_id
        (WithExceptions.Option.get
           ~loc:__LOC__
           chain_store.global_store.main_chain_store)
          .chain_id
    in
    let genesis_level = Block_repr.level genesis_block in
    let* last_allowed_fork_level =
      if is_main_chain then
        let* () =
          fail_unless
            Compare.Int32.(last_allowed_fork_level >= genesis_level)
            (Cannot_store_block
               ( hash,
                 Invalid_last_allowed_fork_level
                   {last_allowed_fork_level; genesis_level} ))
        in
        return last_allowed_fork_level
      else if Compare.Int32.(last_allowed_fork_level < genesis_level) then
        (* Hack: on the testchain, the block's lafl depends on the
           lafl and is not max(genesis_level, expected_lafl) *)
        return genesis_level
      else return last_allowed_fork_level
    in
    let*! b = is_known_valid chain_store hash in
    match b with
    | true -> return_none
    | false ->
        (* Safety check: never ever commit a block that is not
           compatible with the current checkpoint/target. *)
        let*! (acceptable_block, known_invalid) =
          Shared.use chain_store.chain_state (fun chain_state ->
              let*! acceptable_block =
                locked_is_acceptable_block
                  chain_state
                  (hash, block_header.shell.level)
              in
              let*! known_invalid = locked_is_known_invalid chain_state hash in
              Lwt.return (acceptable_block, known_invalid))
        in
        let* () =
          fail_unless
            acceptable_block
            (Validation_errors.Checkpoint_error (hash, None))
        in
        let* () =
          fail_when
            known_invalid
            Store_errors.(Cannot_store_block (hash, Invalid_block))
        in
        let* () =
          fail_unless
            (Context_hash.equal block_header.shell.context context_hash)
            (Validation_errors.Inconsistent_hash
               (context_hash, block_header.shell.context))
        in
        let contents =
          {
            Block_repr.header = block_header;
            operations;
            block_metadata_hash = snd block_metadata;
            operations_metadata_hashes =
              (match ops_metadata with
              | Block_validation.No_metadata_hash _ -> None
              | Block_validation.Metadata_hash ops_metadata ->
                  Some (List.map (List.map snd) ops_metadata));
          }
        in
        let metadata =
          Some
            {
              message;
              max_operations_ttl;
              last_allowed_fork_level;
              block_metadata = fst block_metadata;
              operations_metadata =
                (match ops_metadata with
                | Block_validation.No_metadata_hash ops_metadata -> ops_metadata
                | Block_validation.Metadata_hash ops_metadata ->
                    List.map (List.map fst) ops_metadata);
            }
        in
        let block = {Block_repr.hash; contents; metadata} in
        let* () = Block_store.store_block chain_store.block_store block in
        let*! () =
          Store_events.(emit store_block) (hash, block_header.shell.level)
        in
        let*! () =
          Shared.use chain_store.chain_state (fun {prechecked_blocks; _} ->
              Block_lru_cache.remove prechecked_blocks hash ;
              Lwt.return_unit)
        in
        Lwt_watcher.notify chain_store.block_watcher block ;
        Lwt_watcher.notify
          chain_store.global_store.global_block_watcher
          (chain_store, block) ;
        return_some block

  let store_prechecked_block chain_store ~hash ~block_header ~operations =
    let open Lwt_result_syntax in
    let operations_length = List.length operations in
    let validation_passes = block_header.Block_header.shell.validation_passes in
    let* () =
      fail_unless
        (validation_passes = operations_length)
        (Cannot_store_block
           ( hash,
             Invalid_operations_length
               {validation_passes; operations = operations_length} ))
    in
    let block =
      {
        Block_repr.hash;
        contents =
          {
            header = block_header;
            operations;
            block_metadata_hash = None;
            operations_metadata_hashes = None;
          };
        metadata = None;
      }
    in
    let*! () =
      Shared.use chain_store.chain_state (fun {prechecked_blocks; _} ->
          Block_lru_cache.replace prechecked_blocks hash (Lwt.return_some block) ;
          Lwt.return_unit)
    in
    let*! () =
      Store_events.(emit store_prechecked_block) (hash, block_header.shell.level)
    in
    return_unit

  let context_exn chain_store block =
    let context_index = chain_store.global_store.context_index in
    Context.checkout_exn context_index (Block_repr.context block)

  let context_opt chain_store block =
    let context_index = chain_store.global_store.context_index in
    Context.checkout context_index (Block_repr.context block)

  let context chain_store block =
    let open Lwt_result_syntax in
    let*! o = context_opt chain_store block in
    match o with
    | Some context -> return context
    | None ->
        tzfail
          (Cannot_checkout_context
             (Block_repr.hash block, Block_repr.context block))

  let context_exists chain_store block =
    let context_index = chain_store.global_store.context_index in
    Context.exists context_index (Block_repr.context block)

  let testchain_status chain_store block =
    let open Lwt_result_syntax in
    let* context =
      let*! o = context_opt chain_store block in
      match o with
      | Some ctxt -> return ctxt
      | None ->
          tzfail
            (Cannot_checkout_context
               (Block_repr.hash block, Block_repr.context block))
    in
    let*! status = Context.get_test_chain context in
    match status with
    | Running {genesis; _} ->
        Shared.use chain_store.chain_state (fun chain_state ->
            let*! forked_chains =
              Stored_data.get chain_state.forked_chains_data
            in
            let testchain_id = Context.compute_testchain_chain_id genesis in
            let forked_hash_opt =
              Chain_id.Map.find testchain_id forked_chains
            in
            return (status, forked_hash_opt))
    | Forking _ -> return (status, Some (Block_repr.hash block))
    | Not_running -> return (status, None)

  let protocol_hash chain_store block =
    let open Lwt_result_syntax in
    Shared.use chain_store.chain_state (fun chain_state ->
        let*! protocol_levels =
          Stored_data.get chain_state.protocol_levels_data
        in
        let open Protocol_levels in
        let proto_level = Block_repr.proto_level block in
        match find proto_level protocol_levels with
        | Some {protocol; _} -> return protocol
        | None -> tzfail (Cannot_find_protocol proto_level))

  let protocol_hash_exn chain_store block =
    let open Lwt_syntax in
    let* r = protocol_hash chain_store block in
    match r with Ok ph -> Lwt.return ph | Error _ -> Lwt.fail Not_found

  (** Operations on invalid blocks *)

  let read_invalid_block_opt {chain_state; _} hash =
    let open Lwt_syntax in
    Shared.use chain_state (fun chain_state ->
        let* invalid_blocks = Stored_data.get chain_state.invalid_blocks_data in
        Lwt.return (Block_hash.Map.find hash invalid_blocks))

  let read_invalid_blocks {chain_state; _} =
    Shared.use chain_state (fun chain_state ->
        Stored_data.get chain_state.invalid_blocks_data)

  let mark_invalid chain_store hash ~level errors =
    let open Lwt_result_syntax in
    if is_genesis chain_store hash then tzfail Invalid_genesis_marking
    else
      let* () =
        Shared.use chain_store.chain_state (fun chain_state ->
            Stored_data.update_with
              chain_state.invalid_blocks_data
              (fun invalid_blocks ->
                Lwt.return
                  (Block_hash.Map.add hash {level; errors} invalid_blocks)))
      in
      return_unit

  let unmark_invalid {chain_state; _} hash =
    Shared.use chain_state (fun chain_state ->
        Stored_data.update_with
          chain_state.invalid_blocks_data
          (fun invalid_blocks ->
            Lwt.return (Block_hash.Map.remove hash invalid_blocks)))

  (** Accessors *)

  let hash blk = Block_repr.hash blk

  let header blk = Block_repr.header blk

  let operations blk = Block_repr.operations blk

  let shell_header blk = Block_repr.shell_header blk

  let level blk = Block_repr.level blk

  let proto_level blk = Block_repr.proto_level blk

  let predecessor blk = Block_repr.predecessor blk

  let timestamp blk = Block_repr.timestamp blk

  let operations_hash blk = Block_repr.operations_hash blk

  let validation_passes blk = Block_repr.validation_passes blk

  let fitness blk = Block_repr.fitness blk

  let context_hash blk = Block_repr.context blk

  let protocol_data blk = Block_repr.protocol_data blk

  let block_metadata_hash blk = Block_repr.block_metadata_hash blk

  let operations_metadata_hashes blk = Block_repr.operations_metadata_hashes blk

  let operations_metadata_hashes_path block i =
    if i < 0 || (header block).shell.validation_passes <= i then
      invalid_arg "operations_metadata_hashes_path" ;
    Option.map
      (fun ll -> List.nth ll i |> WithExceptions.Option.get ~loc:__LOC__)
      (Block_repr.operations_metadata_hashes block)

  let all_operations_metadata_hash blk =
    (* Special case: for genesis, do not commit operation metadatas *)
    if validation_passes blk = 0 then None
    else
      Option.map
        (fun ll ->
          Operation_metadata_list_list_hash.compute
            (List.map Operation_metadata_list_hash.compute ll))
        (Block_repr.operations_metadata_hashes blk)

  (** Metadata accessors *)

  let message metadata = Block_repr.message metadata

  let max_operations_ttl metadata = Block_repr.max_operations_ttl metadata

  let last_allowed_fork_level metadata =
    Block_repr.last_allowed_fork_level metadata

  let block_metadata metadata = Block_repr.block_metadata metadata

  let operations_metadata metadata = Block_repr.operations_metadata metadata

  let compute_operation_path hashes =
    let list_hashes = List.map Operation_list_hash.compute hashes in
    Operation_list_list_hash.compute_path list_hashes

  let operations_path block i =
    if i < 0 || validation_passes block <= i then invalid_arg "operations_path" ;
    let ops = operations block in
    let hashes = List.(map (map Operation.hash)) ops in
    let path = compute_operation_path hashes in
    (List.nth ops i |> WithExceptions.Option.get ~loc:__LOC__, path i)

  let operations_hashes_path block i =
    if i < 0 || (header block).shell.validation_passes <= i then
      invalid_arg "operations_hashes_path" ;
    let opss = operations block in
    let hashes = List.(map (map Operation.hash)) opss in
    let path = compute_operation_path hashes in
    (List.nth hashes i |> WithExceptions.Option.get ~loc:__LOC__, path i)

  let all_operation_hashes block =
    List.(map (map Operation.hash)) (operations block)
end

module Chain_traversal = struct
  let path chain_store ~from_block ~to_block =
    let open Lwt_syntax in
    if not Compare.Int32.(Block.level from_block <= Block.level to_block) then
      invalid_arg "Chain_traversal.path" ;
    let rec loop acc current =
      if Block.equal from_block current then Lwt.return_some acc
      else
        let* o = Block.read_predecessor_opt chain_store current in
        match o with
        | Some pred -> loop (current :: acc) pred
        | None -> Lwt.return_none
    in
    loop [] to_block

  let common_ancestor chain_store b1 b2 =
    let open Lwt_syntax in
    let rec loop b1 b2 =
      if Block.equal b1 b2 then Lwt.return_some b1
      else if Compare.Int32.(Block.level b1 <= Block.level b2) then
        let* o = Block.read_predecessor_opt chain_store b2 in
        match o with None -> Lwt.return_none | Some b2 -> loop b1 b2
      else
        let* o = Block.read_predecessor_opt chain_store b1 in
        match o with None -> Lwt.return_none | Some b1 -> loop b1 b2
    in
    loop b1 b2

  let new_blocks chain_store ~from_block ~to_block =
    let open Lwt_syntax in
    let* o = common_ancestor chain_store from_block to_block in
    match o with
    | None -> assert false
    | Some ancestor -> (
        let* o = path chain_store ~from_block:ancestor ~to_block in
        match o with
        | None -> Lwt.return (ancestor, [])
        | Some path -> Lwt.return (ancestor, path))

  let folder chain_store block n f init =
    let open Lwt_syntax in
    let rec loop acc block_head n =
      let hashes = Block.all_operation_hashes block_head in
      let acc = f acc (Block.hash block_head, hashes) in
      if n = 0 then Lwt.return acc
      else
        let* o = Block.read_predecessor_opt chain_store block_head in
        match o with
        | None -> Lwt.return acc
        | Some predecessor -> loop acc predecessor (pred n)
    in
    loop init block n

  let live_blocks chain_store block n =
    let fold (bacc, oacc) (head_hash, op_hashes) =
      let bacc = Block_hash.Set.add head_hash bacc in
      let oacc =
        List.fold_left
          (List.fold_left (fun oacc op -> Operation_hash.Set.add op oacc))
          oacc
          op_hashes
      in
      (bacc, oacc)
    in
    let init = (Block_hash.Set.empty, Operation_hash.Set.empty) in
    folder chain_store block n fold init

  let live_blocks_with_ring chain_store block n ring =
    let open Lwt_syntax in
    let fold acc (head_hash, op_hashes) =
      let op_hash_set = Operation_hash.Set.(of_list (List.flatten op_hashes)) in
      (head_hash, op_hash_set) :: acc
    in
    let* l = folder chain_store block n fold [] in
    (* Don't revert the list so we can add them in the correct order. *)
    Ringo.Ring.add_list ring l ;
    Lwt.return_unit
end

module Chain = struct
  type nonrec chain_store = chain_store

  type t = chain_store

  type nonrec testchain = testchain

  type block_identifier = Block_services.block

  let global_store {global_store; _} = global_store

  let chain_id chain_store = chain_store.chain_id

  let chain_dir chain_store = chain_store.chain_dir

  let history_mode chain_store = history_mode chain_store

  let set_history_mode chain_store history_mode =
    let chain_config = {chain_store.chain_config with history_mode} in
    Stored_data.write_file
      (Naming.chain_config_file chain_store.chain_dir)
      chain_config

  let genesis chain_store = genesis chain_store

  let genesis_block chain_store = Stored_data.get chain_store.genesis_block_data

  let expiration chain_store = chain_store.chain_config.expiration

  let checkpoint chain_store = checkpoint chain_store

  let target chain_store = target chain_store

  let savepoint chain_store = savepoint chain_store

  let unsafe_set_savepoint chain_store new_savepoint =
    Block_store.write_savepoint chain_store.block_store new_savepoint

  let caboose chain_store = caboose chain_store

  let unsafe_set_caboose chain_store new_caboose =
    Block_store.write_caboose chain_store.block_store new_caboose

  let current_head chain_store = current_head chain_store

  let mempool chain_store =
    Shared.use chain_store.chain_state (fun {mempool; _} -> Lwt.return mempool)

  let block_of_identifier chain_store =
    let open Lwt_result_syntax in
    let not_found () = fail_with_exn Not_found in
    function
    | `Genesis ->
        let*! block = genesis_block chain_store in
        return block
    | `Head n ->
        let*! current_head = current_head chain_store in
        if n < 0 then not_found ()
        else if n = 0 then return current_head
        else Block.read_block chain_store ~distance:n (Block.hash current_head)
    | (`Alias (_, n) | `Hash (_, n)) as b ->
        let*! hash =
          match b with
          | `Alias (`Checkpoint, _) ->
              let*! t = checkpoint chain_store in
              Lwt.return @@ fst t
          | `Alias (`Savepoint, _) ->
              let*! t = savepoint chain_store in
              Lwt.return @@ fst t
          | `Alias (`Caboose, _) ->
              let*! t = caboose chain_store in
              Lwt.return @@ fst t
          | `Hash (h, _) -> Lwt.return h
        in
        if n < 0 then
          let* block = Block.read_block chain_store hash in
          let*! current_head = current_head chain_store in
          let head_level = Block.level current_head in
          let block_level = Block.level block in
          let distance =
            Int32.(to_int (sub head_level (sub block_level (of_int n))))
          in
          if distance < 0 then not_found ()
          else Block.read_block chain_store ~distance (Block.hash current_head)
        else Block.read_block chain_store ~distance:n hash
    | `Level i ->
        if Compare.Int32.(i < 0l) then not_found ()
        else Block.read_block_by_level chain_store i

  let block_of_identifier_opt chain_store identifier =
    let open Lwt_syntax in
    let* r = block_of_identifier chain_store identifier in
    match r with
    | Ok block -> Lwt.return_some block
    | Error _ -> Lwt.return_none

  let set_mempool chain_store ~head mempool =
    let open Lwt_result_syntax in
    Shared.update_with chain_store.chain_state (fun chain_state ->
        let*! current_head_descr =
          Stored_data.get chain_state.current_head_data
        in
        if Block_hash.equal head (fst current_head_descr) then
          return (Some {chain_state with mempool}, ())
        else return (None, ()))

  let live_blocks chain_store =
    Shared.use chain_store.chain_state (fun {live_blocks; live_operations; _} ->
        Lwt.return (live_blocks, live_operations))

  let locked_compute_live_blocks ?(force = false) ?(update_cache = true)
      chain_store chain_state block metadata =
    let open Lwt_syntax in
    let {current_head; live_blocks; live_operations; live_data_cache; _} =
      chain_state
    in
    if Block.equal current_head block && not force then
      Lwt.return (live_blocks, live_operations)
    else
      (* We actually compute max_op_ttl + 1... *)
      let expected_capacity = Block.max_operations_ttl metadata + 1 in
      match live_data_cache with
      | Some live_data_cache
        when update_cache
             && Block_hash.equal
                  (Block.predecessor block)
                  (Block.hash current_head)
             && Ringo.Ring.capacity live_data_cache = expected_capacity -> (
          let most_recent_block = Block.hash block in
          let most_recent_ops =
            Block.all_operation_hashes block
            |> List.flatten |> Operation_hash.Set.of_list
          in
          let new_live_blocks =
            Block_hash.Set.add most_recent_block live_blocks
          in
          let new_live_operations =
            Operation_hash.Set.union most_recent_ops live_operations
          in
          match
            Ringo.Ring.add_and_return_erased
              live_data_cache
              (most_recent_block, most_recent_ops)
          with
          | None -> Lwt.return (new_live_blocks, new_live_operations)
          | Some (last_block, last_ops) ->
              let diffed_new_live_blocks =
                Block_hash.Set.remove last_block new_live_blocks
              in
              let diffed_new_live_operations =
                Operation_hash.Set.diff new_live_operations last_ops
              in
              Lwt.return (diffed_new_live_blocks, diffed_new_live_operations))
      | _ when update_cache ->
          let new_cache = Ringo.Ring.create expected_capacity in
          let* () =
            Chain_traversal.live_blocks_with_ring
              chain_store
              block
              expected_capacity
              new_cache
          in
          chain_state.live_data_cache <- Some new_cache ;
          let (live_blocks, live_ops) =
            Ringo.Ring.fold
              new_cache
              ~init:(Block_hash.Set.empty, Operation_hash.Set.empty)
              ~f:(fun (bhs, opss) (bh, ops) ->
                (Block_hash.Set.add bh bhs, Operation_hash.Set.union ops opss))
          in
          Lwt.return (live_blocks, live_ops)
      | _ -> Chain_traversal.live_blocks chain_store block expected_capacity

  let compute_live_blocks chain_store ~block =
    let open Lwt_result_syntax in
    Shared.use chain_store.chain_state (fun chain_state ->
        let* metadata = Block.get_block_metadata chain_store block in
        let*! r =
          locked_compute_live_blocks
            ~update_cache:false
            chain_store
            chain_state
            block
            metadata
        in
        return r)

  let is_ancestor chain_store ~head:(hash, lvl) ~ancestor:(hash', lvl') =
    let open Lwt_syntax in
    if Compare.Int32.(lvl' > lvl) then Lwt.return_false
    else if Compare.Int32.(lvl = lvl') then
      Lwt.return (Block_hash.equal hash hash')
    else
      let* o =
        Block.read_ancestor_hash_opt
          chain_store
          hash
          ~distance:Int32.(to_int (sub lvl lvl'))
      in
      match o with
      | None -> Lwt.return_false
      | Some hash_found -> Lwt.return (Block_hash.equal hash' hash_found)

  let is_in_chain chain_store (hash, level) =
    let open Lwt_syntax in
    let* current_head = current_head chain_store in
    is_ancestor
      chain_store
      ~head:Block.(hash current_head, level current_head)
      ~ancestor:(hash, level)

  (* FIXME: this should not be hard-coded *)
  let max_locator_size = 200

  let compute_locator_from_hash chain_store ?(max_size = max_locator_size)
      ?min_level (head_hash, head_header) seed =
    let open Lwt_syntax in
    let* (caboose, _) =
      Shared.use chain_store.chain_state (fun chain_state ->
          match min_level with
          | None -> Block_store.caboose chain_store.block_store
          | Some min_level -> (
              let* o =
                Block.locked_read_block_by_level_opt
                  chain_store
                  chain_state.current_head
                  min_level
              in
              match o with
              | None ->
                  (* should not happen *)
                  Block_store.caboose chain_store.block_store
              | Some b -> Lwt.return (Block_repr.descriptor b)))
    in
    let get_predecessor =
      match min_level with
      | None ->
          fun h n -> Block.read_ancestor_hash_opt chain_store h ~distance:n
      | Some min_level -> (
          fun h n ->
            let* o = Block.read_block_opt chain_store h ~distance:n in
            match o with
            | None -> Lwt.return_none
            | Some pred ->
                if Compare.Int32.(Block_repr.level pred < min_level) then
                  Lwt.return_none
                else Lwt.return_some (Block_repr.hash pred))
    in
    Block_locator.compute
      ~get_predecessor
      ~caboose
      ~size:max_size
      head_hash
      head_header
      seed

  let compute_locator chain_store ?(max_size = 200) head seed =
    let open Lwt_syntax in
    let* (caboose, _caboose_level) = caboose chain_store in
    Block_locator.compute
      ~get_predecessor:(fun h n ->
        Block.read_ancestor_hash_opt chain_store h ~distance:n)
      ~caboose
      ~size:max_size
      head.Block_repr.hash
      head.Block_repr.contents.header
      seed

  let compute_protocol_locator chain_store ?max_size ~proto_level seed =
    let open Lwt_syntax in
    let* o =
      Shared.use chain_store.chain_state (fun chain_state ->
          let* protocol_levels =
            Stored_data.get chain_state.protocol_levels_data
          in
          match Protocol_levels.find proto_level protocol_levels with
          | None -> Lwt.return_none
          | Some {block; _} -> (
              let block_activation_level = snd block in
              (* proto level's lower bound found, now retrieving the upper bound *)
              let head_proto_level =
                Block_repr.proto_level chain_state.current_head
              in
              if Compare.Int.(proto_level = head_proto_level) then
                Lwt.return_some
                  ( block_activation_level,
                    Block_repr.
                      ( hash chain_state.current_head,
                        header chain_state.current_head ) )
              else
                match
                  Protocol_levels.find (succ proto_level) protocol_levels
                with
                | None -> Lwt.return_none
                | Some {block; _} -> (
                    let next_activation_level = snd block in
                    let last_level_in_protocol =
                      Int32.(pred next_activation_level)
                    in
                    let* o =
                      Block.locked_read_block_by_level_opt
                        chain_store
                        chain_state.current_head
                        last_level_in_protocol
                    in
                    match o with
                    | None -> Lwt.return_none
                    | Some pred ->
                        Lwt.return_some
                          ( block_activation_level,
                            Block_repr.(hash pred, header pred) ))))
    in
    match o with
    | None -> Lwt.return_none
    | Some (block_activation_level, upper_block) ->
        let* l =
          compute_locator_from_hash
            chain_store
            ?max_size
            ~min_level:block_activation_level
            upper_block
            seed
        in
        Lwt.return_some l

  (* Hypothesis:
     \forall x. x \in current_head \union alternate_heads | new_head
     is not a predecessor of x *)
  let locked_update_and_trim_alternate_heads chain_store chain_state
      ~new_checkpoint ~new_head =
    let open Lwt_syntax in
    let* prev_head_descr = Stored_data.get chain_state.current_head_data in
    let* prev_alternate_heads =
      Stored_data.get chain_state.alternate_heads_data
    in
    let new_head_descr = Block.descriptor new_head in
    let* b =
      is_ancestor chain_store ~head:new_head_descr ~ancestor:prev_head_descr
    in
    match b with
    | true ->
        (* If the new head is a successor of prev_head, do nothing
           particular, just trim alternate heads which are anchored
           below the checkpoint. *)
        List.filter_s
          (fun alternate_head ->
            is_ancestor
              chain_store
              ~head:alternate_head
              ~ancestor:new_checkpoint)
          prev_alternate_heads
    | false ->
        (* If the new head is not a successor of prev_head. *)
        (* 2 cases:
           - new_head is a new branch => not a successor of any alternate_heads;
           - new_head is a successor of a previous alternate head. *)
        let* filtered_alternate_heads =
          List.filter_s
            (fun alternate_head ->
              let* b =
                is_ancestor
                  chain_store
                  ~head:new_head_descr
                  ~ancestor:alternate_head
              in
              match b with
              | true ->
                  (* If the new head is a successor of a former
                     alternate_head, remove it from the alternate heads,
                     it will be updated as the current head *)
                  Lwt.return_false
              | false ->
                  (* Only retain alternate_heads that are successor of the
                     new_checkpoint *)
                  is_ancestor
                    chain_store
                    ~head:alternate_head
                    ~ancestor:new_checkpoint)
            prev_alternate_heads
        in
        (* Promote prev_head as an alternate head *)
        Lwt.return (prev_head_descr :: filtered_alternate_heads)

  let locked_is_heads_predecessor chain_store chain_state ~new_head =
    let open Lwt_syntax in
    let* current_head_descr = Stored_data.get chain_state.current_head_data in
    let* alternate_heads = Stored_data.get chain_state.alternate_heads_data in
    List.exists_p
      (fun head -> is_ancestor chain_store ~head ~ancestor:new_head)
      (current_head_descr :: alternate_heads)

  let merge_finalizer chain_store (new_highest_cemented_level : int32) =
    let open Lwt_syntax in
    (* Assumed invariant: two merges cannot occur concurrently *)
    (* new_highest_cemented_block should be set, even after a merge 0 *)
    (* Take the lock on the chain_state to avoid concurrent updates *)
    Shared.locked_use chain_store.chain_state (fun chain_state ->
        let* current_cementing_highwatermark =
          Stored_data.get chain_state.cementing_highwatermark_data
        in
        match current_cementing_highwatermark with
        | None ->
            Stored_data.write
              chain_state.cementing_highwatermark_data
              (Some new_highest_cemented_level)
        | Some current_cementing_highwatermark ->
            if
              Compare.Int32.(
                current_cementing_highwatermark > new_highest_cemented_level)
            then
              (* Invariant error: should not happen but if it does, don't
                   mess anything by modifying the value. *)
              return_ok_unit
            else
              Stored_data.write
                chain_state.cementing_highwatermark_data
                (Some new_highest_cemented_level))

  let may_update_checkpoint_and_target chain_store ~new_head ~new_head_lafl
      ~checkpoint ~target =
    let open Lwt_result_syntax in
    let new_checkpoint =
      if Compare.Int32.(snd new_head_lafl > snd checkpoint) then new_head_lafl
      else checkpoint
    in
    match target with
    | None -> return (new_checkpoint, None)
    | Some target ->
        if Compare.Int32.(snd target < snd new_checkpoint) then assert false
        else if Compare.Int32.(snd target <= snd new_head) then
          let*! b = is_ancestor chain_store ~head:new_head ~ancestor:target in
          match b with
          | true -> return (new_checkpoint, None)
          | false ->
              (* Impossible: a block is not acceptable to be stored if
                 it's not compatible with the target *)
              tzfail Target_mismatch
        else return (new_checkpoint, Some target)

  let locked_determine_cementing_highwatermark chain_store chain_state head_lafl
      =
    let open Lwt_syntax in
    let* cementing_highwatermark =
      Stored_data.get chain_state.cementing_highwatermark_data
    in
    match cementing_highwatermark with
    | Some cementing_highwatermark -> Lwt.return_some cementing_highwatermark
    | None -> (
        (* May result from a store recently imported from a snapshot *)
        let block_store = chain_store.block_store in
        let cemented_store = Block_store.cemented_block_store block_store in
        match
          Cemented_block_store.get_highest_cemented_level cemented_store
        with
        | Some hcb ->
            (* If we have cemented blocks, take the highest cemented level *)
            Lwt.return_some hcb
        | None ->
            (* If we don't, check that the head lafl is > caboose *)
            let* (_, caboose_level) = Block_store.caboose block_store in
            if Compare.Int32.(head_lafl >= caboose_level) then
              Lwt.return_some head_lafl
            else Lwt.return_none)

  let locked_may_update_cementing_highwatermark chain_state
      new_cementing_highwatermark =
    let open Lwt_syntax in
    let* o = Stored_data.get chain_state.cementing_highwatermark_data in
    match o with
    | None when new_cementing_highwatermark <> None ->
        Stored_data.write
          chain_state.cementing_highwatermark_data
          new_cementing_highwatermark
    | _ -> return_ok_unit

  let write_checkpoint chain_state new_checkpoint =
    let open Lwt_result_syntax in
    let* () = Stored_data.write chain_state.checkpoint_data new_checkpoint in
    let*! () = Store_events.(emit set_checkpoint) new_checkpoint in
    Prometheus.Gauge.set
      Store_metrics.metrics.checkpoint_level
      (Int32.to_float (snd new_checkpoint)) ;
    return_unit

  let write_alternate_heads chain_state new_alternate_heads =
    let open Lwt_result_syntax in
    let* () =
      Stored_data.write chain_state.alternate_heads_data new_alternate_heads
    in
    Prometheus.Gauge.set
      Store_metrics.metrics.alternate_heads_count
      (Int.to_float (List.length new_alternate_heads)) ;
    return_unit

  let set_head chain_store new_head =
    let open Lwt_result_syntax in
    Shared.update_with chain_store.chain_state (fun chain_state ->
        (* The merge cannot finish until we release the lock on the
           chain state so its status cannot change while this
           function is executed. *)
        (* Also check the status to be extra-safe *)
        let*! store_status = Block_store.status chain_store.block_store in
        let* is_merge_ongoing =
          match Block_store.get_merge_status chain_store.block_store with
          | Merge_failed errs ->
              (* If the merge has failed, notify in the logs but don't
                 trigger any merge. *)
              let*! () = Store_events.(emit notify_merge_error errs) in
              (* We mark the merge as on-going to prevent the merge from
                 being triggered and to update on-disk values. *)
              return_true
          | Not_running when store_status <> Idle ->
              (* Degenerate case, do the same as the Merge_failed case *)
              let*! () = Store_events.(emit notify_merge_error []) in
              return_true
          | Not_running -> return_false
          | Running -> return_true
        in
        let previous_head = chain_state.current_head in
        let*! checkpoint = Stored_data.get chain_state.checkpoint_data in
        let new_head_descr = Block.descriptor new_head in
        (* Check that the new_head is consistent with the checkpoint *)
        let* () =
          fail_unless
            Compare.Int32.(Block.level new_head >= snd checkpoint)
            (Invalid_head_switch
               {checkpoint_level = snd checkpoint; given_head = new_head_descr})
        in
        (* Check that the new_head is not a predecessor of existing heads *)
        let*! is_heads_predecessor =
          locked_is_heads_predecessor
            chain_store
            chain_state
            ~new_head:new_head_descr
        in
        if is_heads_predecessor then
          (* Do not raise an error: this might be caused by
             intertwined [set_head] calls. *)
          return (None, None)
        else
          (* Check that its predecessor exists and has metadata *)
          let predecessor = Block.predecessor new_head in
          let* new_head_metadata =
            trace
              Bad_head_invariant
              (let* pred_block = Block.read_block chain_store predecessor in
               (* check that prededecessor's block metadata are available *)
               let* _pred_head_metadata =
                 Block.get_block_metadata chain_store pred_block
               in
               Block.get_block_metadata chain_store new_head)
          in
          let*! target = Stored_data.get chain_state.target_data in
          let new_head_lafl = Block.last_allowed_fork_level new_head_metadata in
          let*! cementing_highwatermark =
            locked_determine_cementing_highwatermark
              chain_store
              chain_state
              new_head_lafl
          in
          (* This write call will initialize the cementing
             highwatermark when it is not yet set or do nothing
             otherwise. *)
          let* () =
            locked_may_update_cementing_highwatermark
              chain_state
              cementing_highwatermark
          in
          let*! lafl_block_opt =
            Block.locked_read_block_by_level_opt
              chain_store
              new_head
              new_head_lafl
          in
          let* (new_checkpoint, new_target) =
            match lafl_block_opt with
            | None ->
                (* This case may occur when importing a rolling
                   snapshot where the lafl block is not known.
                   We may use the checkpoint instead. *)
                return (checkpoint, target)
            | Some lafl_block ->
                may_update_checkpoint_and_target
                  chain_store
                  ~new_head:new_head_descr
                  ~new_head_lafl:(Block.descriptor lafl_block)
                  ~checkpoint
                  ~target
          in
          let should_merge =
            (* Make sure that the previous merge is completed before
               starting a new merge. If the lock on the chain_state is
               retained, the merge thread will never be able to
               complete. *)
            (not is_merge_ongoing)
            &&
            match cementing_highwatermark with
            | None ->
                (* Do not merge if the cementing highwatermark is not
                   set. *)
                false
            | Some cementing_highwatermark ->
                Compare.Int32.(new_head_lafl > cementing_highwatermark)
          in
          let* new_cementing_highwatermark =
            if should_merge then
              let*! b = try_lock_for_write chain_store.lockfile in
              match b with
              | false ->
                  (* Delay the merge until the lock is available *)
                  return cementing_highwatermark
              | true ->
                  (* Lock on lockfile is now taken *)
                  let finalizer new_highest_cemented_level =
                    let* () =
                      merge_finalizer chain_store new_highest_cemented_level
                    in
                    let*! () = may_unlock chain_store.lockfile in
                    return_unit
                  in
                  let on_error errs =
                    (* Release the lockfile *)
                    let*! () = may_unlock chain_store.lockfile in
                    Lwt.return (Error errs)
                  in
                  (* Notes:
                     - The lock will be released when the merge
                       terminates. i.e. in [finalizer] or in
                       [on_error].
                     - The heavy-work of this function is asynchronously
                       done so this call is expected to return quickly. *)
                  let* () =
                    Block_store.merge_stores
                      chain_store.block_store
                      ~on_error
                      ~finalizer
                      ~history_mode:(history_mode chain_store)
                      ~new_head
                      ~new_head_metadata
                      ~cementing_highwatermark:
                        (WithExceptions.Option.get
                           ~loc:__LOC__
                           cementing_highwatermark)
                  in
                  (* The new memory highwatermark is new_head_lafl, the disk
                     value will be updated after the merge completion. *)
                  return (Some new_head_lafl)
            else return cementing_highwatermark
          in
          let*! new_checkpoint =
            match new_cementing_highwatermark with
            | None -> Lwt.return new_checkpoint
            | Some new_cementing_highwatermark -> (
                if
                  Compare.Int32.(
                    snd new_checkpoint >= new_cementing_highwatermark)
                then Lwt.return new_checkpoint
                else
                  let*! o =
                    read_ancestor_hash_by_level
                      chain_store
                      new_head
                      new_cementing_highwatermark
                  in
                  match o with
                  | None -> Lwt.return new_checkpoint
                  | Some h -> Lwt.return (h, new_cementing_highwatermark))
          in
          let*! new_alternate_heads =
            locked_update_and_trim_alternate_heads
              chain_store
              chain_state
              ~new_checkpoint
              ~new_head
          in
          let* () =
            if Compare.Int32.(snd new_checkpoint > snd checkpoint) then
              (* Remove potentially outdated invalid blocks if the
                 checkpoint changed *)
              let* () =
                Stored_data.update_with
                  chain_state.invalid_blocks_data
                  (fun invalid_blocks ->
                    Lwt.return
                      (Block_hash.Map.filter
                         (fun _k {level; _} -> level > snd new_checkpoint)
                         invalid_blocks))
              in
              write_checkpoint chain_state new_checkpoint
            else return_unit
          in
          (* Update values on disk but not the cementing highwatermark
             which will be updated by the merge finalizer. *)
          let* () =
            Stored_data.write chain_state.current_head_data new_head_descr
          in
          let* () = write_alternate_heads chain_state new_alternate_heads in
          let* () = Stored_data.write chain_state.target_data new_target in
          (* Update live_data *)
          let*! (live_blocks, live_operations) =
            locked_compute_live_blocks
              ~update_cache:true
              chain_store
              chain_state
              new_head
              new_head_metadata
          in
          let new_chain_state =
            {
              chain_state with
              live_blocks;
              live_operations;
              current_head = new_head;
            }
          in
          let*! () = Store_events.(emit set_head) new_head_descr in
          return (Some new_chain_state, Some previous_head))

  let known_heads chain_store =
    let open Lwt_syntax in
    Shared.use
      chain_store.chain_state
      (fun {current_head_data; alternate_heads_data; _} ->
        let* current_head_descr = Stored_data.get current_head_data in
        let* alternate_heads = Stored_data.get alternate_heads_data in
        Lwt.return (current_head_descr :: alternate_heads))

  (* TODO (later) check if that's ok *)
  let locked_is_valid_for_checkpoint chain_store chain_state
      (given_checkpoint_hash, given_checkpoint_level) =
    let open Lwt_result_syntax in
    let current_head = chain_state.current_head in
    let* current_head_metadata =
      Block.get_block_metadata chain_store current_head
    in
    let head_lafl = Block.last_allowed_fork_level current_head_metadata in
    if Compare.Int32.(given_checkpoint_level <= head_lafl) then
      (* Cannot set a checkpoint before the current head's last
         allowed fork level *)
      return_false
    else
      let*! b = Block.is_known_valid chain_store given_checkpoint_hash in
      match b with
      | false ->
          (* Given checkpoint is in the future: valid *)
          return_true
      | true -> (
          let* o =
            read_ancestor_hash
              chain_store
              ~distance:Int32.(to_int (sub given_checkpoint_level head_lafl))
              given_checkpoint_hash
          in
          match o with
          | None ->
              (* The last allowed fork level is unknown, thus different from current head's lafl *)
              return_false
          | Some ancestor -> (
              let* o =
                read_ancestor_hash
                  chain_store
                  ~distance:
                    Int32.(to_int (sub (Block.level current_head) head_lafl))
                  (Block.hash current_head)
              in
              match o with
              | None -> tzfail Missing_last_allowed_fork_level_block
              | Some lafl_hash -> return (Block_hash.equal lafl_hash ancestor)))

  let is_valid_for_checkpoint chain_store given_checkpoint =
    let open Lwt_syntax in
    Shared.use chain_store.chain_state (fun chain_state ->
        let* b =
          Block.locked_is_known_invalid chain_state (fst given_checkpoint)
        in
        match b with
        | true -> return_ok_false
        | false ->
            locked_is_valid_for_checkpoint
              chain_store
              chain_state
              given_checkpoint)

  let best_known_head_for_checkpoint chain_store ~checkpoint =
    let open Lwt_result_syntax in
    let (_, checkpoint_level) = checkpoint in
    let*! current_head = current_head chain_store in
    let* valid =
      is_valid_for_checkpoint
        chain_store
        (Block.hash current_head, Block.level current_head)
    in
    if valid then return current_head
    else
      let find_valid_predecessor hash =
        let* block = Block.read_block chain_store hash in
        if Compare.Int32.(Block_repr.level block < checkpoint_level) then
          return block
        else
          (* Read the checkpoint's predecessor *)
          Block.read_block
            chain_store
            hash
            ~distance:
              (1
              + (Int32.to_int
                @@ Int32.sub (Block_repr.level block) checkpoint_level))
      in
      let*! heads = known_heads chain_store in
      let*! genesis = genesis_block chain_store in
      let best = genesis in
      List.fold_left_es
        (fun best (hash, _level) ->
          let* pred = find_valid_predecessor hash in
          if Fitness.(Block.fitness pred > Block.fitness best) then return pred
          else return best)
        best
        heads

  let set_target chain_store new_target =
    let open Lwt_result_syntax in
    let*! () = Block_store.await_merging chain_store.block_store in
    Shared.use chain_store.chain_state (fun chain_state ->
        let*! checkpoint = Stored_data.get chain_state.checkpoint_data in
        if Compare.Int32.(snd checkpoint > snd new_target) then
          let*! b =
            is_ancestor chain_store ~head:checkpoint ~ancestor:new_target
          in
          match b with
          | true -> return_unit
          | false -> tzfail (Cannot_set_target new_target)
        else
          (* new_target > checkpoint *)
          let*! b = Block.is_known_valid chain_store (fst new_target) in
          match b with
          | false -> (
              let*! b =
                Block.locked_is_known_invalid chain_state (fst new_target)
              in
              match b with
              | true -> tzfail (Cannot_set_target new_target)
              | false ->
                  (* unknown block => new_target > all_heads *)
                  (* Write future-block as target, [set_head] will
                     update it correctly *)
                  let* () =
                    Stored_data.write chain_state.target_data (Some new_target)
                  in
                  let*! () = Store_events.(emit set_target) new_target in
                  return_unit)
          | true ->
              trace
                (Cannot_set_target new_target)
                (* Do not store the target but update the chain data
                   according to the following cases:
                   1. Target is below known heads: filter heads
                      for which new_target is not an ancestor;
                   2. Target is above all heads: filter heads
                      that are not an ancestor of the new_target;
                   3. Target has no head as ancestor:
                      the new_target becomes the head.
                      (Side-note: I think the last case is ok) *)
                (let*! current_head_descr =
                   Stored_data.get chain_state.current_head_data
                 in
                 let*! alternate_heads =
                   Stored_data.get chain_state.alternate_heads_data
                 in
                 let all_heads = current_head_descr :: alternate_heads in
                 let*! filtered_heads =
                   List.filter_s
                     (fun block ->
                       is_ancestor chain_store ~head:block ~ancestor:new_target)
                     all_heads
                 in
                 let find_best_head heads =
                   assert (heads <> []) ;
                   let (first_alternate_head, alternate_heads) =
                     ( List.hd heads |> WithExceptions.Option.get ~loc:__LOC__,
                       List.tl heads |> WithExceptions.Option.get ~loc:__LOC__
                     )
                   in
                   let* first_block =
                     Block.read_block chain_store (fst first_alternate_head)
                   in
                   let* best_head =
                     List.fold_left_es
                       (fun best alternate_head ->
                         let* alternate_head =
                           Block.read_block chain_store (fst alternate_head)
                         in
                         if
                           Fitness.(
                             Block.fitness best >= Block.fitness alternate_head)
                         then return best
                         else return alternate_head)
                       first_block
                       alternate_heads
                   in
                   return
                     ( best_head,
                       List.filter
                         (fun (hash, _) ->
                           not (Block_hash.equal (Block.hash best_head) hash))
                         all_heads )
                 in
                 (* Case 1 *)
                 let* (new_current_head, new_alternate_heads, new_checkpoint) =
                   if filtered_heads <> [] then
                     let* (best_alternate_head, alternate_heads) =
                       find_best_head filtered_heads
                     in
                     return (best_alternate_head, alternate_heads, new_target)
                   else
                     (* Case 2 *)
                     let*! filtered_heads =
                       List.filter_s
                         (fun block ->
                           is_ancestor
                             chain_store
                             ~head:new_target
                             ~ancestor:block)
                         all_heads
                     in
                     if filtered_heads <> [] then
                       let* (best_alternate_head, alternate_heads) =
                         find_best_head filtered_heads
                       in
                       return (best_alternate_head, alternate_heads, new_target)
                     else
                       (* Case 3 *)
                       let* target_block =
                         Block.read_block chain_store (fst new_target)
                       in
                       return (target_block, [], new_target)
                 in
                 let* () =
                   Stored_data.write
                     chain_state.current_head_data
                     (Block_repr.descriptor new_current_head)
                 in
                 let* () =
                   Stored_data.write
                     chain_state.alternate_heads_data
                     new_alternate_heads
                 in
                 let* () =
                   Stored_data.write chain_state.checkpoint_data new_checkpoint
                 in
                 Stored_data.write chain_state.target_data None))

  let is_acceptable_block chain_store block_descr =
    Shared.use chain_store.chain_state (fun chain_state ->
        locked_is_acceptable_block chain_state block_descr)

  (* Create / Load / Close *)

  let create_testchain_genesis_block ~genesis_hash ~genesis_header =
    let header = genesis_header in
    let contents =
      {
        Block_repr.header;
        operations = [];
        block_metadata_hash = None;
        operations_metadata_hashes = None;
      }
    in
    let metadata =
      Some
        {
          Block_repr.message = Some "Genesis";
          max_operations_ttl = 0;
          last_allowed_fork_level = genesis_header.shell.level;
          block_metadata = Bytes.create 0;
          operations_metadata = [];
        }
    in
    {Block_repr.hash = genesis_hash; contents; metadata}

  let create_chain_state ?target ~genesis_block ~genesis_protocol
      ~genesis_commit_info chain_dir =
    let open Lwt_result_syntax in
    let genesis_proto_level = Block_repr.proto_level genesis_block in
    let ((_, genesis_level) as genesis_descr) =
      Block_repr.descriptor genesis_block
    in
    let cementing_highwatermark =
      Option.fold
        ~none:0l
        ~some:(fun metadata -> Block.last_allowed_fork_level metadata)
        (Block_repr.metadata genesis_block)
    in
    let* protocol_levels_data =
      Stored_data.init
        (Naming.protocol_levels_file chain_dir)
        ~initial_data:
          Protocol_levels.(
            add
              genesis_proto_level
              {
                block = genesis_descr;
                protocol = genesis_protocol;
                commit_info = genesis_commit_info;
              }
              empty)
    in
    let* current_head_data =
      Stored_data.init
        (Naming.current_head_file chain_dir)
        ~initial_data:genesis_descr
    in
    let* alternate_heads_data =
      Stored_data.init (Naming.alternate_heads_file chain_dir) ~initial_data:[]
    in
    let* cementing_highwatermark_data =
      Stored_data.init
        (Naming.cementing_highwatermark_file chain_dir)
        ~initial_data:(Some cementing_highwatermark)
    in
    let* checkpoint_data =
      Stored_data.init
        (Naming.checkpoint_file chain_dir)
        ~initial_data:(genesis_block.hash, genesis_level)
    in
    let* target_data =
      Stored_data.init (Naming.target_file chain_dir) ~initial_data:target
    in
    let* invalid_blocks_data =
      Stored_data.init
        (Naming.invalid_blocks_file chain_dir)
        ~initial_data:Block_hash.Map.empty
    in
    let* forked_chains_data =
      Stored_data.init
        (Naming.forked_chains_file chain_dir)
        ~initial_data:Chain_id.Map.empty
    in
    let current_head = genesis_block in
    let active_testchain = None in
    let mempool = Mempool.empty in
    let live_blocks = Block_hash.Set.singleton genesis_block.hash in
    let live_operations = Operation_hash.Set.empty in
    let live_data_cache = None in
    let prechecked_blocks = Block_lru_cache.create 10 in
    return
      {
        current_head_data;
        alternate_heads_data;
        cementing_highwatermark_data;
        target_data;
        checkpoint_data;
        protocol_levels_data;
        invalid_blocks_data;
        forked_chains_data;
        active_testchain;
        current_head;
        mempool;
        live_blocks;
        live_operations;
        live_data_cache;
        prechecked_blocks;
      }

  (* In some case, when a merge was interrupted, the highest cemented
     block level might be higher than the cementing
     highwatermark. When this case occurs, we trust the cemented store
     and adapt our cementing_highwatermark to it. *)
  let may_update_cementing_highwatermark_data block_store
      cementing_highwatermark_data =
    let open Lwt_syntax in
    let* cementing_highwatermark =
      Stored_data.get cementing_highwatermark_data
    in
    let cemented_store = Block_store.cemented_block_store block_store in
    match
      ( Cemented_block_store.get_highest_cemented_level cemented_store,
        cementing_highwatermark )
    with
    | (None, (Some _ | None)) -> return_ok_unit
    | (Some highest_cemented_level, None) ->
        (* This case only happens after the store has been
           imported from a snapshot. *)
        Stored_data.write
          cementing_highwatermark_data
          (Some highest_cemented_level)
    | (Some highest_cemented_level, Some cementing_highwatermark) ->
        (* Invariant: the cemented blocks are always correct *)
        if Compare.Int32.(highest_cemented_level > cementing_highwatermark) then
          Stored_data.write
            cementing_highwatermark_data
            (Some highest_cemented_level)
        else return_ok_unit

  (* TODO add integrity check to ensure that files are present? *)
  (* Files are expected to be present *)
  let load_chain_state chain_dir block_store =
    let open Lwt_result_syntax in
    let* protocol_levels_data =
      Stored_data.load (Naming.protocol_levels_file chain_dir)
    in
    let* current_head_data =
      Stored_data.load (Naming.current_head_file chain_dir)
    in
    let* alternate_heads_data =
      Stored_data.load (Naming.alternate_heads_file chain_dir)
    in
    let* cementing_highwatermark_data =
      Stored_data.load (Naming.cementing_highwatermark_file chain_dir)
    in
    let* () =
      may_update_cementing_highwatermark_data
        block_store
        cementing_highwatermark_data
    in
    let* checkpoint_data =
      Stored_data.load (Naming.checkpoint_file chain_dir)
    in
    let*! (_, checkpoint_level) = Stored_data.get checkpoint_data in
    Prometheus.Gauge.set
      Store_metrics.metrics.checkpoint_level
      (Int32.to_float checkpoint_level) ;
    let* target_data = Stored_data.load (Naming.target_file chain_dir) in
    let* invalid_blocks_data =
      Stored_data.load (Naming.invalid_blocks_file chain_dir)
    in
    let* forked_chains_data =
      Stored_data.load (Naming.forked_chains_file chain_dir)
    in
    let*! (current_head_hash, _) = Stored_data.get current_head_data in
    let* o =
      Block_store.read_block
        ~read_metadata:true
        block_store
        (Block (current_head_hash, 0))
    in
    match o with
    | None -> failwith "load_store: cannot read head"
    | Some current_head ->
        let active_testchain = None in
        let mempool = Mempool.empty in
        let live_blocks = Block_hash.Set.empty in
        let live_operations = Operation_hash.Set.empty in
        let live_data_cache = None in
        let prechecked_blocks = Block_lru_cache.create 10 in
        return
          {
            current_head_data;
            alternate_heads_data;
            cementing_highwatermark_data;
            target_data;
            checkpoint_data;
            protocol_levels_data;
            invalid_blocks_data;
            forked_chains_data;
            current_head;
            active_testchain;
            mempool;
            live_blocks;
            live_operations;
            live_data_cache;
            prechecked_blocks;
          }

  let get_commit_info index header =
    let open Lwt_result_syntax in
    protect
      ~on_error:(fun err ->
        Format.kasprintf
          (fun e -> tzfail (Missing_commit_info e))
          "%a"
          Error_monad.pp_print_trace
          err)
      (fun () ->
        let* tup = Context.retrieve_commit_info index header in
        return (Protocol_levels.commit_info_of_tuple tup))

  let get_commit_info_opt index header =
    let open Lwt_syntax in
    let* r = get_commit_info index header in
    match r with Ok v -> Lwt.return_some v | Error _ -> Lwt.return_none

  let create_chain_store ?block_cache_limit global_store chain_dir ?target
      ~chain_id ?(expiration = None) ?genesis_block ~genesis ~genesis_context
      history_mode =
    let open Lwt_result_syntax in
    (* Chain directory *)
    let genesis_block =
      match genesis_block with
      | None -> Block_repr.create_genesis_block ~genesis genesis_context
      | Some genesis_block -> genesis_block
    in
    (* Block_store.create also stores genesis *)
    let* block_store =
      Block_store.create ?block_cache_limit chain_dir ~genesis_block
    in
    let chain_config = {history_mode; genesis; expiration} in
    let* () =
      Stored_data.write_file (Naming.chain_config_file chain_dir) chain_config
    in
    let*! genesis_commit_info =
      get_commit_info_opt
        global_store.context_index
        (Block.header genesis_block)
    in
    let* chain_state =
      create_chain_state
        chain_dir
        ?target
        ~genesis_block
        ~genesis_protocol:genesis.Genesis.protocol
        ~genesis_commit_info
    in
    let* genesis_block_data =
      Stored_data.init
        (Naming.genesis_block_file chain_dir)
        ~initial_data:genesis_block
    in
    let chain_state = Shared.create chain_state in
    let block_watcher = Lwt_watcher.create_input () in
    let block_rpc_directories = Protocol_hash.Table.create 7 in
    let* lockfile = create_lockfile chain_dir in
    let chain_store : chain_store =
      {
        global_store;
        chain_id;
        chain_dir;
        chain_config;
        chain_state;
        genesis_block_data;
        block_store;
        block_watcher;
        block_rpc_directories;
        lockfile;
      }
    in
    return chain_store

  let load_chain_store ?block_cache_limit global_store chain_dir ~chain_id
      ~readonly =
    let open Lwt_result_syntax in
    let* chain_config_data =
      Stored_data.load (Naming.chain_config_file chain_dir)
    in
    let*! chain_config = Stored_data.get chain_config_data in
    let* genesis_block_data =
      Stored_data.load (Naming.genesis_block_file chain_dir)
    in
    let*! genesis_block = Stored_data.get genesis_block_data in
    let* block_store =
      Block_store.load ?block_cache_limit chain_dir ~genesis_block ~readonly
    in
    let* chain_state = load_chain_state chain_dir block_store in
    let chain_state = Shared.create chain_state in
    let block_watcher = Lwt_watcher.create_input () in
    let block_rpc_directories = Protocol_hash.Table.create 7 in
    let* lockfile = create_lockfile chain_dir in
    let chain_store =
      {
        global_store;
        chain_id;
        chain_dir;
        chain_config;
        (* let the state handle the test chain initialization *)
        block_store;
        chain_state;
        genesis_block_data;
        block_watcher;
        block_rpc_directories;
        lockfile;
      }
    in
    (* Also initalize the live blocks *)
    let*! head = current_head chain_store in
    let*! o = Block.get_block_metadata_opt chain_store head in
    match o with
    | None -> tzfail Inconsistent_chain_store
    | Some metadata ->
        Shared.update_with chain_state (fun chain_state ->
            let*! (live_blocks, live_operations) =
              locked_compute_live_blocks
                ~force:true
                ~update_cache:true
                chain_store
                chain_state
                head
                metadata
            in
            return
              (Some {chain_state with live_blocks; live_operations}, chain_store))

  (* Recursively closes all test chain stores *)
  let close_chain_store chain_store =
    let open Lwt_syntax in
    Lwt_watcher.shutdown_input chain_store.block_watcher ;
    let rec loop = function
      | {block_store; lockfile; chain_state; _} ->
          (* Do not lock the chain_state before closing the block_store,
             it would prevent an eventual merge from finishing *)
          let* () = Block_store.close block_store in
          Shared.locked_use chain_state (fun {active_testchain; _} ->
              let* () =
                match active_testchain with
                | Some {testchain_store; _} -> loop testchain_store
                | None -> Lwt.return_unit
              in
              let* () = may_unlock chain_store.lockfile in
              let* _ = Lwt_utils_unix.safe_close lockfile in
              Lwt.return_unit)
    in
    loop chain_store

  (* Test chain *)

  let testchain chain_store =
    Shared.use chain_store.chain_state (fun {active_testchain; _} ->
        Lwt.return active_testchain)

  let testchain_forked_block {forked_block; _} = forked_block

  let testchain_store {testchain_store; _} = testchain_store

  let locked_load_testchain chain_store chain_state ~chain_id =
    let open Lwt_result_syntax in
    let {forked_chains_data; active_testchain; _} = chain_state in
    match active_testchain with
    | Some testchain
      when Chain_id.equal chain_id testchain.testchain_store.chain_id ->
        return_some testchain
    | _ -> (
        let chain_dir = chain_store.chain_dir in
        let testchains_dir = Naming.testchains_dir chain_dir in
        let testchain_dir = Naming.chain_dir testchains_dir chain_id in
        let*! forked_chains = Stored_data.get forked_chains_data in
        match Chain_id.Map.find chain_id forked_chains with
        | None -> return_none
        | Some forked_block ->
            let* testchain_store =
              load_chain_store
                chain_store.global_store
                testchain_dir
                ~chain_id
                ~readonly:false
            in
            let testchain = {forked_block; testchain_store} in
            return_some testchain)

  let fork_testchain chain_store ~testchain_id ~forked_block ~genesis_hash
      ~genesis_header ~test_protocol ~expiration =
    let open Lwt_result_syntax in
    let forked_block_hash = Block.hash forked_block in
    let genesis_hash' = Context.compute_testchain_genesis forked_block_hash in
    assert (Block_hash.equal genesis_hash genesis_hash') ;
    let* () =
      fail_unless
        chain_store.global_store.allow_testchains
        Fork_testchain_not_allowed
    in
    Shared.update_with
      chain_store.chain_state
      (fun ({active_testchain; _} as chain_state) ->
        match active_testchain with
        | Some ({testchain_store; forked_block} as testchain) ->
            (* Already forked and active *)
            if Chain_id.equal testchain_store.chain_id testchain_id then (
              assert (Block_hash.equal forked_block forked_block_hash) ;
              return (None, testchain))
            else tzfail (Cannot_fork_testchain testchain_id)
        | None ->
            let chain_dir = chain_store.chain_dir in
            let testchains_dir = Naming.testchains_dir chain_dir in
            let testchain_dir = Naming.chain_dir testchains_dir testchain_id in
            let testchain_dir_path = Naming.dir_path testchains_dir in
            if
              Sys.file_exists testchain_dir_path
              && Sys.is_directory testchain_dir_path
            then
              let* o =
                locked_load_testchain
                  chain_store
                  chain_state
                  ~chain_id:testchain_id
              in
              match o with
              | None -> tzfail (Cannot_load_testchain testchain_dir_path)
              | Some testchain ->
                  return
                    ( Some {chain_state with active_testchain = Some testchain},
                      testchain )
            else
              (* Inherit history mode *)
              let history_mode = history_mode chain_store in
              let genesis_block =
                create_testchain_genesis_block ~genesis_hash ~genesis_header
              in
              let genesis =
                {
                  Genesis.block = genesis_hash;
                  time = Block.timestamp genesis_block;
                  protocol = test_protocol;
                }
              in
              let genesis_context = Block.context_hash genesis_block in
              let* testchain_store =
                create_chain_store
                  chain_store.global_store
                  testchain_dir
                  ~chain_id:testchain_id
                  ~expiration:(Some expiration)
                  ~genesis_block
                  ~genesis
                  ~genesis_context
                  history_mode
              in
              let* () =
                Stored_data.update_with
                  chain_state.forked_chains_data
                  (fun forked_chains ->
                    Lwt.return
                      (Chain_id.Map.add
                         testchain_id
                         forked_block_hash
                         forked_chains))
              in
              let*! () =
                Store_events.(emit fork_testchain)
                  ( testchain_id,
                    test_protocol,
                    genesis_hash,
                    Block.descriptor forked_block )
              in
              let testchain =
                {forked_block = forked_block_hash; testchain_store}
              in
              return
                ( Some {chain_state with active_testchain = Some testchain},
                  testchain ))

  (* Look for chain_store's testchains - does not look recursively *)
  let load_testchain chain_store ~chain_id =
    Shared.locked_use chain_store.chain_state (fun chain_state ->
        locked_load_testchain chain_store chain_state ~chain_id)

  (* TODO (later) Also garbage-collect testchains store/context. *)
  let shutdown_testchain chain_store =
    let open Lwt_syntax in
    Shared.update_with
      chain_store.chain_state
      (fun ({active_testchain; _} as chain_state) ->
        match active_testchain with
        | Some testchain ->
            let* () = close_chain_store testchain.testchain_store in
            return_ok (Some {chain_state with active_testchain = None}, ())
        | None -> return_ok (None, ()))

  (* Protocols *)

  let compute_commit_info chain_store block =
    let open Lwt_result_syntax in
    let index = chain_store.global_store.context_index in
    protect
      ~on_error:(fun _ -> return_none)
      (fun () ->
        let* commit_info = get_commit_info index block in
        return_some commit_info)

  let set_protocol_level chain_store ~protocol_level (block, protocol_hash) =
    let open Lwt_result_syntax in
    Shared.locked_use chain_store.chain_state (fun {protocol_levels_data; _} ->
        let* commit_info_opt =
          compute_commit_info chain_store (Block.header block)
        in
        let* () =
          Stored_data.update_with protocol_levels_data (fun protocol_levels ->
              Lwt.return
                Protocol_levels.(
                  add
                    protocol_level
                    {
                      block = Block.descriptor block;
                      protocol = protocol_hash;
                      commit_info = commit_info_opt;
                    }
                    protocol_levels))
        in
        let*! () =
          Store_events.(
            emit
              update_protocol_table
              ( protocol_hash,
                protocol_level,
                Block.hash block,
                Block.level block ))
        in
        return_unit)

  let find_activation_block chain_store ~protocol_level =
    let open Lwt_syntax in
    Shared.use chain_store.chain_state (fun {protocol_levels_data; _} ->
        let* protocol_levels = Stored_data.get protocol_levels_data in
        Lwt.return (Protocol_levels.find protocol_level protocol_levels))

  let find_protocol chain_store ~protocol_level =
    let open Lwt_syntax in
    let* o = find_activation_block chain_store ~protocol_level in
    match o with
    | None -> Lwt.return_none
    | Some {Protocol_levels.protocol; _} -> Lwt.return_some protocol

  let may_update_protocol_level chain_store ?pred ?protocol_level
      (block, protocol_hash) =
    let open Lwt_result_syntax in
    let* pred =
      match pred with
      | None -> Block.read_predecessor chain_store block
      | Some pred -> return pred
    in
    let prev_proto_level = Block.proto_level pred in
    let protocol_level =
      Option.value ~default:(Block.proto_level block) protocol_level
    in
    if Compare.Int.(prev_proto_level < protocol_level) then
      let*! o = find_activation_block chain_store ~protocol_level in
      match o with
      | Some {block = (bh, _); _} ->
          if Block_hash.(bh <> Block.hash block) then
            set_protocol_level chain_store ~protocol_level (block, protocol_hash)
          else return_unit
      | None ->
          set_protocol_level chain_store ~protocol_level (block, protocol_hash)
    else return_unit

  let may_update_ancestor_protocol_level chain_store ~head =
    let open Lwt_result_syntax in
    let head_proto_level = Block.proto_level head in
    let*! o =
      find_activation_block chain_store ~protocol_level:head_proto_level
    in
    match o with
    | None -> return_unit
    | Some {block; protocol; _} -> (
        let*! (_, savepoint_level) = savepoint chain_store in
        if Compare.Int32.(savepoint_level > snd block) then
          (* the block is too far in the past *)
          return_unit
        else
          let*! b =
            is_ancestor
              chain_store
              ~head:(Block.descriptor head)
              ~ancestor:block
          in
          match b with
          | true -> (* nothing to do *) return_unit
          | false -> (
              let distance =
                Int32.(sub (Block.level head) (snd block) |> to_int)
              in
              let*! o =
                Block.read_block_opt chain_store ~distance (Block.hash head)
              in
              match o with
              | None -> return_unit
              | Some ancestor ->
                  may_update_protocol_level chain_store (ancestor, protocol)))

  let all_protocol_levels chain_store =
    Shared.use chain_store.chain_state (fun {protocol_levels_data; _} ->
        Stored_data.get protocol_levels_data)

  let watcher chain_store = Lwt_watcher.create_stream chain_store.block_watcher

  let get_rpc_directory chain_store block =
    let open Lwt_syntax in
    let* o = Block.read_predecessor_opt chain_store block in
    match o with
    | None -> Lwt.return_none (* genesis *)
    | Some pred when Block_hash.equal (Block.hash pred) (Block.hash block) ->
        Lwt.return_none (* genesis *)
    | Some pred -> (
        let* (_, save_point_level) = savepoint chain_store in
        let* protocol =
          if Compare.Int32.(Block.level pred < save_point_level) then
            let* o =
              find_activation_block
                chain_store
                ~protocol_level:(Block.proto_level pred)
            in
            match o with
            | Some {Protocol_levels.protocol; _} -> Lwt.return protocol
            | None -> Lwt.fail Not_found
          else Block.protocol_hash_exn chain_store pred
        in
        match
          Protocol_hash.Table.find chain_store.block_rpc_directories protocol
        with
        | None -> Lwt.return_none
        | Some map ->
            let* next_protocol = Block.protocol_hash_exn chain_store block in
            Lwt.return (Protocol_hash.Map.find next_protocol map))

  let set_rpc_directory chain_store ~protocol_hash ~next_protocol_hash dir =
    let map =
      Option.value
        ~default:Protocol_hash.Map.empty
        (Protocol_hash.Table.find
           chain_store.block_rpc_directories
           protocol_hash)
    in
    Protocol_hash.Table.replace
      chain_store.block_rpc_directories
      protocol_hash
      (Protocol_hash.Map.add next_protocol_hash dir map) ;
    Lwt.return_unit
end

module Protocol = struct
  let all {protocol_store; _} = Protocol_store.all protocol_store

  let store {protocol_store; protocol_watcher; _} protocol_hash protocol =
    let open Lwt_syntax in
    let* o = Protocol_store.store protocol_store protocol_hash protocol in
    match o with
    | None -> Lwt.return_none
    | p ->
        Lwt_watcher.notify protocol_watcher protocol_hash ;
        Lwt.return p

  let store_raw {protocol_store; protocol_watcher; _} protocol_hash raw_protocol
      =
    let open Lwt_syntax in
    let* o =
      Protocol_store.raw_store protocol_store protocol_hash raw_protocol
    in
    match o with
    | None -> Lwt.return_none
    | p ->
        Lwt_watcher.notify protocol_watcher protocol_hash ;
        Lwt.return p

  let read {protocol_store; _} protocol_hash =
    Protocol_store.read protocol_store protocol_hash

  let mem {protocol_store; _} protocol_hash =
    Protocol_store.mem protocol_store protocol_hash

  let protocol_watcher {protocol_watcher; _} =
    Lwt_watcher.create_stream protocol_watcher
end

let create_store ?block_cache_limit ~context_index ~chain_id ~genesis
    ~genesis_context ?(history_mode = History_mode.default) ~allow_testchains
    store_dir =
  let open Lwt_result_syntax in
  let store_dir_path = Naming.dir_path store_dir in
  let*! () = Lwt_utils_unix.create_dir store_dir_path in
  let*! protocol_store = Protocol_store.init store_dir in
  let protocol_watcher = Lwt_watcher.create_input () in
  let global_block_watcher = Lwt_watcher.create_input () in
  let chain_dir = Naming.chain_dir store_dir chain_id in
  let global_store =
    {
      store_dir;
      context_index;
      main_chain_store = None;
      protocol_store;
      allow_testchains;
      protocol_watcher;
      global_block_watcher;
    }
  in
  let* main_chain_store =
    Chain.create_chain_store
      ?block_cache_limit
      global_store
      chain_dir
      ~chain_id
      ~expiration:None
      ~genesis
      ~genesis_context
      history_mode
  in
  global_store.main_chain_store <- Some main_chain_store ;
  return global_store

let load_store ?history_mode ?block_cache_limit store_dir ~context_index
    ~genesis ~chain_id ~allow_testchains ~readonly () =
  let open Lwt_result_syntax in
  let chain_dir = Naming.chain_dir store_dir chain_id in
  let* () =
    protect
      (fun () ->
        let* () = Consistency.check_consistency chain_dir genesis in
        let*! () = Store_events.(emit store_is_consistent ()) in
        return_unit)
      ~on_error:(function
        | err
          when List.exists
                 (function
                   | Store_errors.Corrupted_store _ -> true | _ -> false)
                 err
               || readonly ->
            (* Corrupted_store errors cannot be fixed automatically. The
               store is irremediably corrupted. If the store is in
               readonly, we are not allowed to write in it. *)
            Lwt.return_error err
        | err ->
            let*! () = Store_events.(emit inconsistent_store err) in
            let* () =
              Consistency.fix_consistency
                chain_dir
                context_index
                genesis
                ?history_mode
            in
            let*! () = Store_events.(emit store_was_fixed ()) in
            return_unit)
  in
  let*! protocol_store = Protocol_store.init store_dir in
  let protocol_watcher = Lwt_watcher.create_input () in
  let global_block_watcher = Lwt_watcher.create_input () in
  let global_store =
    {
      store_dir;
      context_index;
      main_chain_store = None;
      protocol_store;
      allow_testchains;
      protocol_watcher;
      global_block_watcher;
    }
  in
  let* main_chain_store =
    Chain.load_chain_store
      ?block_cache_limit
      global_store
      chain_dir
      ~chain_id
      ~readonly
  in
  let stored_genesis = Chain.genesis main_chain_store in
  let* () =
    fail_unless
      (Block_hash.equal genesis.Genesis.block stored_genesis.block)
      (Inconsistent_genesis
         {expected = stored_genesis.block; got = genesis.block})
  in
  let* main_chain_store =
    match history_mode with
    | None -> return main_chain_store
    | Some history_mode ->
        let previous_history_mode = Chain.history_mode main_chain_store in
        let* () =
          fail_unless
            (History_mode.equal history_mode previous_history_mode)
            (Cannot_switch_history_mode
               {previous_mode = previous_history_mode; next_mode = history_mode})
        in
        return main_chain_store
  in
  global_store.main_chain_store <- Some main_chain_store ;
  return global_store

let main_chain_store store =
  WithExceptions.Option.get ~loc:__LOC__ store.main_chain_store

let init ?patch_context ?commit_genesis ?history_mode ?(readonly = false)
    ?block_cache_limit ~store_dir ~context_dir ~allow_testchains genesis =
  let open Lwt_result_syntax in
  let store_dir = Naming.store_dir ~dir_path:store_dir in
  let chain_id = Chain_id.of_block_hash genesis.Genesis.block in
  let*! (context_index, commit_genesis) =
    match commit_genesis with
    | Some commit_genesis ->
        let*! context_index =
          Context.init ~readonly:true ?patch_context context_dir
        in
        Lwt.return (context_index, commit_genesis)
    | None ->
        let*! context_index =
          Context.init ~readonly ?patch_context context_dir
        in
        let commit_genesis ~chain_id =
          Context.commit_genesis
            context_index
            ~chain_id
            ~time:genesis.time
            ~protocol:genesis.protocol
        in
        Lwt.return (context_index, commit_genesis)
  in
  let chain_dir = Naming.chain_dir store_dir chain_id in
  let chain_dir_path = Naming.dir_path chain_dir in
  (* FIXME should be checked with the store's consistency check
     (along with load_chain_state checks) *)
  if Sys.file_exists chain_dir_path && Sys.is_directory chain_dir_path then
    load_store
      ?history_mode
      ?block_cache_limit
      store_dir
      ~context_index
      ~genesis
      ~chain_id
      ~allow_testchains
      ~readonly
      ()
  else
    (* Fresh store *)
    let* genesis_context = commit_genesis ~chain_id in
    create_store
      ?block_cache_limit
      store_dir
      ~context_index
      ~chain_id
      ~genesis
      ~genesis_context
      ?history_mode
      ~allow_testchains

let close_store global_store =
  let open Lwt_syntax in
  Lwt_watcher.shutdown_input global_store.protocol_watcher ;
  Lwt_watcher.shutdown_input global_store.global_block_watcher ;
  let main_chain_store =
    WithExceptions.Option.get ~loc:__LOC__ global_store.main_chain_store
  in
  let* () = Chain.close_chain_store main_chain_store in
  Context.close global_store.context_index

let may_switch_history_mode ~store_dir ~context_dir genesis ~new_history_mode =
  let open Lwt_result_syntax in
  let store_dir = Naming.store_dir ~dir_path:store_dir in
  let chain_id = Chain_id.of_block_hash genesis.Genesis.block in
  let chain_dir = Naming.chain_dir store_dir chain_id in
  let chain_dir_path = Naming.dir_path chain_dir in
  if not (Sys.file_exists chain_dir_path && Sys.is_directory chain_dir_path)
  then (* Nothing to do, the store is not set *)
    return_unit
  else
    let*! context_index = Context.init ~readonly:false context_dir in
    let* store =
      load_store
        store_dir
        ~context_index
        ~genesis
        ~chain_id
        ~allow_testchains:true
        ~readonly:false
        ()
    in
    let chain_store = main_chain_store store in
    Lwt.finalize
      (fun () ->
        let block_store = chain_store.block_store in
        let*! current_head = Chain.current_head chain_store in
        let previous_history_mode = Chain.history_mode chain_store in
        if History_mode.equal previous_history_mode new_history_mode then
          return_unit
        else
          let is_valid_switch =
            match (previous_history_mode, new_history_mode) with
            | ((Full n, Full m) | (Rolling n, Rolling m)) when n = m -> false
            | (Archive, Full _)
            | (Archive, Rolling _)
            | (Full _, Full _)
            | (Full _, Rolling _)
            | (Rolling _, Rolling _) ->
                true
            | _ ->
                (* The remaining combinations are invalid switches *)
                false
          in
          let* () =
            fail_unless
              is_valid_switch
              (Cannot_switch_history_mode
                 {
                   previous_mode = previous_history_mode;
                   next_mode = new_history_mode;
                 })
          in
          let*! () = lock_for_write chain_store.lockfile in
          let* () =
            Block_store.switch_history_mode
              block_store
              ~current_head
              ~previous_history_mode
              ~new_history_mode
          in
          let* () = Chain.set_history_mode chain_store new_history_mode in
          let*! () =
            Store_events.(
              emit switch_history_mode (previous_history_mode, new_history_mode))
          in
          return_unit)
      (fun () ->
        let*! () = unlock chain_store.lockfile in
        close_store store)

let get_chain_store store chain_id =
  let chain_store = main_chain_store store in
  let rec loop chain_store =
    let open Lwt_result_syntax in
    if Chain_id.equal (Chain.chain_id chain_store) chain_id then
      return chain_store
    else
      Shared.use chain_store.chain_state (fun {active_testchain; _} ->
          match active_testchain with
          | None -> tzfail (Validation_errors.Unknown_chain chain_id)
          | Some {testchain_store; _} -> loop testchain_store)
  in
  loop chain_store

let get_chain_store_opt store chain_id =
  let open Lwt_syntax in
  let* r = get_chain_store store chain_id in
  match r with
  | Ok chain_store -> Lwt.return_some chain_store
  | Error _ -> Lwt.return_none

let all_chain_stores store =
  let chain_store = main_chain_store store in
  let rec loop acc chain_store =
    let acc = chain_store :: acc in
    Shared.use chain_store.chain_state (fun {active_testchain; _} ->
        match active_testchain with
        | None -> Lwt.return acc
        | Some {testchain_store; _} -> loop acc testchain_store)
  in
  loop [] chain_store

let directory store = store.store_dir

let context_index store = store.context_index

let allow_testchains {allow_testchains; _} = allow_testchains

let global_block_watcher {global_block_watcher; _} =
  Lwt_watcher.create_stream global_block_watcher

let option_pp ~default pp fmt = function
  | None -> Format.fprintf fmt "%s" default
  | Some x -> Format.fprintf fmt "%a" pp x

let rec make_pp_chain_store (chain_store : chain_store) =
  let open Lwt_syntax in
  let {chain_id; chain_dir; chain_config; chain_state; block_store; _} =
    chain_store
  in
  let chain_config_json =
    Data_encoding.Json.construct chain_config_encoding chain_config
  in
  let* ( current_head,
         alternate_heads,
         cementing_highwatermark,
         target,
         checkpoint,
         caboose,
         savepoint,
         first_block_in_floating,
         merge_status,
         highest_cemented_level,
         lowest_cemented_level,
         protocol_levels_data,
         invalid_blocks_data,
         forked_chains_data,
         active_test_chain ) =
    Shared.locked_use
      chain_state
      (fun
        {
          current_head;
          alternate_heads_data;
          cementing_highwatermark_data;
          target_data;
          checkpoint_data;
          protocol_levels_data;
          invalid_blocks_data;
          forked_chains_data;
          active_testchain;
          _;
        }
      ->
        let* alternate_heads = Stored_data.get alternate_heads_data in
        let* cementing_highwatermark =
          Stored_data.get cementing_highwatermark_data
        in
        let* target = Stored_data.get target_data in
        let* checkpoint = Stored_data.get checkpoint_data in
        let* protocol_levels = Stored_data.get protocol_levels_data in
        let* invalid_blocks = Stored_data.get invalid_blocks_data in
        let* forked_chains = Stored_data.get forked_chains_data in
        let* savepoint = Block_store.savepoint block_store in
        let* caboose = Block_store.caboose block_store in
        let highest_cemented_level =
          Cemented_block_store.get_highest_cemented_level
            (Block_store.cemented_block_store block_store)
        in
        let lowest_cemented_level =
          Cemented_block_store.get_lowest_cemented_level
            (Block_store.cemented_block_store block_store)
        in
        let exception First of Block_repr.t in
        let* first_block_in_floating =
          Lwt.catch
            (fun () ->
              let find_store kind' =
                let floating_stores =
                  Block_store.floating_block_stores block_store
                in
                List.find
                  (fun floating_store ->
                    Floating_block_store.(kind floating_store = kind'))
                  floating_stores
                |> WithExceptions.Option.get ~loc:__LOC__
              in
              let ro_store = find_store Floating_block_store.RO in
              let* _ =
                Floating_block_store.iter_s
                  (fun block -> Lwt.fail (First block))
                  ro_store
              in
              let rw_store = find_store Floating_block_store.RW in
              let* _ =
                Floating_block_store.iter_s
                  (fun block -> Lwt.fail (First block))
                  rw_store
              in
              assert false)
            (function
              | First b -> Lwt.return b
              | _exn ->
                  (* There should always be a block in the floatings stores *)
                  assert false)
        in
        Lwt.return
          ( current_head,
            alternate_heads,
            cementing_highwatermark,
            target,
            checkpoint,
            caboose,
            savepoint,
            first_block_in_floating,
            Block_store.get_merge_status block_store,
            highest_cemented_level,
            lowest_cemented_level,
            protocol_levels,
            invalid_blocks,
            forked_chains,
            active_testchain ))
  in
  let pp_protocol_level fmt
      (proto_level, {Protocol_levels.block; protocol; commit_info}) =
    Format.fprintf
      fmt
      "proto level: %d, transition block: %a, protocol: %a, commit info: %a"
      proto_level
      pp_block_descriptor
      block
      Protocol_hash.pp
      protocol
      (option_pp ~default:"n/a" (fun fmt _ -> Format.fprintf fmt "available"))
      commit_info
  in
  let make_pp_test_chain_opt = function
    | None -> Lwt.return (fun fmt () -> Format.fprintf fmt "n/a")
    | Some {testchain_store; _} ->
        let* pp = make_pp_chain_store testchain_store in
        Lwt.return (fun fmt () -> Format.fprintf fmt "@ %a" pp ())
  in
  let* pp_testchain_opt = make_pp_test_chain_opt active_test_chain in
  Lwt.return (fun fmt () ->
      Format.fprintf
        fmt
        "@[<v 2>chain id: %a@ chain directory: %s@ chain config: %a@ current \
         head: %a@ @[<v 2>alternate heads:@ %a@]@ checkpoint: %a@ cementing \
         highwatermark: %a@ savepoint: %a@ caboose: %a@ first block in \
         floating: %a@ interval of cemented blocks: [%a, %a]@ merge status: \
         %a@ target: %a@ @[<v 2>protocol levels:@ %a@]@ @[<v 2>invalid \
         blocks:@ %a@]@ @[<v 2>forked chains:@ %a@]@ @[<v 2>active testchain: \
         %a@]@]"
        Chain_id.pp
        chain_id
        (Naming.dir_path chain_dir)
        Data_encoding.Json.pp
        chain_config_json
        (fun fmt block ->
          let metadata =
            WithExceptions.Option.get ~loc:__LOC__ (Block_repr.metadata block)
          in
          Format.fprintf
            fmt
            "%a (lafl: %ld) (max_op_ttl: %d)"
            pp_block_descriptor
            (Block.descriptor block)
            (Block.last_allowed_fork_level metadata)
            (Block.max_operations_ttl metadata))
        current_head
        (Format.pp_print_list ~pp_sep:Format.pp_print_cut pp_block_descriptor)
        alternate_heads
        pp_block_descriptor
        checkpoint
        (fun fmt opt ->
          option_pp
            ~default:"n/a"
            (fun fmt i -> Format.fprintf fmt "%ld" i)
            fmt
            opt)
        cementing_highwatermark
        pp_block_descriptor
        savepoint
        pp_block_descriptor
        caboose
        pp_block_descriptor
        (Block.descriptor first_block_in_floating)
        (option_pp ~default:"n/a" (fun fmt i -> Format.fprintf fmt "%ld" i))
        lowest_cemented_level
        (option_pp ~default:"n/a" (fun fmt i -> Format.fprintf fmt "%ld" i))
        highest_cemented_level
        Block_store.pp_merge_status
        merge_status
        (option_pp ~default:"n/a" pp_block_descriptor)
        target
        (Format.pp_print_list ~pp_sep:Format.pp_print_cut pp_protocol_level)
        (Protocol_levels.bindings protocol_levels_data)
        (Format.pp_print_list ~pp_sep:Format.pp_print_cut Block_hash.pp)
        (Block_hash.Map.bindings invalid_blocks_data |> List.map fst)
        (Format.pp_print_list
           ~pp_sep:Format.pp_print_cut
           (fun fmt (chain_id, block_hash) ->
             Format.fprintf
               fmt
               "testchain's chain id: %a, forked block: %a"
               Chain_id.pp
               chain_id
               Block_hash.pp
               block_hash))
        (Chain_id.Map.bindings forked_chains_data)
        pp_testchain_opt
        ())

let make_pp_store (store : store) =
  let open Lwt_syntax in
  let {store_dir; allow_testchains; main_chain_store; _} = store in
  let* pp_testchain_store =
    make_pp_chain_store
      (WithExceptions.Option.get ~loc:__LOC__ main_chain_store)
  in
  Lwt.return (fun fmt () ->
      Format.fprintf
        fmt
        "@[<v 2>Store state:@ store directory: %s@ allow testchains: %b@ @[<v \
         2>main chain:@ %a@]@])"
        (Naming.dir_path store_dir)
        allow_testchains
        pp_testchain_store
        ())

(************ For testing and internal purposes only **************)
module Unsafe = struct
  let repr_of_block b = b

  let block_of_repr b = b

  let get_block_store chain_store = chain_store.block_store

  let set_head chain_store new_head =
    let open Lwt_result_syntax in
    Shared.update_with chain_store.chain_state (fun chain_state ->
        let* () =
          Stored_data.write
            chain_state.current_head_data
            (Block.descriptor new_head)
        in
        return (Some {chain_state with current_head = new_head}, ()))

  let set_checkpoint chain_store new_checkpoint =
    Shared.use chain_store.chain_state (fun chain_state ->
        Stored_data.write chain_state.checkpoint_data new_checkpoint)

  let set_cementing_highwatermark chain_store new_cementing_highwatermark =
    Shared.use chain_store.chain_state (fun chain_state ->
        Stored_data.write
          chain_state.cementing_highwatermark_data
          new_cementing_highwatermark)

  let set_history_mode = Chain.set_history_mode

  let set_savepoint chain_store new_savepoint =
    Chain.unsafe_set_savepoint chain_store new_savepoint

  let set_caboose chain_store new_caboose =
    Chain.unsafe_set_caboose chain_store new_caboose

  let set_protocol_level chain_store ~protocol_level (b, ph) =
    Chain.set_protocol_level chain_store ~protocol_level (b, ph)

  let load_testchain = Chain.load_testchain

  let open_for_snapshot_export ~store_dir ~context_dir genesis
      ~(locked_f : chain_store -> 'a tzresult Lwt.t) =
    let open Lwt_result_syntax in
    let store_dir = Naming.store_dir ~dir_path:store_dir in
    let chain_id = Chain_id.of_block_hash genesis.Genesis.block in
    let chain_dir = Naming.chain_dir store_dir chain_id in
    let* lockfile = create_lockfile chain_dir in
    let*! () = lock_for_read lockfile in
    protect
      (fun () ->
        let*! context_index = Context.init ~readonly:true context_dir in
        let* store =
          load_store
            store_dir
            ~context_index
            ~genesis
            ~chain_id
            ~allow_testchains:false
            ~readonly:true
            ()
        in
        let chain_store = main_chain_store store in
        Lwt.finalize
          (fun () -> locked_f chain_store)
          (fun () -> close_store store))
      ~on_error:(fun errs ->
        let*! () = may_unlock lockfile in
        Lwt.return (Error errs))

  let restore_from_snapshot ?(notify = fun () -> Lwt.return_unit) store_dir
      ~genesis ~genesis_context_hash ~floating_blocks_stream
      ~new_head_with_metadata ~protocol_levels ~history_mode =
    let open Lwt_result_syntax in
    let chain_id = Chain_id.of_block_hash genesis.Genesis.block in
    let chain_dir = Naming.chain_dir store_dir chain_id in
    let genesis_block =
      Block_repr.create_genesis_block ~genesis genesis_context_hash
    in
    let real_genesis_hash = Block_header.hash (Block.header genesis_block) in
    let new_head_descr =
      ( Block_repr.hash new_head_with_metadata,
        Block_repr.level new_head_with_metadata )
    in
    (* Write consistent stored data *)
    let* () =
      Stored_data.write_file
        (Naming.protocol_levels_file chain_dir)
        protocol_levels
    in
    let* () =
      Stored_data.write_file
        (Naming.current_head_file chain_dir)
        (Block.descriptor new_head_with_metadata)
    in
    let* () =
      Stored_data.write_file (Naming.alternate_heads_file chain_dir) []
    in
    (* Checkpoint is the new head *)
    let* () =
      Stored_data.write_file (Naming.checkpoint_file chain_dir) new_head_descr
    in
    (* Cementing highwatermark is set to None *)
    let* () =
      Stored_data.write_file
        (Naming.cementing_highwatermark_file chain_dir)
        None
    in
    let* () = Stored_data.write_file (Naming.target_file chain_dir) None in
    (* Savepoint is the head *)
    let* () =
      Stored_data.write_file (Naming.savepoint_file chain_dir) new_head_descr
    in
    (* Depending on the history mode, set the caboose properly *)
    let* caboose_descr =
      match history_mode with
      | History_mode.Archive | Full _ ->
          return (Block_repr.hash genesis_block, Block_repr.level genesis_block)
      | Rolling _ -> (
          let*! o = Lwt_stream.peek floating_blocks_stream in
          match o with
          | None ->
              (* This should not happen. The floating store of a
                 snapshot exported at highest_cemented_block + 1 should
                 have a floating store populated with the cemented
                 cycle. *)
              assert false
          | Some caboose -> (
              match Block_repr.metadata new_head_with_metadata with
              | None -> assert false
              | Some metadata ->
                  if
                    Int32.sub
                      (Block_repr.level new_head_with_metadata)
                      (Int32.of_int metadata.max_operations_ttl)
                    <= 0l
                  then return (genesis.block, 0l)
                  else return (Block_repr.hash caboose, Block_repr.level caboose)
              ))
    in
    let* () =
      Stored_data.write_file (Naming.caboose_file chain_dir) caboose_descr
    in
    let* () =
      Stored_data.write_file
        (Naming.invalid_blocks_file chain_dir)
        Block_hash.Map.empty
    in
    let* () =
      Stored_data.write_file
        (Naming.forked_chains_file chain_dir)
        Chain_id.Map.empty
    in
    let* () =
      Stored_data.write_file (Naming.genesis_block_file chain_dir) genesis_block
    in
    (* Load the store (containing the cemented if relevant) *)
    let* block_store =
      Block_store.load chain_dir ~genesis_block ~readonly:false
    in
    (* Store the floating (in the correct order!) *)
    let*! () =
      Lwt_stream.iter_s
        (fun block ->
          let*! _ = Block_store.store_block block_store block in
          notify ())
        floating_blocks_stream
    in
    (* Store the head *)
    let* () = Block_store.store_block block_store new_head_with_metadata in
    (* Check correctness of protocol transition blocks *)
    let* () =
      List.iter_es
        (fun ( _,
               {
                 Protocol_levels.block = (bh, _);
                 protocol;
                 commit_info = commit_info_opt;
               } ) ->
          let* block_opt =
            Block_store.read_block
              block_store
              ~read_metadata:false
              (Block (bh, 0))
          in
          match (block_opt, commit_info_opt) with
          | (None, _) -> (
              match history_mode with
              | Rolling _ ->
                  (* If we are importing a rolling snapshot then allow the
                     absence of block. *)
                  return_unit
              | _ ->
                  fail_unless
                    (Block_hash.equal real_genesis_hash bh)
                    (Missing_activation_block (bh, protocol, history_mode)))
          | (Some _block, None) -> return_unit
          | (Some block, Some commit_info) ->
              let*! is_consistent =
                Context.check_protocol_commit_consistency
                  ~expected_context_hash:(Block.context_hash block)
                  ~given_protocol_hash:protocol
                  ~author:commit_info.author
                  ~message:commit_info.message
                  ~timestamp:(Block.timestamp block)
                  ~test_chain_status:commit_info.test_chain_status
                  ~predecessor_block_metadata_hash:
                    commit_info.predecessor_block_metadata_hash
                  ~predecessor_ops_metadata_hash:
                    commit_info.predecessor_ops_metadata_hash
                  ~data_merkle_root:commit_info.data_merkle_root
                  ~parents_contexts:commit_info.parents_contexts
              in
              fail_unless
                (is_consistent
                || Compare.Int32.(equal (Block_repr.level block) 0l))
                (Inconsistent_protocol_commit_info (Block.hash block, protocol)))
        (Protocol_levels.bindings protocol_levels)
    in
    let*! () = Block_store.close block_store in
    let chain_config = {history_mode; genesis; expiration = None} in
    let* () =
      Stored_data.write_file (Naming.chain_config_file chain_dir) chain_config
    in
    return_unit
end<|MERGE_RESOLUTION|>--- conflicted
+++ resolved
@@ -400,10 +400,7 @@
              } ))
 
   let store_block chain_store ~block_header ~operations validation_result =
-<<<<<<< HEAD
-=======
-    let open Lwt_result_syntax in
->>>>>>> 55b3bab8
+    let open Lwt_result_syntax in
     let {
       Block_validation.validation_store =
         {
@@ -427,29 +424,6 @@
       | Block_validation.Metadata_hash x -> List.length x
     in
     let validation_passes = block_header.shell.validation_passes in
-<<<<<<< HEAD
-    fail_unless
-      (validation_passes = operations_length)
-      (Cannot_store_block
-         ( hash,
-           Invalid_operations_length
-             {validation_passes; operations = operations_length} ))
-    >>=? fun () ->
-    fail_unless
-      (validation_passes = operation_metadata_length)
-      (Cannot_store_block
-         ( hash,
-           Invalid_operations_length
-             {validation_passes; operations = operation_metadata_length} ))
-    >>=? fun () ->
-    (match ops_metadata with
-    | No_metadata_hash ops_metadata ->
-        check_metadata_list ~block_hash:hash ~operations ~ops_metadata
-    | Metadata_hash ops_metadata ->
-        check_metadata_list ~block_hash:hash ~operations ~ops_metadata)
-    >>=? fun () ->
-    Stored_data.get chain_store.genesis_block_data >>= fun genesis_block ->
-=======
     let* () =
       fail_unless
         (validation_passes = operations_length)
@@ -474,7 +448,6 @@
           check_metadata_list ~block_hash:hash ~operations ~ops_metadata
     in
     let*! genesis_block = Stored_data.get chain_store.genesis_block_data in
->>>>>>> 55b3bab8
     let is_main_chain =
       Chain_id.equal
         chain_store.chain_id
