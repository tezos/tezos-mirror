(*****************************************************************************)
(*                                                                           *)
(* Open Source License                                                       *)
(* Copyright (c) 2020-2021 Nomadic Labs, <contact@nomadic-labs.com>          *)
(*                                                                           *)
(* Permission is hereby granted, free of charge, to any person obtaining a   *)
(* copy of this software and associated documentation files (the "Software"),*)
(* to deal in the Software without restriction, including without limitation *)
(* the rights to use, copy, modify, merge, publish, distribute, sublicense,  *)
(* and/or sell copies of the Software, and to permit persons to whom the     *)
(* Software is furnished to do so, subject to the following conditions:      *)
(*                                                                           *)
(* The above copyright notice and this permission notice shall be included   *)
(* in all copies or substantial portions of the Software.                    *)
(*                                                                           *)
(* THE SOFTWARE IS PROVIDED "AS IS", WITHOUT WARRANTY OF ANY KIND, EXPRESS OR*)
(* IMPLIED, INCLUDING BUT NOT LIMITED TO THE WARRANTIES OF MERCHANTABILITY,  *)
(* FITNESS FOR A PARTICULAR PURPOSE AND NONINFRINGEMENT. IN NO EVENT SHALL   *)
(* THE AUTHORS OR COPYRIGHT HOLDERS BE LIABLE FOR ANY CLAIM, DAMAGES OR OTHER*)
(* LIABILITY, WHETHER IN AN ACTION OF CONTRACT, TORT OR OTHERWISE, ARISING   *)
(* FROM, OUT OF OR IN CONNECTION WITH THE SOFTWARE OR THE USE OR OTHER       *)
(* DEALINGS IN THE SOFTWARE.                                                 *)
(*                                                                           *)
(*****************************************************************************)

(** Persistent block store with linear history

    The cemented block store is a store where blocks are stored
    linearly (by level) in chunks. Blocks in this store should not be
    reorganized anymore and are thus *cemented*. As these blocks
    should not be accessed regularly and especially their optionally
    stored metadata, the later are compressed using a zip format to
    save disk space. For each chunk of blocks, a dedicated file is
    used. Moreover, to enable easy access and to prevent too much
    on-disk reading, two indexed maps are used to retrieve blocks hash
    from their level and their level from the block hash.

    The cemented block store contains a set of files updated each time
    a new chunk is added to the store. These files indicate which
    interval of blocks (w.r.t. their levels) are stored in it.

    {1 Invariants}

    This store is expected to respect the following invariants:

    - A key/value present in an index is present as well in the other
      as value/key.

    - Every block stored is correctly referenced through its
      associated indexes.

    - A cemented chunk of blocks that is represented by the interval
      [ i ; j ] (with i <= j) contains | j - i + 1 | blocks and are
      ordered from i to j in the file.

    - The set F of cemented chunks is always ordered by block level.

    - The cemented store does not contain holes: let F be the cemented
      chunks, if |F| > 1 then:

{v
      ∀f_x=(i,j) ∈ F ∧ x < |F|, ∃f_y =(i', j'), x = y - 1 ∧ j + 1 = j'
v}

      meaning the concatenation of every chunk must be continuous.

    - A metadata zip file is indexed by the same interval as the
      chunks and, when it is the lowest chunk of metadata stored, is
      not assured to contain every block's metadata of the chunk.

    {1 Files format}

    The cemented block store is composed of the following files:

    - file: /<i_j>, a chunk of blocks from level i to level j. The
      format of this file is:

    | <n> × <offset> | <n> × <block> |

    where n is (j - i + 1), <offset> is a 8 bytes integer representing
    the absolute offset of a block where the k-th (with 0 <= k < n)
    offset stands for the absolute offset of the k-th block in the
    file and with <block>, a {!Block_repr.t} value encoded using
    {!Block_repr.encoding} (thus prefixed by the its size).

    - dir: /cemented_block_index_level, the Hash -> Level key/value
      index ;

    - dir: /cemented_block_index_hash, the Level -> Hash key/value
      index.

    - dir: /metadata, the directory containing chunks of compressed
      metadata (present if relevant).

    - files: /metadata/<i_j>.zip, the compressed metadata where every
      chunk of block's metadata is indexed by their level encoded as
      string (present if relevant). *)

(** On-disk index of block's hash to level. *)
module Cemented_block_level_index :
  Index.S with type key = Block_key.t and type value = Block_level.t

(** On-disk index of block's level to hash. *)
module Cemented_block_hash_index :
  Index.S with type key = Block_level.t and type value = Block_key.t

(** The type of the cemented block store *)
type t

type cemented_metadata_file = {
  start_level : int32;
  end_level : int32;
  metadata_file : [`Cemented_blocks_metadata] Naming.file;
}

(** The type for cemented block chunks file description *)
type cemented_blocks_file = {
  start_level : int32;
  end_level : int32;
  file : [`Cemented_blocks_file] Naming.file;
}

(** [init ?log_size ~cemented_blocks_dir ~readonly] creates or loads
    an existing cemented block store at path
    [cemented_blocks_dir]. [cemented_blocks_dir] will be created if it
    does not exists. If [readonly] is true, cementing blocks will
    result in an error. [log_size] determines the index cache size. *)
val init :
  ?log_size:int ->
  [< `Chain_dir] Naming.directory ->
  readonly:bool ->
  t tzresult Lwt.t

(** [close cemented_store] closes the [cemented_store] opened files:
    its indexes. *)
val close : t -> unit

(** [cemented_blocks_files cemented_store] returns the {b current}
   array of cemented blocks chunks files. The returned array is sorted
   in ascending order such that the first element of the array is the
   lowest known cycle of the store. *)
val cemented_blocks_files : t -> cemented_blocks_file array option

(** [reload_cemented_blocks_files cemented_store] updates the cemented
    store so the latest cemented files are available. This is
    particularly useful for RO instances. *)
val reload_cemented_blocks_files : t -> (unit, tztrace) result Lwt.t

(** [cemented_metadata_files cemented_store] returns the {b current}
   array of cemented metadata files. The returned array is sorted in
   ascending order such that the first element of the array is the
   lowest known cycle of the store. *)
val cemented_metadata_files :
  t -> cemented_metadata_file array option tzresult Lwt.t

(** [cemented_block_level_index block_store] returns the hash to level
    index. *)
val cemented_block_level_index : t -> Cemented_block_level_index.t

(** [cemented_block_hash_index block_store] returns the level to hash
    index. *)
val cemented_block_hash_index : t -> Cemented_block_hash_index.t

(** [may_synchronize_indexes cemented_store] updates a RO index
    instance to allow concurrent access to the value added by a RW
    instance. This operation is expected to be cheap (~10us) and has
    no effect on RW instances. *)
val may_synchronize_indexes : t -> unit

(** [load_table ~cemented_blocks_dir] reads the [cemented_blocks_dir]
    directory and instantiate the cemented blocks chunks files. *)
val load_table :
  [`Cemented_blocks_dir] Naming.directory ->
  cemented_blocks_file array option tzresult Lwt.t

(** [load_metadata_table ~cemented_blocks_dir] similar to
    [load_table], but for the cemented metadata files. *)
val load_metadata_table :
  [`Cemented_blocks_dir] Naming.directory ->
  cemented_metadata_file array option tzresult Lwt.t

(** [find_block_file cemented_store block_level] lookups the
   [cemented_store] to find the cemented block chunk file that
   contains the block at level [block_level]. Returns [None] if the
   block cannot be found.*)
val find_block_file : t -> int32 -> cemented_blocks_file option

(** [is_cemented cemented_store block_hash] checks if the [block_hash]
    is stored in the [cemented_store]. *)
val is_cemented : t -> Block_hash.t -> bool

(** [get_cemented_block_level cemented_store block_hash] returns the
    level of the [block_hash] if present in [cemented_store]. Returns
    [None] otherwise. *)
val get_cemented_block_level : t -> Block_hash.t -> int32 option

(** [get_cemented_block_hash cemented_store block_level] returns the
    hash of the block at [block_level] if present in
    [cemented_store]. Returns [None] otherwise. *)
val get_cemented_block_hash : t -> int32 -> Block_hash.t option

(** [read_block_metadata cemented_store block_level] returns the
    metadata of the block at [block_level] if present in
    [cemented_store]. Returns [None] otherwise. *)
val read_block_metadata :
  t -> int32 -> Block_repr.metadata option tzresult Lwt.t

(** [cement_blocks_metadata cemented_store chunk] compresses and
    stores the metadata of blocks present in [chunk]. If no block of
    the given [chunk] contains metadata, nothing is done. Otherwise,
    for every block containing metadata, an entry is written in the
    dedicated .zip metadata file.

    We assume that the blocks containing metadata are contiguous and
    if at least one block has metadata, then the blocks from that
    block with metadata to the last block of [chunk] must have
    metadata. However, we do not check the validity of this assumption.*)
val cement_blocks_metadata : t -> Block_repr.t list -> unit tzresult Lwt.t

(** [get_lowest_cemented_level cemented_store] returns the lowest
    cemented block in [cemented_store], if it exists.*)
val get_lowest_cemented_level : t -> int32 option

(** [get_highest_cemented_level cemented_store] returns the highest
    cemented block in [cemented_store] if it exists. *)
val get_highest_cemented_level : t -> int32 option

(** [get_cemented_block_by_level cemented_store ~read_metadata level]
    reads the cemented block at [level] in [cemented_store], if it
    exists. It also tries to retrieves the metadata depending on
    [read_metadata] but do not fail if no metadata is available. *)
val get_cemented_block_by_level :
  t -> read_metadata:bool -> int32 -> Block_repr.block option tzresult Lwt.t

(** [get_cemented_block_by_hash cemented_store hash] reads the cemented
    block of [hash] in [cemented_store], if it exists. It also
    retrieves the metadata depending on [read_metadata]. *)
val get_cemented_block_by_hash :
  read_metadata:bool ->
  t ->
  Block_hash.t ->
  Block_repr.block option tzresult Lwt.t

(** The type used to describe reading sequences used to perform
    buffered block cementing. *)
type chunk_iterator = {
  chunk_length : int;
  reading_sequence : (Block_hash.t * int * bytes) tzresult Lwt.t Seq.t;
}

(** [make_chunk_iterator bl] is an utility function that transforms a
    [Block_repr.block list] into a [chunk_iterator] *)
val make_chunk_iterator : Block_repr.block list -> chunk_iterator

(** [cement_blocks ?check_consistency cemented_store ~write_metadata
    chunk_iterator] iterates from the lazy-bufferized [chunk_iterator]
    to cement blocks and to write their metadata if the flag
    [write_metadata] is set. [check_consistency] (default is true)
    ensures that the cycles are contiguous. *)
val cement_blocks :
  ?check_consistency:bool ->
  t ->
  write_metadata:bool ->
  chunk_iterator ->
  unit tzresult Lwt.t

(** [trigger_gc cemented_store history_mode] garbage collects metadata
    chunks and/or chunks from the [cemented_store] depending on the
    {!History_mode.t}:

    - in [Archive] mode, nothing is done;

    - in [Full offset] mode, only [offset] chunks of {b metadata} are
      kept;

    - in [Rolling offset] mode, only [offset] chunks of {b metadata
      and chunks} are kept.

      {b Important:} when purging chunks of blocks, it is necessary to
      rewrite the index to remove garbage collected blocks. Therefore,
      the higher the offset is, the longest the GC phase will last. *)
val trigger_gc : t -> History_mode.t -> unit Lwt.t

(** [iter_cemented_file ~cemented_block_dir f block_file] reads from
    the cemented [block_file] located in [cemented_block_dir] and
    applies [f] on every block.

    {b Warning}: in this version, exceptions are caught. Use [raw_iter_cemented_file]
    for manual exception management. *)
val iter_cemented_file :
  (Block_repr.block -> unit Lwt.t) ->
  cemented_blocks_file ->
  unit tzresult Lwt.t

(** Unsafe version of [iter_cemented_file] where internal exceptions/errors
    are not caught. *)
val raw_iter_cemented_file :
  (Block_repr.block -> unit Lwt.t) -> cemented_blocks_file -> unit Lwt.t

(** [check_indexes_consistency ?post_step ?genesis_hash cemented_store
    history_mode] iterates over a partially initialized
    [cemented_store] that contains both chunks of blocks and indexes
    then check the consistency of each block: (hashes, predecessors and
    levels). The hash is not checked for [genesis_hash] and
    [post_step] is called after each treated chunk. This is used for
    snapshot imports. *)
val check_indexes_consistency :
  ?post_step:(unit -> unit Lwt.t) ->
  ?genesis_hash:Block_hash.t ->
  t ->
  unit tzresult Lwt.t

<<<<<<< HEAD
(** [get_and_upgrade_offsets fd nb_blocks] obtains the list of [nb_blocks] offsets from the 
    beginning of the file given by file descriptor [fd] and upgrades their sizes from 32-bits to 
=======
(** Utility function that aims to give an overview of the shape of the
    store's metadata. *)
val stat_metadata_cycles :
  t -> (string * Store_types.metadata_stat list) list tzresult Lwt.t

(** [get_and_upgrade_offsets fd nb_blocks] obtains the list of [nb_blocks] offsets from the
    beginning of the file given by file descriptor [fd] and upgrades their sizes from 32-bits to
>>>>>>> a15b5170
    64-bits, adjusting their values for the following blocks in the cemented blocks file. *)
val get_and_upgrade_offsets : Lwt_unix.file_descr -> int -> bytes Lwt.t

(* Given the chain directory with cemented files, upgrade all of them to have
   64-bit offsets at the beginning, instead of 32-bits. *)
val v_3_2_upgrade : [`Chain_dir] Naming.directory -> unit tzresult Lwt.t<|MERGE_RESOLUTION|>--- conflicted
+++ resolved
@@ -310,10 +310,6 @@
   t ->
   unit tzresult Lwt.t
 
-<<<<<<< HEAD
-(** [get_and_upgrade_offsets fd nb_blocks] obtains the list of [nb_blocks] offsets from the 
-    beginning of the file given by file descriptor [fd] and upgrades their sizes from 32-bits to 
-=======
 (** Utility function that aims to give an overview of the shape of the
     store's metadata. *)
 val stat_metadata_cycles :
@@ -321,7 +317,6 @@
 
 (** [get_and_upgrade_offsets fd nb_blocks] obtains the list of [nb_blocks] offsets from the
     beginning of the file given by file descriptor [fd] and upgrades their sizes from 32-bits to
->>>>>>> a15b5170
     64-bits, adjusting their values for the following blocks in the cemented blocks file. *)
 val get_and_upgrade_offsets : Lwt_unix.file_descr -> int -> bytes Lwt.t
 
