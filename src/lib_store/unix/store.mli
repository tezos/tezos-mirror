(*****************************************************************************)
(*                                                                           *)
(* Open Source License                                                       *)
(* Copyright (c) 2020-2021 Nomadic Labs, <contact@nomadic-labs.com>          *)
(*                                                                           *)
(* Permission is hereby granted, free of charge, to any person obtaining a   *)
(* copy of this software and associated documentation files (the "Software"),*)
(* to deal in the Software without restriction, including without limitation *)
(* the rights to use, copy, modify, merge, publish, distribute, sublicense,  *)
(* and/or sell copies of the Software, and to permit persons to whom the     *)
(* Software is furnished to do so, subject to the following conditions:      *)
(*                                                                           *)
(* The above copyright notice and this permission notice shall be included   *)
(* in all copies or substantial portions of the Software.                    *)
(*                                                                           *)
(* THE SOFTWARE IS PROVIDED "AS IS", WITHOUT WARRANTY OF ANY KIND, EXPRESS OR*)
(* IMPLIED, INCLUDING BUT NOT LIMITED TO THE WARRANTIES OF MERCHANTABILITY,  *)
(* FITNESS FOR A PARTICULAR PURPOSE AND NONINFRINGEMENT. IN NO EVENT SHALL   *)
(* THE AUTHORS OR COPYRIGHT HOLDERS BE LIABLE FOR ANY CLAIM, DAMAGES OR OTHER*)
(* LIABILITY, WHETHER IN AN ACTION OF CONTRACT, TORT OR OTHERWISE, ARISING   *)
(* FROM, OUT OF OR IN CONNECTION WITH THE SOFTWARE OR THE USE OR OTHER       *)
(* DEALINGS IN THE SOFTWARE.                                                 *)
(*                                                                           *)
(*****************************************************************************)

(** Store abstraction over the disk storage. *)

(**
   {2 Description}

   This component handles the on-disk storage of static objects such
   as blocks, operations, block's metadata, protocols and chain data.
   The store also handle the chain's current state: current head,
   invalid blocks, active testchains, ...

   {2 Concurrency}

   This module is designed to handle concurrent accesses to the
   store. Data-races and deadlocks might still happen through the use
   of potential dangerous calls that are documented as such. Both a
   mutex and a lockfile are present to handle concurrent accesses at
   process levels.

   {2 Context handling}

   The store manages the context and thus handles the context
   initialization through {!Lib_context.Context.init}. This is done,
   among others reasons, for a consistency checking when storing a
   block. The store never commits a context on-disk.

   {2 History mode handling}

   This store handles the three different
   {!Tezos_base.History_mode.t}:

   - Archive: maintains every block that is part of the chain
     including their metadata.

   - Full <offset>: maintains every block that is part of the chain
     but prune the metadata for blocks that are below the following
     threshold level: [last_preserved_block_level] of the current head
     - [offset] cycles.

   - Rolling <offset>: maintains rolling windows which contain recent
     blocks that are part of the chain, along with their metadata. It
     prunes everything that is below the following threshold level:
     [last_preserved_block_level] of the current head - [offset]
     cycles.

   {2 Protocol store}

   The store has a global protocol store which may be shared by
   different chain stores.

   {2 Chain stores and merging}

   The store has a toplevel chain store which is called the
   [main_chain_store] and which can be accessed through the store's
   interface. It is either created if the associated directory is not
   present or loaded if it was previously created. This
   [main_chain_store] is able to recursively spawn testchains which
   are also chain stores. Those testchains are also recursively able
   to spawn their own testchains.

   Each chain store possesses its own block store and therefore its
   own historic. It also maintains a state throughout its run which is
   composed of:

   - [current_head]: the current head of the chain.

   - [target]: the optional block for which the chain must pass. The
     store will not allow to store blocks past this target's block if
     they are not its successors.

   - [checkpoint]: the block that represents the no fork point level:
     blocks that are below this block are discarded.

   - [savepoint]: the block that represents the lowest block with
     metadata in the chain.

   - [caboose]: the block that represents the lowest block known in the
     chain (with or without metadata).

    More details and invariants on these points are provided in the
   {!Chain} module description below.

    When a block is promoted as head of the chain (through
   {!Chain.set_head}) the following happens:

   - A check is made if this head is consistent (i.e. if it's not
     below the checkpoint);

   - If the [last_preserved_block_level] of the head is different from
     the previous head's one, then we can establish that a cycle has
     been completed and we can start cementing this cycle by
     "triggering a merge".

   A merge phase consists of establishing the interval of blocks to
   cement, which is trivially [last_preserved_block_level(new_head)]
   to [last_preserved_block_level(prev_head)], but also, for Full and
   Rolling history modes, keep some extra blocks so that we make sure
   to keep blocks above
   max_operation_ttl(last_preserved_block_level(checkpoint)). This is
   done to make sure that we can export snapshots at the checkpoint
   level later on. This merging operation is asynchronous, the changes
   will be committed on disk only when the merge succeeds. Before
   that, we only retain the changes in RAM so we may keep storing new
   blocks without blocking. If the process crashes while a merge is
   happening, the state is reloaded before the merging point. More
   details are given in {!Chain.set_head}.

   {2 Files hierarchy}

   The store directory is organized as follows:

   - /<protocol_dir>/ the directory containing stored protocols

   - /<protocol_dir>/<protocol_hash_b58>* files containing the encoded
     protocol.

   - /<chain_id_b58>/ the [chain_store_dir] directory containing the
     main chain store.

   [chain_store_dir] is a symbol for all chain stores directory
   hierarchy.

   - [chain_store_dir]/<lock> the lockfile.

   - [chain_store_dir]/<config.json> the chain store's configuration
     as a JSON file.

   - [chain_store_dir]/<block_store> contains every file mentioned in
     {!Block_store}'s format.

   - [chain_store_dir]/<stored_data>* files containing encoded simple
     data structures such as: genesis block, checkpoint, savepoint,
     caboose, protocol levels, forked chains, alternate heads, invalid
     blocks, etc.

   - [chain_store_dir]/testchains/<testchain_id_b58>/ contains the
     [chains_store_dir]'s test chain, based on a similar hierarchy.

*)

open Store_types

(** The abstract type to manipulate the global store. *)
type t

(** The type alias for the global store. *)
type store = t

(** The abstract type for a chain store. Equivalent to {!Chain.t}. *)
type chain_store

(** {3 Initialization} *)

(** [init ?patch_context ?commit_genesis ?history_mode ?readonly
    ?block_cache_limit ?disable_context_pruning ?maintenance_delay
    ~store_dir ~context_dir ~allow_testchains genesis] initializes the
    store and a main chain store. If [store_dir] (resp. [context_dir])
    does not exist, a fresh store (resp. context) is
    created. Otherwise, it loads the store (resp. context) from
    reading the adequate directory. If [allow_testchains] is passed,
    the store will be able to fork chains and instantiate testchain's
    sub chain stores, for all chains contained in the store. The chain
    store created is based on the [genesis] provided. Its chain
    identifier will be computed using the {!Chain_id.of_block_hash}
    function.

    @param patch_context the handle called when initializing the
    context. It usually is passed when creating a sandboxed chain.

    @param commit_genesis overrides the default initial genesis commit
    when the node is created. This is used for when the context must be
    in readonly (e.g. started by an external validator) and we want to
    prevent writing in the context. {b Warning} passing this argument
    will initialize the context in readonly.
      Default: {!Context.commit_genesis} is called with [genesis]

    @param history_mode the history mode used throughout the store. If
    a directory already exists and the given [history_mode] is
    different, the initialization will fail.
      Default: {!History_mode.default} (which should correspond to
    full with 5 extra preserved cycles.)

    @param readonly a flag that, if set to true, opens the storage,
      that is stored on disk, in read-only mode preventing to write in
      the corresponding store {b and} context.
      Default: false

    @param block_cache_limit allows to override the size of the block
    cache to use. The minimal value is 1.

<<<<<<< HEAD
    @param disable_context_pruning specifies whether or not the
    context pruning is expected to be run (if set to true) or not (if
    set to false -- default) during a storage maintenance.

    @param maintenace_delay allows to introduce a delay prior to the
    trigger of the storage maintenance

    @param readonly a flag that, if set to true, prevent writing
    throughout the store {b and} context.
=======
    @param disable_context_pruning a flag that, if set to true,
      prevent the store to trigger the context pruning. Note that the
      storage maintenance, aka merge, won't be impacted by this flag.
>>>>>>> a15b5170
      Default: false

    @param maintenance_delay a flag that, if set, will disable the
    storage maintenance by a certain delay.
      Default: Disabled
*)
val init :
  ?patch_context:
    (Tezos_protocol_environment.Context.t ->
    Tezos_protocol_environment.Context.t tzresult Lwt.t) ->
  ?commit_genesis:(chain_id:Chain_id.t -> Context_hash.t tzresult Lwt.t) ->
  ?history_mode:History_mode.t ->
  ?readonly:bool ->
  ?block_cache_limit:int ->
  ?disable_context_pruning:bool ->
  ?maintenance_delay:Storage_maintenance.delay ->
  store_dir:string ->
  context_dir:string ->
  allow_testchains:bool ->
  Genesis.t ->
  store tzresult Lwt.t

(** [sync ?last_status ~trigger_hash store] performs a store
    synchronization to update all the data and file descriptors. This
    is useful to keep track of a store opened in readonly mode that is
    updated by another read/write instance.
    [?last_status] gives a hint regarding the previous synchronization
    to speed up the process. *)
val sync :
  ?last_status:Block_store_status.t ->
  t ->
  (t * Block_store_status.t * (unit -> unit Lwt.t)) tzresult Lwt.t

(** [main_chain_store global_store] returns the main chain store. *)
val main_chain_store : store -> chain_store

(** [close_store global_store] closes the underlying block store and
    context along with every opened file descriptors for every chain
    store and testchain present in [global_store]. If the store is
    already closed, this function is idempotent. *)
val close_store : store -> unit Lwt.t

(** [may_switch_history_mode ?patch_context ~store_dir ~context_dir
    genesis ~new_history_mode] tries switching the store located at
    [store_dir] (if present) to [new_history_mode] when possible. *)
val may_switch_history_mode :
  store_dir:string ->
  context_dir:string ->
  Genesis.t ->
  new_history_mode:History_mode.t ->
  unit tzresult Lwt.t

(** {3 Accessors} *)

(** [directory global_store] returns the path where [global_store] is
    stored. This corresponds to the [store_dir] argument passed to the
    [init] function. *)
val directory : store -> [`Store_dir] Naming.directory

(** [context_index global_store] returns the context's index
    initialized in [global_store]. *)
val context_index : store -> Context_ops.index

(** [allow_testchains global_store] returns true if the store is
    allowed to fork testchains. *)
val allow_testchains : store -> bool

(** [all_chain_stores global_store] returns every initialized chain
    store in [global_store]. The resulting list also comprises the
    initialized testchains. If [allow_testchains] is false, the list
    will only contain a single element. *)
val all_chain_stores : store -> chain_store list Lwt.t

(** [get_chain_store global_store chain_id] returns the initialized
    chain store in [global_store] associated to [chain_id]. *)
val get_chain_store : store -> Chain_id.t -> chain_store tzresult Lwt.t

(** [get_chain_store_opt global_store chain_id] optional version of
    [get_chain_store]. *)
val get_chain_store_opt : store -> Chain_id.t -> chain_store option Lwt.t

val make_pp_store : store -> (Format.formatter -> unit -> unit) Lwt.t

val make_pp_chain_store :
  chain_store -> (Format.formatter -> unit -> unit) Lwt.t

(** The module for handling block-related operations such as storing
    and reading data associated to a single block. *)
module Block : sig
  (** The abstract type for a block. *)
  type t

  (** The type alias for a block. *)
  type block = t

  (** The type for block's metadata. *)
  type metadata = Block_repr.metadata = {
    message : string option;
    max_operations_ttl : int;
    last_preserved_block_level : Int32.t;
    block_metadata : Bytes.t;
    operations_metadata : Block_validation.operation_metadata list list;
  }

  (** [equal b1 b2] tests the equality between [b1] and [b2]. {b
      Warning} only block hashes are compared. *)
  val equal : block -> block -> bool

  (** [is_known_valid chain_store bh] tests that the block [bh] is
      known and valid in [chain_store] (i.e. the block is present in
      the block store). *)
  val is_known_valid : chain_store -> Block_hash.t -> bool Lwt.t

  (** [is_known_invalid chain_store bh] tests that the block [bh] is
      invalid in [chain_store] (i.e. the block is present in the
      invalid blocks file). *)
  val is_known_invalid : chain_store -> Block_hash.t -> bool Lwt.t

  (** [is_known_validated chain_store bh] tests that the block [bh]
      is validated in [chain_store] (i.e. the block is present in the
      validated block cache). *)
  val is_known_validated : chain_store -> Block_hash.t -> bool Lwt.t

  (** [is_known chain_store bh] tests that the block [bh] is either
      known valid or known invalid in [chain_store]. *)
  val is_known : chain_store -> Block_hash.t -> bool Lwt.t

  (** [is_genesis chain_store bh] tests that the block [bh] is the
      genesis initialized in [chain_store]. *)
  val is_genesis : chain_store -> Block_hash.t -> bool

  (** [validity chain_store bh] computes the
      {!Block_locator.validity} ([Unknown], [Known_valid] or
      [Known_invalid]) for the block [bh] in [chain_store]. *)
  val validity : chain_store -> Block_hash.t -> Block_locator.validity Lwt.t

  (** [read_block chain_store ?distance bh] tries to read in the
      [chain_store] the block [bh] or the predecessing block at the
      offset [distance] of [bh]. By default, [distance] is 0.*)
  val read_block :
    chain_store -> ?distance:int -> Block_hash.t -> block tzresult Lwt.t

  (** [read_block_opt chain_store ?distance bh] optional version of
      [read_block]. *)
  val read_block_opt :
    chain_store -> ?distance:int -> Block_hash.t -> block option Lwt.t

  (** [read_block_by_level chain_store level] reads in the
      [chain_store] the block at [level]. The block retrieved will be
      the (level(current_head) - level)-th predecessor of the
      [chain_store]'s current head. *)
  val read_block_by_level : chain_store -> int32 -> block tzresult Lwt.t

  (** [read_block_by_level_opt chain_store level] optional version of
      [read_block_by_level]. *)
  val read_block_by_level_opt : chain_store -> int32 -> block option Lwt.t

  (** [read_block_metadata ?distance chain_store bh] reads in the
      [chain_store] the metadata associated to the block [bh] or its
      [distance]-th predecessor if given. Returns [None]
      otherwise. By default, [distance] is 0.

      {b Warning} If the block is already read, prefer the usage of
      [get_block_metadata] which will memoize the result. *)
  val read_block_metadata :
    ?distance:int ->
    chain_store ->
    Block_hash.t ->
    metadata option tzresult Lwt.t

  (** [read_block_metadata_opt ?distance chain_store bh] same as
      [read_block_metadata] but returns [None] in case of errors. *)
  val read_block_metadata_opt :
    ?distance:int -> chain_store -> Block_hash.t -> metadata option Lwt.t

  (** [get_block_metadata chain_store block] reads in the
      [chain_store] the metadata associated to the [block]. Returns
      [None] if the metadata cannot be retrieved. This function also
      memoize the result in the [block] structure so subsequent calls
      will be disk I/O free. *)
  val get_block_metadata : chain_store -> block -> metadata tzresult Lwt.t

  (** [get_block_metadata_opt chain_store block] optional version of
      [get_block_metadata] *)
  val get_block_metadata_opt : chain_store -> block -> metadata option Lwt.t

  (** [read_predecessor chain_store block] reads in the [chain_store]
      the direct predecessor of [block]. Returns [None] if it cannot
      be found. *)
  val read_predecessor : chain_store -> block -> block tzresult Lwt.t

  (** [read_predecessor_opt chain_store block] optional version of
      [read_predecessor]. *)
  val read_predecessor_opt : chain_store -> block -> block option Lwt.t

  (** [read_predecessor_of_hash chain_store bh] reads in [chain_store]
      the predecessor's block of [bh]. *)
  val read_predecessor_of_hash :
    chain_store -> Block_hash.t -> block tzresult Lwt.t

  (** [read_ancestor_hash chain_store ~distance bh] retrieves in the
      [chain_store] the hash of the ancestor of the block [bh] at
      [distance] if it exists. Returns [None] otherwise. *)
  val read_ancestor_hash :
    chain_store ->
    distance:int ->
    Block_hash.t ->
    Block_hash.t option tzresult Lwt.t

  (** [read_ancestor_hash_opt chain_store ~distance bh] same as
      [read_ancestor_hash] but returns [None] on errors. *)
  val read_ancestor_hash_opt :
    chain_store -> distance:int -> Block_hash.t -> Block_hash.t option Lwt.t

  (** [read_ancestor_opt chain_store block] optional version of
      [read_ancestor]. *)
  val read_predecessor_of_hash_opt :
    chain_store -> Block_hash.t -> block option Lwt.t

  (** [read_validated_block chain_store bh] tries to read in the
      [chain_store]'s validated block cache the block [bh].*)
  val read_validated_block : chain_store -> Block_hash.t -> block tzresult Lwt.t

  (** [read_validated_block_opt chain_store bh] optional version of
      [read_validated_block].*)
  val read_validated_block_opt :
    chain_store -> Block_hash.t -> block option Lwt.t

  (** [store_block chain_store ~block_header ~operations
     validation_result] stores in [chain_store] the block with its
     [block_header], [operations] and validation result. Inconsistent
     blocks and validation will result in failures. Returns [None] if
     the block was already stored. If the block is correctly stored,
     the newly created block is returned.

     If the block was successfully stored, then the block is removed
     from the validated block cache.

     {b Warning} The store will refuse to store blocks with no
     associated context's commit. *)
  val store_block :
    chain_store ->
    block_header:Block_header.t ->
    operations:Operation.t list list ->
    Block_validation.result ->
    block option tzresult Lwt.t

  (** [store_validated_block chain_store ~hash ~block_header ~operations]
      stores in [chain_store]'s validated block cache the block with
      its [block_header] and [operations]. *)
  val store_validated_block :
    chain_store ->
    hash:Block_hash.t ->
    block_header:Block_header.t ->
    operations:Operation.t trace trace ->
    unit tzresult Lwt.t

  (** [resulting_context_hash chain_store block] returns the resulting
      context hash of the [block]. This context depends on the
      [block]'s protocol associated semantics, i.e., it can either be
      the one contained in its block header or the stored result of
      its application. *)
  val resulting_context_hash :
    chain_store -> block -> Context_hash.t tzresult Lwt.t

  (** [context_exn chain_store block] checkouts the {b resulting}
      context of the [block] which may differ from its block header's
      one depending on the block's associated protocol semantics. *)
  val context_exn :
    chain_store -> block -> Tezos_protocol_environment.Context.t Lwt.t

  (** [context_opt chain_store block] optional version of
      [context_exn]. *)
  val context_opt :
    chain_store -> block -> Tezos_protocol_environment.Context.t option Lwt.t

  (** [context chain_store block] error monad version of
      [context_exn]. *)
  val context :
    chain_store -> block -> Tezos_protocol_environment.Context.t tzresult Lwt.t

  (** [context_exists chain_store block] tests the existence of the
      [block]'s commit in the context. *)
  val context_exists : chain_store -> block -> bool Lwt.t

  (** [testchain_status chain_store block] returns the test chain
      status stored in context of [block] along with testchain's
      genesis if the testchain is found [Forking] or [Running]. *)
  val testchain_status :
    chain_store ->
    block ->
    (Test_chain_status.t * Block_hash.t option) tzresult Lwt.t

  (** [protocol_hash_exn chain_store block] reads the protocol
      associated to [block] in its associated context. Fails when the
      context is unknown. *)
  val protocol_hash_exn : chain_store -> block -> Protocol_hash.t Lwt.t

  (** [protocol_hash chain_store block] error monad version of
      [protocol_hash_exn]. *)
  val protocol_hash : chain_store -> block -> Protocol_hash.t tzresult Lwt.t

  (** [read_invalid_block_opt chain_store bh] reads in the
      [chain_store] the invalid block [bh] if it exists. *)
  val read_invalid_block_opt :
    chain_store -> Block_hash.t -> invalid_block option Lwt.t

  (** [read_invalid_blocks chain_store] returns the map of all invalid
      blocks of [chain_store]. *)
  val read_invalid_blocks : chain_store -> invalid_block Block_hash.Map.t Lwt.t

  (** [mark_invalid chain_store bh ~level errors] stores the block
      [bh] at [level] with the given [errors]. Fails when trying to
      mark the genesis block as invalid. *)
  val mark_invalid :
    chain_store ->
    Block_hash.t ->
    level:int32 ->
    error list ->
    unit tzresult Lwt.t

  (** [unmark_invalid chain_store bh] unmarks invalid the block [bh]
      in the [chain_store]. *)
  val unmark_invalid : chain_store -> Block_hash.t -> unit tzresult Lwt.t

  (** [descriptor block] returns the pair (hash x level) of [block]. *)
  val descriptor : block -> block_descriptor

  (** {3 Block field accessors} *)

  val hash : block -> Block_hash.t

  val header : block -> Block_header.t

  val operations : block -> Operation.t list list

  val shell_header : block -> Block_header.shell_header

  val level : block -> int32

  val proto_level : block -> int

  val predecessor : block -> Block_hash.t

  val timestamp : block -> Time.Protocol.t

  val validation_passes : block -> int

  val operations_hash : block -> Operation_list_list_hash.t

  val fitness : block -> Fitness.t

  val context_hash : block -> Context_hash.t

  val protocol_data : block -> bytes

  val block_metadata_hash : block -> Block_metadata_hash.t option

  val operations_metadata_hashes :
    block -> Operation_metadata_hash.t list list option

  val operations_metadata_hashes_path :
    block -> int -> Operation_metadata_hash.t list option

  val all_operations_metadata_hash :
    block -> Operation_metadata_list_list_hash.t option

  (** {3 Block metadata field accessors} *)

  val message : metadata -> string option

  val max_operations_ttl : metadata -> int

  val last_preserved_block_level : metadata -> int32

  val block_metadata : metadata -> Bytes.t

  val operations_metadata :
    metadata -> Block_validation.operation_metadata list list

  (** [operations_path block nth] computes the [nth] operations list
      of [block] along with the hash of all operations. *)
  val operations_path :
    block -> int -> Operation.t list * Operation_list_list_hash.path

  (** [operations_hashes_path block nth] computes the [nth] operations
      hash list of [block] along with the hash of all operations. *)
  val operations_hashes_path :
    block -> int -> Operation_hash.t list * Operation_list_list_hash.path

  (** [all_operation_hashes block] computes the hash of all operations
      in [block]. *)
  val all_operation_hashes : block -> Operation_hash.t list list
end

(** The module for handling chain-related operations such as setting
    the head of the chain, updating the chain state, forking
    testchains, ... *)
module Chain : sig
  (** The abstract type alias of a chain store. *)
  type nonrec chain_store = chain_store

  (** The type alias of [chain_store]. *)
  type t = chain_store

  (** The abstract type for testchain. *)
  type testchain

  (** A type alias of a block identifier. *)
  type block_identifier = Block_services.block

  (** [global_store chain_store] returns the global store of
      [chain_store] allowing to retrieve global infos.*)
  val global_store : chain_store -> store

  (** [chain_id chain_store] returns chain id of [chain_store]. *)
  val chain_id : chain_store -> Chain_id.t

  (** [chain_dir chain_store] returns the path of directory of
      [chain_store].*)
  val chain_dir : chain_store -> [`Chain_dir] Naming.directory

  (** [history_mode chain_store] returns the history mode of the
      [chain_store].*)
  val history_mode : chain_store -> History_mode.t

  (** [genesis chain_store] returns the {!Genesis.t} of the
      [chain_store]. *)
  val genesis : chain_store -> Genesis.t

  (** [genesis chain_store] returns the genesis block of the
      [chain_store]. *)
  val genesis_block : chain_store -> Block.t Lwt.t

  (** [current_head chain_store] returns the current head of the
      [chain_store]. *)
  val current_head : chain_store -> Block.t Lwt.t

  (** [expiration chain_store] returns the expiration date of the
      testchain's [chain_store]. *)
  val expiration : chain_store -> Time.Protocol.t option

  (** [checkpoint chain_store] returns the checkpoint associated to
      the [chain_store].

      The checkpoint is a block descriptor
      ({!Store_types.block_descriptor}) pointing to a block that must be
      part of the chain. The checkpoint maintains the set of following
      invariants:

      - The store will only accept blocks that are above its
        checkpoint's level.

      - The checkpoint is updated periodically such that the following
      invariant holds:
      [checkpoint.level >= all_head.last_preserved_block_level]

      The checkpoint will tend to designate the highest block among
      all chain head's [last_preserved_block_level] in a normal
      mode. This is not always true. i.e. after a snapshot import
      where the checkpoint will be set as the imported block and when
      the [target] block is reached, the checkpoint will be set at
      this point. *)
  val checkpoint : chain_store -> block_descriptor Lwt.t

  (** [target chain_store] returns the target block associated to the
      [chain_store] if there is one or [None] if it has already been reached.

      The target is a ({!Store_types.block_descriptor}) pointing to a
      future block that must be reached by the chain. When a block is
      received, if its level is equal to the target's block level then
      its hash must be also be the same. Otherwise, the block is
      considered as invalid and will be discarded.

      The target should only be set manually. Whenever the target
      block is reached, the checkpoint will be updated to this
      block and the target will be set to [None]. *)
  val target : chain_store -> block_descriptor option Lwt.t

  (** [savepoint chain_store] returns the savepoint associated to the
      [chain_store].

      The savepoint is a block descriptor
      ({!Store_types.block_descriptor}) pointing to the lowest level
      block that has its metadata and/or context pruned with the
      following invariant:

      [is_stored(block) \and has_metadata(block) => block.level >=
      savepoint.level]

      For Full and Rolling history modes, the savepoint will be
      periodically updated at each store merge which happens when:

      [pred(head).last_preserved_block_level <
      head.last_preserved_block_level]

      On Archive history mode: [savepoint = genesis]. *)
  val savepoint : chain_store -> block_descriptor Lwt.t

  (** [caboose chain_store] returns the caboose associated to the
      [chain_store].

      The caboose is a block descriptor
      ({!Store_types.block_descriptor}) pointing to the lowest level
      block that we know present in the chain store, if the history
      mode is {b not} Archive, it might not contain its metadata
      depending on the current savepoint:

      [is_stored(block) => block.level >= caboose.level]

      On Archive and Full history mode: [caboose = genesis] *)
  val caboose : chain_store -> block_descriptor Lwt.t

  (** [mempool chain_store] returns the mempool associated to the
      [chain_store]. *)
  val mempool : chain_store -> Mempool.t Lwt.t

  (** [block_of_identifier chain_store identifier] tries to return the block
      of the given [identifier] inside the given [chain_store]. *)
  val block_of_identifier :
    chain_store -> block_identifier -> Block.t tzresult Lwt.t

  (** [block_of_identifier_opt chain_store identifier] optional version of [block_of_identifier]. *)
  val block_of_identifier_opt :
    chain_store -> block_identifier -> Block.t option Lwt.t

  (** [set_mempool chain_store ~head mempool] sets the [mempool] of
      the [chain_store]. Does nothing if [head] is not current_head
      which might happen when a new head concurrently arrives just
      before this operation being called. *)
  val set_mempool :
    chain_store -> head:Block_hash.t -> Mempool.t -> unit tzresult Lwt.t

  (** [live_blocks chain_store] returns the set of previously computed
      live blocks for the current_head's [chain_store]. *)
  val live_blocks :
    chain_store -> (Block_hash.Set.t * Operation_hash.Set.t) Lwt.t

  (** [compute_live_blocks ~block chain_store] computes the set of
      live blocks and live operations relative to [block]. Does nothing
      if [block] is the [chain_store]'s current head as it was
      previously updated in {!set_head}.

      Note: this operation should not be costly in most cases as
      recent blocks and operations are expected to be in a cache. *)
  val compute_live_blocks :
    chain_store ->
    block:Block.t ->
    (Block_hash.Set.t * Operation_hash.Set.t) tzresult Lwt.t

  (** [set_head chain_store block] promotes the [block] as head of the
      [chain_store] and triggers an asynchronous store merge if a
      cycle is ready to be cemented. Triggering a merge will update
      the savepoint, checkpoint and caboose consistently with the
      [chain_store]'s history mode. This function returns the previous
      head. Setting a new head will fail when the block is not fit to
      be promoted as head (i.e. too old or no metadata).

      After a merge:

      - The checkpoint is updated to [lpbl(new_head)] if it was below
        this level or unchanged otherwise;

      - The savepoint will be updated to :
        min(max_op_ttl(lpbl(new_head)), lpbl(new_head) - <cycle_length>
        * <history_mode_offset>) or will remain 0 in Archive mode;

      - The caboose will be updated to the same value as the savepoint
        in Rolling mode.

      Note: lpbl(new_head) is the last preserved block level of the
      new head.

      {b Warnings:}

      - We expect blocks to be sequentially promoted as head using
        this function;

      - If a merge is triggered while another is happening, this
        function will block until the first merge is resolved. *)
  val set_head : chain_store -> Block.t -> Block.t tzresult Lwt.t

  (** [is_ancestor chain_store ~head ~ancestor] checks whether the
      [ancestor] is a predecessor or [head] in [chain_store]. *)
  val is_ancestor :
    chain_store ->
    head:block_descriptor ->
    ancestor:block_descriptor ->
    bool Lwt.t

  (** [is_in_chain chain_store block_descr] checks that [block_descr]
      is an ancestor of [chain_store]'s current head. *)
  val is_in_chain : chain_store -> block_descriptor -> bool Lwt.t

  (** [is_acceptable_block chain_store block_descr] checks if
      [block_descr] would be a valid block to be stored in
      [chain_store]. Its predecessor is supposed to be already
      stored. *)
  val is_acceptable_block : chain_store -> block_descriptor -> bool Lwt.t

  (** [compute_locator chain ?max_size head seed] computes a
      locator of the [chain] from [head] to the chain's caboose or until
      the locator contains [max_size] steps.
      [max_size] defaults to 200. *)
  val compute_locator :
    chain_store ->
    ?max_size:int ->
    Block.t ->
    Block_locator.seed ->
    Block_locator.t Lwt.t

  (** [compute_protocol_locator chain ?max_size ~proto_level seed]
      computes a locator for a specific protocol of level [proto_level]
      in the [chain] from the latest block with this protocol to its
      activation block or until the locator contains [max_size] steps.
      [max_size] defaults to 200. *)
  val compute_protocol_locator :
    chain_store ->
    ?max_size:int ->
    proto_level:int ->
    Block_locator.seed ->
    Block_locator.t option Lwt.t

  (** [set_target chain_store target_descr] sets the target for
      [chain_store]. If [target_descr] is already known,
      [set_checkpoint] will be internally called. Fails if the target
      is below the current checkpoint. *)
  val set_target : chain_store -> block_descriptor -> unit tzresult Lwt.t

  (** [testchain chain_store] returns the active testchain
      to the given [chain_store] if it has been instantiated. *)
  val testchain : chain_store -> testchain option Lwt.t

  (** [testchain_forked_block testchain] returns the hash of the forked
     block of its parent chain.*)
  val testchain_forked_block : testchain -> Block_hash.t

  (** [testchain_store testchain] returns the chain store associated
      to this [testchain]. *)
  val testchain_store : testchain -> chain_store

  (** [fork testchain chain_store ~testchain_id ~forked_block
      ~genesis_hash ~genesis_header ~test_protocol ~expiration] forks
      a testchain and activates it for [chain_store]. If a testchain
      with [testchain_id] already existed, it is then loaded from the
      store. If it was already activated, does nothing. It also
      registers this chain in the set of activated testchains.  *)
  val fork_testchain :
    chain_store ->
    testchain_id:Chain_id.t ->
    forked_block:Block.t ->
    genesis_hash:Block_hash.t ->
    genesis_header:Block_header.t ->
    test_protocol:Protocol_hash.t ->
    expiration:Time.Protocol.t ->
    testchain tzresult Lwt.t

  (** [shutdown_testchain chain_store] closes and deactivates the
      testchain running for [chain_store]. Does nothing if no
      testchain is found running for [chain_store]. *)
  val shutdown_testchain : chain_store -> unit tzresult Lwt.t

  (** {2 Chain's protocols} *)

  (** [find_protocol_info chain_store ~protocol_level] returns the
     protocol info associated to the given [protocol_level]. *)
  val find_protocol_info :
    t -> protocol_level:int -> Protocol_levels.protocol_info option Lwt.t

  (** [find_activation_block chain_store ~protocol_level] returns the
      block that activated the protocol of level [protocol_level]. *)
  val find_activation_block :
    chain_store -> protocol_level:int -> block_descriptor option Lwt.t

  (** [find_protocol chain_store ~protocol_level] returns the protocol
      with the level [protocol_level]. *)
  val find_protocol :
    chain_store -> protocol_level:int -> Protocol_hash.t option Lwt.t

  (** [expects_predecessor_context_hash chain_store ~protocol_level]
      returns whether or not a protocol requires the context hash of a
      block to target resulting context of it's predecessor. This
      depends on the environment of each protocol.*)
  val expect_predecessor_context_hash :
    chain_store -> protocol_level:int -> bool tzresult Lwt.t

  (** [all_protocol_levels chain_store] returns all the protocols
      registered in [chain_store]. *)
  val all_protocol_levels :
    chain_store -> Protocol_levels.protocol_info Protocol_levels.t Lwt.t

  (** [may_update_protocol_level chain_store ?pred ?protocol_level
      ~expect_predecessor_context (block, ph)] updates the protocol
      level for the protocol [ph] in [chain_store] with the activation
      [block]. If [pred] is not provided, it reads the [block]'s
      predecessor and check that the [block]'s protocol level is
      increasing compared to its predecessor. If [protocol_level] is
      provided, we use this value instead of the protocol level found
      in [block]. If a previous entry is found, it overwrites it. The
      [expect_predecessor_context] argument specifies which context
      hash semantics should be used. *)
  val may_update_protocol_level :
    chain_store ->
    ?pred:Block.block ->
    ?protocol_level:int ->
    expect_predecessor_context:bool ->
    Block.block * Protocol_hash.t ->
    unit tzresult Lwt.t

  (** [may_update_ancestor_protocol_level chain_store ~head
      ~expect_predecessor_context] tries to find the activation block
      of the [head]'s protocol, checks that its an ancestor and tries
      to update it if that's not the case. If the registered
      activation block is not reachable (already pruned), this
      function does nothing. The [expect_predecessor_context] argument
      specifies which context hash semantics should be used. *)
  val may_update_ancestor_protocol_level :
    chain_store -> head:Block.block -> unit tzresult Lwt.t

  (** [validated_watcher chain_store] instantiates a new validated
      block watcher for [chain_store]. *)
  val validated_watcher :
    chain_store -> Block.t Lwt_stream.t * Lwt_watcher.stopper

  (** [get_rpc_directory chain_store block] returns the RPC directory
      associated to the [block]. *)
  val get_rpc_directory :
    chain_store ->
    Block.t ->
    (chain_store * Block.t) Tezos_rpc.Directory.t option Lwt.t

  (** [set_rpc_directory chain_store ph next_ph rpc_directory] sets a
      [rpc_directory] for the protocol [ph] and next protocol [next_ph]
      in [chain_store]. *)
  val set_rpc_directory :
    chain_store ->
    protocol_hash:Protocol_hash.t ->
    next_protocol_hash:Protocol_hash.t ->
    (chain_store * Block.t) Tezos_rpc.Directory.t ->
    unit Lwt.t

  (** [register_gc_callback chain_store callback] installs a
      [callback] that may be triggered during a block store merge in
      order to garbage-collect old contexts. *)
  val register_gc_callback :
    chain_store -> (Block_hash.t -> unit tzresult Lwt.t) option -> unit

  (** [register_split_callback chain_store callback] installs a
      [callback] that may be triggered during a [set_head] in order to
      split the context into a new chunk. *)
  val register_split_callback :
    chain_store -> (unit -> unit tzresult Lwt.t) option -> unit
end

(** [global_block_watcher global_store] instantiates a new block
    watcher for every chain store active in [global_store]. *)
val global_block_watcher :
  store -> (Chain.chain_store * Block.block) Lwt_stream.t * Lwt_watcher.stopper

(** The module for handling protocol-related operations. *)
module Protocol : sig
  (** [mem global_store ph] checks the existence of the protocol [ph]
      in [global_store]. *)
  val mem : store -> Protocol_hash.t -> bool

  (** [all global_store ph] returns the set of all stored protocol in
      [global_store]. *)
  val all : store -> Protocol_hash.Set.t

  (** [read global_store ph] reads the protocol [ph] from the
      [global_store]. Returns [None] if it does not exist. *)
  val read : store -> Protocol_hash.t -> Protocol.t option Lwt.t

  (** [store global_store ph protocol] stores the [protocol] under the
      hash [ph] in the [global_store]. Returns [None] if it already
      exists or [Some ph] if it was correctly stored.

      {b Warning} No hash check is made, the caller must be careful
      when storing protocols. *)
  val store :
    store -> Protocol_hash.t -> Protocol.t -> Protocol_hash.t option Lwt.t

  (** [store_raw global_store ph bytes] raw version of [store]. *)
  val store_raw :
    store -> Protocol_hash.t -> bytes -> Protocol_hash.t option Lwt.t

  (** [protocol_watcher global_store] instantiates a new protocol
      watcher in [global_store]. *)
  val protocol_watcher :
    store -> Protocol_hash.t Lwt_stream.t * Lwt_watcher.stopper
end

(** The utility module used to traverse the chain. *)
module Chain_traversal : sig
  (** [path chain_store from_block to_block] retrieves all blocks in
      [chain_store] from [from_block] to [to_block] ([from_block] is
      excluded from the result).

      @raise Invalid_arg if [from_block] is above [to_block]. *)
  val path :
    chain_store ->
    from_block:Block.t ->
    to_block:Block.t ->
    Block.t list option Lwt.t

  (** [common_ancestor chain_store b1 b2] retrieves the common
      ancestor of [b1] and [b2] in [chain_store]. Returns [None] if no
      ancestor can be found. *)
  val common_ancestor :
    chain_store -> Block.t -> Block.t -> Block.t option Lwt.t

  (** [new_blocks ~from_block ~to_block] returns a pair [(ancestor,
      path)], where [ancestor] is the common ancestor of [from_block]
      and [to_block] and where [path] is the chain from [ancestor]
      (excluded) to [to_block] (included).

      @raise assert failure when the two provided blocks do not belong
      to the same [chain]. *)
  val new_blocks :
    chain_store ->
    from_block:Block.t ->
    to_block:Block.t ->
    (Block.t * Block.t list) Lwt.t
end

<<<<<<< HEAD
(** Upgrade the block_store_status in v_3_1. *)
val v_3_1_upgrade : store_dir:string -> Genesis.t -> unit tzresult Lwt.t

(** Upgrade the offset format for cemented files in v_3_2. *)
val v_3_2_upgrade : store_dir:string -> Genesis.t -> unit tzresult Lwt.t
=======
(** Utilities brings some utility functions that aims to help
    extracting values, data or statistics from the store. *)
module Utilities : sig
  (** Store utility function that aims to give an overview of the shape
    of the store's metadata. *)
  val stat_metadata_cycles :
    t -> (string * metadata_stat list) list tzresult Lwt.t
end

(** Upgrade module gathering all available upgrades. *)
module Upgrade : sig
  (** Upgrade the block_store_status in v_3_1. *)
  val v_3_1_upgrade : store_dir:string -> Genesis.t -> unit tzresult Lwt.t

  (** Upgrade the offset format for cemented files in v_3_2. *)
  val v_3_2_upgrade : store_dir:string -> Genesis.t -> unit tzresult Lwt.t
end
>>>>>>> a15b5170

(**/**)

(** Unsafe set of functions intended for internal store manipulation
   (e.g. snapshot, reconstruct, testing). Must not be used outside of
   the [Tezos_store]. *)
module Unsafe : sig
  val repr_of_block : Block.t -> Block_repr.t

  val block_of_repr : Block_repr.t -> Block.t

  val get_block_store : chain_store -> Block_store.block_store

  val load_testchain :
    chain_store ->
    chain_id:Chain_id.t ->
    maintenance_delay:Storage_maintenance.delay ->
    Chain.testchain option tzresult Lwt.t

  (** [set_head chain_store block] sets the block as the current head
      of [chain_store] without checks. *)
  val set_head : chain_store -> Block.t -> unit tzresult Lwt.t

  (** [set_history_mode chain_store history_mode] sets the history mode
      for the [chain_store] without checks. *)
  val set_history_mode : chain_store -> History_mode.t -> unit tzresult Lwt.t

  (** [set_checkpoint chain_store checkpoint] sets the checkpoint for
      the [chain_store] without checks. *)
  val set_checkpoint : chain_store -> block_descriptor -> unit tzresult Lwt.t

  (** [set_cementing_highwatermark chain_store
      cementing_highwatermark] sets the cementing_highwatermark for the
      [chain_store] without checks. *)
  val set_cementing_highwatermark :
    chain_store -> int32 option -> unit tzresult Lwt.t

  (** [set_savepoint chain_store savepoint] sets the savepoint for the
      [chain_store] without checks. *)
  val set_savepoint : chain_store -> block_descriptor -> unit tzresult Lwt.t

  (** [set_caboose chain_store caboose] sets the caboose for the
      [chain_store] without checks. *)
  val set_caboose : chain_store -> block_descriptor -> unit tzresult Lwt.t

  (** [set_protocol_level chain_store protocol_level (block, ph,
      expect_predecessor_context)] updates the protocol level for the
      protocol [ph] in [chain_store] with the activation
      [block] and specifies the [expect_predecessor_context] semantics. *)
  val set_protocol_level :
    chain_store ->
    protocol_level:int ->
    Block.block * Protocol_hash.t * bool ->
    unit tzresult Lwt.t

  (** Snapshots utility functions *)

  (** [open_for_snapshot_export ~store_dir ~context_dir genesis
      ~locked_f] opens the store (resp. context) located in [store_dir]
      (resp. [context_dir]) and gives the [chain_store] whose
      [chain_id] is computed using [genesis] and gives it to
      [locked_f]. [locked_f] starts by taking a lock (using a lockfile) on
      the store to prevent merge from happening during this function.

      {b Warning} [locked_f] must not perform long computations or
      costly I/Os: if the store needs to perform a merge, it will be
      locked while [locked_f] is running. *)
  val open_for_snapshot_export :
    store_dir:string ->
    context_dir:string ->
    Genesis.t ->
    locked_f:(chain_store -> 'a tzresult Lwt.t) ->
    'a tzresult Lwt.t

  (** [restore_from_snapshot ?notify ~store_dir ~context_index
      ~genesis ~genesis_context_hash ~floating_blocks_stream
      ~new_head_with_metadata ~new_head_resulting_context_hash
      ~predecessor_header ~protocol_levels ~history_mode] initialises
      a coherent store in [store_dir] with all the given info
      retrieved from a snapshot. *)
  val restore_from_snapshot :
    ?notify:(unit -> unit Lwt.t) ->
    [`Store_dir] Naming.directory ->
    genesis:Genesis.t ->
    genesis_context_hash:Context_hash.t ->
    floating_blocks_stream:Block_repr.block Lwt_stream.t ->
    new_head_with_metadata:Block_repr.block ->
    new_head_resulting_context_hash:Context_hash.t ->
    predecessor_header:Block_header.t ->
    protocol_levels:Protocol_levels.protocol_info Protocol_levels.t ->
    history_mode:History_mode.t ->
    unit tzresult Lwt.t
end<|MERGE_RESOLUTION|>--- conflicted
+++ resolved
@@ -212,21 +212,9 @@
     @param block_cache_limit allows to override the size of the block
     cache to use. The minimal value is 1.
 
-<<<<<<< HEAD
-    @param disable_context_pruning specifies whether or not the
-    context pruning is expected to be run (if set to true) or not (if
-    set to false -- default) during a storage maintenance.
-
-    @param maintenace_delay allows to introduce a delay prior to the
-    trigger of the storage maintenance
-
-    @param readonly a flag that, if set to true, prevent writing
-    throughout the store {b and} context.
-=======
     @param disable_context_pruning a flag that, if set to true,
       prevent the store to trigger the context pruning. Note that the
       storage maintenance, aka merge, won't be impacted by this flag.
->>>>>>> a15b5170
       Default: false
 
     @param maintenance_delay a flag that, if set, will disable the
@@ -1052,13 +1040,6 @@
     (Block.t * Block.t list) Lwt.t
 end
 
-<<<<<<< HEAD
-(** Upgrade the block_store_status in v_3_1. *)
-val v_3_1_upgrade : store_dir:string -> Genesis.t -> unit tzresult Lwt.t
-
-(** Upgrade the offset format for cemented files in v_3_2. *)
-val v_3_2_upgrade : store_dir:string -> Genesis.t -> unit tzresult Lwt.t
-=======
 (** Utilities brings some utility functions that aims to help
     extracting values, data or statistics from the store. *)
 module Utilities : sig
@@ -1076,7 +1057,6 @@
   (** Upgrade the offset format for cemented files in v_3_2. *)
   val v_3_2_upgrade : store_dir:string -> Genesis.t -> unit tzresult Lwt.t
 end
->>>>>>> a15b5170
 
 (**/**)
 
