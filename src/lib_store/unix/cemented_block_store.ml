(*****************************************************************************)
(*                                                                           *)
(* Open Source License                                                       *)
(* Copyright (c) 2020-2021 Nomadic Labs, <contact@nomadic-labs.com>          *)
(*                                                                           *)
(* Permission is hereby granted, free of charge, to any person obtaining a   *)
(* copy of this software and associated documentation files (the "Software"),*)
(* to deal in the Software without restriction, including without limitation *)
(* the rights to use, copy, modify, merge, publish, distribute, sublicense,  *)
(* and/or sell copies of the Software, and to permit persons to whom the     *)
(* Software is furnished to do so, subject to the following conditions:      *)
(*                                                                           *)
(* The above copyright notice and this permission notice shall be included   *)
(* in all copies or substantial portions of the Software.                    *)
(*                                                                           *)
(* THE SOFTWARE IS PROVIDED "AS IS", WITHOUT WARRANTY OF ANY KIND, EXPRESS OR*)
(* IMPLIED, INCLUDING BUT NOT LIMITED TO THE WARRANTIES OF MERCHANTABILITY,  *)
(* FITNESS FOR A PARTICULAR PURPOSE AND NONINFRINGEMENT. IN NO EVENT SHALL   *)
(* THE AUTHORS OR COPYRIGHT HOLDERS BE LIABLE FOR ANY CLAIM, DAMAGES OR OTHER*)
(* LIABILITY, WHETHER IN AN ACTION OF CONTRACT, TORT OR OTHERWISE, ARISING   *)
(* FROM, OUT OF OR IN CONNECTION WITH THE SOFTWARE OR THE USE OR OTHER       *)
(* DEALINGS IN THE SOFTWARE.                                                 *)
(*                                                                           *)
(*****************************************************************************)

open Store_errors

module Profiler = (val Profiler.wrap Shell_profiling.merge_profiler)

(* Cemented files overlay:

   | <n> x <offset (8 bytes)> | <n> x <blocks> |

   <offset> is an absolute offset in the file.
   <blocks> are prefixed by 8 bytes of length
*)
(* On-disk index of block's hashes to level *)
module Cemented_block_level_index =
  Index_unix.Make (Block_key) (Block_level) (Index.Cache.Unbounded)

(* On-disk index of block's level to hash *)
module Cemented_block_hash_index =
  Index_unix.Make (Block_level) (Block_key) (Index.Cache.Unbounded)

type cemented_metadata_file = {
  start_level : int32;
  end_level : int32;
  metadata_file : [`Cemented_blocks_metadata] Naming.file;
}

module Metadata_fd_cache =
  Aches.Rache.Borrow
    (Aches.Rache.LRU)
    (struct
      include String

      let hash = Stdlib.Hashtbl.hash
    end)

type cemented_blocks_file = {
  start_level : int32;
  end_level : int32;
  file : [`Cemented_blocks_file] Naming.file;
}

type metadata_handler = {fd : Zip.in_file; waiter : Lwt_idle_waiter.t}

type t = {
  cemented_blocks_dir : [`Cemented_blocks_dir] Naming.directory;
  cemented_block_level_index : Cemented_block_level_index.t;
  cemented_block_hash_index : Cemented_block_hash_index.t;
  mutable cemented_blocks_files : cemented_blocks_file array option;
  metadata_fd_cache : metadata_handler Metadata_fd_cache.t;
  readonly : bool;
}

type chunk_iterator = {
  chunk_length : int;
  reading_sequence : (Block_hash.t * int * bytes) tzresult Lwt.t Seq.t;
}

let make_chunk_iterator bl =
  let chunk_length = List.length bl in
  let reading_sequence =
    List.to_seq bl
    |> Seq.map (fun b ->
           let open Lwt_result_syntax in
           let hash = Block_repr.hash b in
           let b = Data_encoding.Binary.to_bytes_exn Block_repr.encoding b in
           return (hash, Bytes.length b, b))
  in
  {chunk_length; reading_sequence}

let cemented_blocks_files {cemented_blocks_files; _} = cemented_blocks_files

let cemented_blocks_file_length {start_level; end_level; _} =
  (* nb blocks : (end_level - start_level) + 1 *)
  Int32.(succ (sub end_level start_level))

let cemented_block_level_index {cemented_block_level_index; _} =
  cemented_block_level_index

let cemented_block_hash_index {cemented_block_hash_index; _} =
  cemented_block_hash_index

let may_synchronize_indexes
    {cemented_block_level_index; cemented_block_hash_index; readonly; _} =
  if readonly then
    let () = Cemented_block_level_index.sync cemented_block_level_index in
    Cemented_block_hash_index.sync cemented_block_hash_index

(* The log_size corresponds to the maximum size of the memory zone
   allocated in memory before flushing it onto the disk. It is
   basically a cache which is use for the index. The cache size is
   `log_size * log_entry` where a `log_entry` is roughly 56 bytes. *)
let default_index_log_size = 10_000

let default_compression_level = 9

(* Defines the maximum number of file descriptors that are cached to
   speed up the read of metadata from the cemented store. As these
   file descriptors are kept open, this limit should not be increased
   too much to avoid resources starvation. *)
let default_metadata_fd_cache_size = 5

let init_metadata_fd_cache () =
  let destroyer _key {fd; waiter} =
    Unit.catch (fun () ->
        Lwt.dont_wait
          (fun () ->
            (* [task] is lower priority than [force_idle], which is
               used for reading part, closing fd won't occur until all
               the scheduled reads are fully performed. *)
            Lwt_idle_waiter.task waiter @@ fun () ->
            Zip.close_in fd ;
            Lwt.return_unit)
          (fun _exn -> ()))
  in
  Metadata_fd_cache.create destroyer default_metadata_fd_cache_size

let create ~log_size ~readonly cemented_blocks_dir =
  let open Lwt_result_syntax in
  protect (fun () ->
      let cemented_blocks_dir_path = Naming.dir_path cemented_blocks_dir in
      let cemented_blocks_metadata_dir =
        cemented_blocks_dir |> Naming.cemented_blocks_metadata_dir
      in
      let cemented_blocks_metadata_dir_path =
        Naming.dir_path cemented_blocks_metadata_dir
      in
      let* () =
        Lwt.catch
          (fun () ->
            let*! () = Lwt_utils_unix.create_dir cemented_blocks_dir_path in
            let*! () =
              Lwt_utils_unix.create_dir cemented_blocks_metadata_dir_path
            in
            return_unit)
          (function
            | Failure s when s = "Not a directory" ->
                tzfail
                  (Store_errors.Failed_to_init_cemented_block_store
                     cemented_blocks_dir_path)
            | e -> Lwt.reraise e)
      in
      let cemented_block_level_index =
        Cemented_block_level_index.v
          ~readonly:false
          ~log_size
          (cemented_blocks_dir |> Naming.cemented_blocks_level_index_dir
         |> Naming.dir_path)
      in
      let cemented_block_hash_index =
        Cemented_block_hash_index.v
          ~readonly:false
          ~log_size
          (cemented_blocks_dir |> Naming.cemented_blocks_hash_index_dir
         |> Naming.dir_path)
      in
      (* Empty table at first *)
      let cemented_blocks_files = None in
      let metadata_fd_cache = init_metadata_fd_cache () in
      let cemented_store =
        {
          cemented_blocks_dir;
          cemented_block_level_index;
          cemented_block_hash_index;
          cemented_blocks_files;
          metadata_fd_cache;
          readonly;
        }
      in
      return cemented_store)

let compare_cemented_files {start_level; _} {start_level = start_level'; _} =
  Compare.Int32.compare start_level start_level'

let compare_cemented_metadata ({start_level; _} : cemented_metadata_file)
    ({start_level = start_level'; _} : cemented_metadata_file) =
  Compare.Int32.compare start_level start_level'

let load_table cemented_blocks_dir =
  let open Lwt_result_syntax in
  protect (fun () ->
      let cemented_blocks_dir_path = Naming.dir_path cemented_blocks_dir in
      (* No need to check the existence of the cemented block
         directory as it is always there, even if empty. *)
      let*! dir_handle = Lwt_unix.opendir cemented_blocks_dir_path in
      let rec loop acc =
        let*! filename =
          Option.catch_s
            ~catch_only:(function End_of_file -> true | _ -> false)
            (fun () -> Lwt_unix.readdir dir_handle)
        in
        match filename with
        | Some filename -> (
            let levels = String.split_on_char '_' filename in
            match levels with
            | [start_level; end_level] -> (
                let start_level_opt = Int32.of_string_opt start_level in
                let end_level_opt = Int32.of_string_opt end_level in
                match (start_level_opt, end_level_opt) with
                | Some start_level, Some end_level ->
                    let file =
                      Naming.cemented_blocks_file
                        cemented_blocks_dir
                        ~start_level
                        ~end_level
                    in
                    loop ({start_level; end_level; file} :: acc)
                | _ -> loop acc)
            | _ -> loop acc)
        | None -> Lwt.return acc
      in
      let*! cemented_files_list =
        Lwt.finalize
          (fun () -> loop [])
          (fun () -> Lwt_unix.closedir dir_handle)
      in
      match cemented_files_list with
      | [] -> return_none
      | cemented_files_list ->
          let cemented_files_array = Array.of_list cemented_files_list in
          Array.sort compare_cemented_files cemented_files_array ;
          return_some cemented_files_array)

let load_metadata_table cemented_blocks_dir =
  let open Lwt_result_syntax in
  protect (fun () ->
      let cemented_metadata_dir =
        Naming.cemented_blocks_metadata_dir cemented_blocks_dir
      in
      let metadata_dir_path = Naming.dir_path cemented_metadata_dir in
      (* Make sure that the cemented metadata data directory exists,
         as it may not be the case, depending on the history mode. *)
      let*! exists = Lwt_unix.file_exists metadata_dir_path in
      if exists then (
        let*! dir_handle = Lwt_unix.opendir metadata_dir_path in
        let rec loop acc =
          let*! filename =
            Option.catch_s
              ~catch_only:(function End_of_file -> true | _ -> false)
              (fun () -> Lwt_unix.readdir dir_handle)
          in
          match filename with
          | Some filename -> (
              let levels =
                String.split_on_char '_' (Filename.remove_extension filename)
              in
              match levels with
              | [start_level; end_level] -> (
                  let start_level_opt = Int32.of_string_opt start_level in
                  let end_level_opt = Int32.of_string_opt end_level in
                  match (start_level_opt, end_level_opt) with
                  | Some start_level, Some end_level ->
                      let file =
                        Naming.cemented_blocks_file
                          cemented_blocks_dir
                          ~start_level
                          ~end_level
                      in
                      let metadata_file =
                        Naming.cemented_blocks_metadata_file
                          cemented_metadata_dir
                          file
                      in
                      loop ({start_level; end_level; metadata_file} :: acc)
                  | _ -> loop acc)
              | _ -> loop acc)
          | None -> Lwt.return acc
        in
        let*! cemented_files =
          Lwt.finalize
            (fun () -> loop [])
            (fun () -> Lwt_unix.closedir dir_handle)
        in
        match cemented_files with
        | [] -> return_none
        | cemented_files_list ->
            let cemented_files_array = Array.of_list cemented_files_list in
            Array.sort compare_cemented_metadata cemented_files_array ;
            return_some cemented_files_array)
      else return_none)

let cemented_metadata_files cemented_block_store =
  load_metadata_table cemented_block_store.cemented_blocks_dir

let load ~readonly ~log_size cemented_blocks_dir =
  let open Lwt_result_syntax in
  let cemented_block_level_index =
    Cemented_block_level_index.v
      ~readonly
      ~log_size
      (cemented_blocks_dir |> Naming.cemented_blocks_level_index_dir
     |> Naming.dir_path)
  in
  let cemented_block_hash_index =
    Cemented_block_hash_index.v
      ~readonly
      ~log_size
      (cemented_blocks_dir |> Naming.cemented_blocks_hash_index_dir
     |> Naming.dir_path)
  in
  let* cemented_blocks_files = load_table cemented_blocks_dir in
  let metadata_fd_cache = init_metadata_fd_cache () in
  let cemented_store =
    {
      cemented_blocks_dir;
      cemented_block_level_index;
      cemented_block_hash_index;
      cemented_blocks_files;
      metadata_fd_cache;
      readonly;
    }
  in
  return cemented_store

let reload_cemented_blocks_files t =
  let open Lwt_result_syntax in
  let* cemented_blocks_files = load_table t.cemented_blocks_dir in
  t.cemented_blocks_files <- cemented_blocks_files ;
  return_unit

let init ?(log_size = default_index_log_size) chain_dir ~readonly =
  let open Lwt_result_syntax in
  let cemented_blocks_dir = Naming.cemented_blocks_dir chain_dir in
  let cemented_blocks_dir_path = Naming.dir_path cemented_blocks_dir in
  let*! b = Lwt_unix.file_exists cemented_blocks_dir_path in
  match b with
  | true ->
      let*! is_directory =
        Lwt_utils_unix.is_directory cemented_blocks_dir_path
      in
      let* () =
        fail_unless
          is_directory
          (Failed_to_init_cemented_block_store cemented_blocks_dir_path)
      in
      load ~readonly ~log_size cemented_blocks_dir
  | false -> create ~log_size ~readonly cemented_blocks_dir

let close cemented_store =
  (try
     Cemented_block_level_index.close cemented_store.cemented_block_level_index
   with Index.Closed -> ()) ;
  (try Cemented_block_hash_index.close cemented_store.cemented_block_hash_index
   with Index.Closed -> ()) ;
  (* The cache element's [destroyer] is asynchronous so this call
     won't hang. In practice, this function is only called when the
     store is closed which is one of the last component to be
     terminated which means potential new reads won't be scheduled. *)
  Metadata_fd_cache.clear cemented_store.metadata_fd_cache

let offset_length = 8 (* file offset *)

let find_block_file cemented_store block_level =
  try
    if Compare.Int32.(block_level < 0l) then None
    else
      match cemented_store.cemented_blocks_files with
      | None -> None
      | Some cemented_blocks_files ->
          let length = Array.length cemented_blocks_files in
          let last_interval =
            cemented_blocks_file_length cemented_blocks_files.(length - 1)
          in
          (* Pivot heuristic: in the main chain, the first cycle is
             [0_1]. Then, the second cycle is [2_4097]. *)
          let heuristic_initial_pivot =
            match block_level with
            | 0l | 1l -> 0
            | _ ->
                Compare.Int.min
                  (length - 1)
                  (1 + Int32.(to_int (div (sub block_level 2l) last_interval)))
          in
          (* Dichotomic search *)
          let rec loop (inf, sup) pivot =
            if pivot < inf || pivot > sup || inf > sup then None
            else
              let ({start_level; end_level; _} as res) =
                cemented_blocks_files.(pivot)
              in
              if
                Compare.Int32.(
                  block_level >= start_level && block_level <= end_level)
              then (* Found *)
                Some res
              else if Compare.Int32.(block_level > end_level) then
                (* Making sure the pivot is strictly increasing *)
                let new_pivot = pivot + max 1 ((sup - pivot) / 2) in
                loop (pivot, sup) new_pivot
              else
                (* Making sure the pivot is strictly decreasing *)
                let new_pivot = pivot - max 1 ((pivot - inf) / 2) in
                loop (inf, pivot) new_pivot
          in
          loop (0, length - 1) heuristic_initial_pivot
  with _ -> None

(* Hypothesis: the table is ordered. *)
let compute_location cemented_store block_level =
  let open Option_syntax in
  let+ {start_level; file; _} = find_block_file cemented_store block_level in
  let level_delta = Int32.(to_int (sub block_level start_level)) in
  (file, level_delta)

let is_cemented cemented_store hash =
  try
    Cemented_block_level_index.mem
      cemented_store.cemented_block_level_index
      hash
  with Not_found -> false

let get_cemented_block_level cemented_store hash =
  try
    Some
      (Cemented_block_level_index.find
         cemented_store.cemented_block_level_index
         hash)
  with Not_found -> None

let get_cemented_block_hash cemented_store level =
  try
    Some
      (Cemented_block_hash_index.find
         cemented_store.cemented_block_hash_index
         level)
  with Not_found -> None

let read_block_metadata cemented_store metadata_file_path block_level =
  let open Lwt_result_syntax in
  let*! b = Lwt_unix.file_exists metadata_file_path in
  match b with
  | false -> return_none
  | true ->
      Lwt.catch
        (fun () ->
          let cache = cemented_store.metadata_fd_cache in
          (* Exceptions will be caught by the enclosing [catch] *)
          let mk_metadata_handler path =
            (* The file descriptor will be closed when the cache
               clears the value and calls its finalizer defined at the
               cache creation which will wait for the potential
               metadata reads to be performed. *)
            let fd = Zip.open_in path in
            let waiter = Lwt_idle_waiter.create () in
            {fd; waiter}
          in
          let {fd; waiter} =
            Metadata_fd_cache.borrow_or_make
              cache
              metadata_file_path
              mk_metadata_handler
              Fun.id
          in
          let*! metadata =
            (* Using [force_idle] prevents the cache's resource
               cleaner to acquire the lock needed (through [task]) to
               close the file descriptor while a read is happening. *)
            Lwt_idle_waiter.force_idle waiter (fun () ->
                Lwt_preemptive.detach
                  (fun () ->
                    let entry =
                      (* Note that the `fd` here is used outside of the
                         borrowed scope. In this specific case it is ok
                         because the destructor for the resource is wrapped
                         inside a `Lwt_ide_waiter.when_idle` which will
                         only run after all the reads are done. *)
                      Zip.find_entry fd (Int32.to_string block_level)
                    in
                    Zip.read_entry fd entry)
                  ())
          in
          Block_repr.decode_metadata metadata |> return)
        (fun exn ->
          let*! () =
            Store_events.(emit metadata_read_error (Printexc.to_string exn))
          in
          return_none)

let read_block_metadata ?location cemented_store block_level =
  let open Lwt_result_syntax in
  let location =
    match location with
    | Some _ -> location
    | None -> compute_location cemented_store block_level
  in
  match location with
  | None -> return_none
  | Some (cemented_file, _block_number) ->
      let metadata_file =
        Naming.(
          cemented_store.cemented_blocks_dir |> cemented_blocks_metadata_dir
          |> fun d -> cemented_blocks_metadata_file d cemented_file |> file_path)
      in
      read_block_metadata cemented_store metadata_file block_level

let cement_blocks_metadata cemented_store blocks =
  let open Lwt_result_syntax in
  let cemented_metadata_dir =
    cemented_store.cemented_blocks_dir |> Naming.cemented_blocks_metadata_dir
  in
  let cemented_metadata_dir_path = cemented_metadata_dir |> Naming.dir_path in
  let*! () =
    let*! b = Lwt_unix.file_exists cemented_metadata_dir_path in
    match b with
    | true -> Lwt.return_unit
    | false -> Lwt_utils_unix.create_dir cemented_metadata_dir_path
  in
  let* () = fail_unless (blocks <> []) (Cannot_cement_blocks_metadata `Empty) in
  match
    find_block_file
      cemented_store
      (Block_repr.level
         (List.hd blocks |> WithExceptions.Option.get ~loc:__LOC__))
  with
  | None -> tzfail (Cannot_cement_blocks_metadata `Not_cemented)
  | Some {file; _} ->
      let tmp_metadata_file_path =
        Naming.cemented_blocks_tmp_metadata_file cemented_metadata_dir file
        |> Naming.file_path
      in
      let*! out_file =
        Lwt_preemptive.detach Zip.open_out tmp_metadata_file_path
      in
      let*! () =
        Lwt.finalize
          (fun () ->
            List.iter_s
              (fun block ->
                let level = Block_repr.level block in
                match Block_repr.metadata block with
                | Some metadata ->
                    let metadata =
                      Data_encoding.Binary.to_string_exn
                        Block_repr.metadata_encoding
                        metadata
                    in
                    Lwt_preemptive.detach
                      (fun () ->
                        Zip.add_entry
                          ~level:default_compression_level
                          metadata
                          out_file
                          (Int32.to_string level))
                      ()
                | None -> Lwt.return_unit)
              blocks)
          (fun () -> Lwt_preemptive.detach Zip.close_out out_file)
      in
      let metadata_file_path =
        Naming.cemented_blocks_metadata_file cemented_metadata_dir file
        |> Naming.file_path
      in
      let*! () = Lwt_unix.rename tmp_metadata_file_path metadata_file_path in
      return_unit

let read_block fd block_number =
  let open Lwt_syntax in
  let* _ofs = Lwt_unix.lseek fd (block_number * offset_length) Unix.SEEK_SET in
  let offset_buffer = Bytes.create offset_length in
  (* We read the (absolute) offset at the position in the offset array *)
  let* () =
    Lwt_utils_unix.read_bytes ~pos:0 ~len:offset_length fd offset_buffer
  in
  let offset = Bytes.get_int64_be offset_buffer 0 in
  let* _ofs = Lwt_unix.LargeFile.lseek fd offset Unix.SEEK_SET in
  (* We move the cursor to the element's position *)
  let* block, _len = Block_repr_unix.read_next_block_exn fd in
  Lwt.return block

let get_lowest_cemented_level cemented_store =
  match cemented_store.cemented_blocks_files with
  | None -> None
  | Some cemented_blocks_files ->
      let nb_cemented_blocks = Array.length cemented_blocks_files in
      if nb_cemented_blocks > 0 then Some cemented_blocks_files.(0).start_level
      else None

let get_highest_cemented_level cemented_store =
  match cemented_store.cemented_blocks_files with
  | None -> None
  | Some cemented_blocks_files ->
      let nb_cemented_blocks = Array.length cemented_blocks_files in
      if nb_cemented_blocks > 0 then
        Some cemented_blocks_files.(nb_cemented_blocks - 1).end_level
      else (* No cemented blocks*)
        None

let get_cemented_block_by_level (cemented_store : t) ~read_metadata level =
  let open Lwt_result_syntax in
  match compute_location cemented_store level with
  | None -> return_none
  | Some ((filename, block_number) as location) ->
      let file_path = Naming.file_path filename in
      let*! fd = Lwt_unix.openfile file_path [Unix.O_RDONLY; O_CLOEXEC] 0o444 in
      let*! block =
        Lwt.finalize
          (fun () -> read_block fd block_number)
          (fun () ->
            let*! _ = Lwt_utils_unix.safe_close fd in
            Lwt.return_unit)
      in
      if read_metadata then
        let* metadata = read_block_metadata ~location cemented_store level in
        return_some {block with metadata}
      else return_some block

let read_block_metadata cemented_store block_level =
  read_block_metadata cemented_store block_level

let get_cemented_block_by_hash ~read_metadata (cemented_store : t) hash =
  let open Lwt_result_syntax in
  match get_cemented_block_level cemented_store hash with
  | None -> return_none
  | Some level ->
      get_cemented_block_by_level ~read_metadata cemented_store level

(* Hypothesis:
   - The block list is expected to be ordered by increasing
     level and no blocks are skipped.
   - If the first block has metadata, metadata are written
     and all blocks are expected to have metadata. *)
let cement_blocks ?(check_consistency = true) (cemented_store : t)
    ~write_metadata ({chunk_length; reading_sequence} : chunk_iterator) =
  let open Lwt_result_syntax in
  let nb_blocks = chunk_length in
  let preamble_length = nb_blocks * offset_length in
  let* () = fail_when (nb_blocks = 0) (Cannot_cement_blocks `Empty) in
  let* first_block_level =
    let* _block_hash, _n, block_bytes =
      match reading_sequence () with Cons (x, _) -> x | Nil -> assert false
    in
    return (Block_repr_unix.raw_get_block_level block_bytes)
  in
  let last_block_level =
    Int32.(add first_block_level (of_int (nb_blocks - 1)))
  in
  let* () =
    if check_consistency then
      match get_highest_cemented_level cemented_store with
      | None -> return_unit
      | Some highest_cemented_block ->
          fail_when
            Compare.Int32.(
              first_block_level <> Int32.succ highest_cemented_block)
            (Cannot_cement_blocks `Higher_cemented)
    else return_unit
  in
  let file =
    Naming.cemented_blocks_file
      cemented_store.cemented_blocks_dir
      ~start_level:first_block_level
      ~end_level:last_block_level
  in
  let final_path = Naming.file_path file in
  (* Manipulate temporary files and swap it when everything is written *)
  let tmp_file_path = final_path ^ ".tmp" in
  let*! exists = Lwt_unix.file_exists tmp_file_path in
  let* () = fail_when exists (Temporary_cemented_file_exists tmp_file_path) in
  let*! fd =
    Lwt_unix.openfile
      tmp_file_path
      Unix.[O_CREAT; O_TRUNC; O_RDWR; O_CLOEXEC]
      0o644
  in
  (* Metadata writing hooks *)
  let* metadata_writer, metadata_finalizer =
    if write_metadata then
      let cemented_metadata_dir =
        cemented_store.cemented_blocks_dir
        |> Naming.cemented_blocks_metadata_dir
      in
      let cemented_metadata_dir_path =
        cemented_metadata_dir |> Naming.dir_path
      in
      let*! () =
        let*! b = Lwt_unix.file_exists cemented_metadata_dir_path in
        match b with
        | true -> Lwt.return_unit
        | false -> Lwt_utils_unix.create_dir cemented_metadata_dir_path
      in
      let* () =
        fail_when
          (Seq.is_empty reading_sequence)
          (Cannot_cement_blocks_metadata `Empty)
      in
      let tmp_metadata_file_path =
        Naming.cemented_blocks_tmp_metadata_file cemented_metadata_dir file
        |> Naming.file_path
      in
      let*! out_file =
        Lwt_preemptive.detach Zip.open_out tmp_metadata_file_path
      in
      let metadata_writer
          (block_bytes, total_block_length, block_level, metadata_offset) =
        (Lwt_preemptive.detach
           (fun () ->
             let add, finish =
               Zip.add_entry_generator
                 out_file
                 ~level:default_compression_level
                 (Int32.to_string block_level)
             in
             add
               block_bytes
               metadata_offset
               (total_block_length - metadata_offset) ;
             finish ())
           () [@profiler.record_s "finalize metadata"])
      in
      let metadata_finalizer () =
        (let*! () = Lwt_preemptive.detach Zip.close_out out_file in
         let metadata_file_path =
           Naming.cemented_blocks_metadata_file cemented_metadata_dir file
           |> Naming.file_path
         in
         let*! () = Lwt_unix.rename tmp_metadata_file_path metadata_file_path in
         return_unit)
        [@profiler.record_s "finalize metadata"]
      in
      return (metadata_writer, metadata_finalizer)
    else return ((fun _ -> Lwt.return_unit), fun () -> return_unit)
  in
  let*! () =
    Lwt.finalize
      (fun () ->
        (* Blit the offset preamble *)
        let offsets_buffer = Bytes.create preamble_length in
        let*! () =
          Lwt_utils_unix.write_bytes
            ~pos:0
            ~len:preamble_length
            fd
            offsets_buffer
        in
        let first_offset = preamble_length in
        (* Cursor is now at the beginning of the element section *)
        let*! _ =
<<<<<<< HEAD
          Seq.ES.fold_left
            (fun (i, current_offset) block_read ->
              let* block_hash, total_block_length, block_bytes = block_read in
              let pruned_block_length =
                (* This call rewrites [block_bytes] to a pruned block
                   (with its size modified) *)
                Block_repr_unix.prune_raw_block_bytes block_bytes
              in
              (* We start by blitting the corresponding offset in the preamble part *)
              Bytes.set_int64_be
                offsets_buffer
                (i * offset_length)
                (Int64.of_int current_offset) ;
              (* We write the block in the file *)
              let*! () =
                Lwt_utils_unix.write_bytes
                  ~pos:0
                  ~len:pruned_block_length
                  fd
                  block_bytes
              in
              let block_level = Int32.(add first_block_level (of_int i)) in
              let* () =
                protect (fun () ->
                    if total_block_length > pruned_block_length then
                      (* Do not try to write to block's metadata if
                         there are none *)
                      let*! () =
                        metadata_writer
                          ( block_bytes,
                            total_block_length,
                            block_level,
                            pruned_block_length )
                      in
                      return_unit
                    else return_unit)
              in
              (* We also populate the indexes *)
              Cemented_block_level_index.replace
                cemented_store.cemented_block_level_index
                block_hash
                block_level ;
              Cemented_block_hash_index.replace
                cemented_store.cemented_block_hash_index
                block_level
                block_hash ;
              return (succ i, current_offset + pruned_block_length))
            (0, first_offset)
            reading_sequence
=======
          (Seq.ES.fold_left
             (fun (i, current_offset) block_read ->
               let* block_hash, total_block_length, block_bytes = block_read in
               let pruned_block_length =
                 (* This call rewrites [block_bytes] to a pruned block
                    (with its size modified) *)
                 (Block_repr_unix.prune_raw_block_bytes
                    block_bytes [@profiler.aggregate_f "prune raw block"])
               in
               (* We start by blitting the corresponding offset in the preamble part *)
               Bytes.set_int64_be
                 offsets_buffer
                 (i * offset_length)
                 (Int64.of_int current_offset) ;
               (* We write the block in the file *)
               let*! () =
                 (Lwt_utils_unix.write_bytes
                    ~pos:0
                    ~len:pruned_block_length
                    fd
                    block_bytes [@profiler.aggregate_s "write pruned block"])
               in
               let block_level = Int32.(add first_block_level (of_int i)) in
               let* () =
                 protect (fun () ->
                     if total_block_length > pruned_block_length then
                       (* Do not try to write to block's metadata if
                          there are none *)
                       let*! () =
                         metadata_writer
                           ( block_bytes,
                             total_block_length,
                             block_level,
                             pruned_block_length )
                       in
                       return_unit
                     else return_unit)
               in
               (* We also populate the indexes *)
               ((Cemented_block_level_index.replace
                   cemented_store.cemented_block_level_index
                   block_hash
                   block_level ;
                 Cemented_block_hash_index.replace
                   cemented_store.cemented_block_hash_index
                   block_level
                   block_hash ;
                 return (succ i, current_offset + pruned_block_length))
               [@profiler.record_s "write cemented cycle"]))
             (0, first_offset)
             reading_sequence [@profiler.record_s "write cemented cycle"])
>>>>>>> a15b5170
        in
        (* We now write the real offsets in the preamble *)
        let*! _ofs = Lwt_unix.lseek fd 0 Unix.SEEK_SET in
        (Lwt_utils_unix.write_bytes
           ~pos:0
           ~len:preamble_length
           fd
           offsets_buffer [@profiler.record_s "blit cemented cycle offsets"]))
      (fun () ->
        let*! _ = Lwt_utils_unix.safe_close fd in
        Lwt.return_unit)
  in
  let*! () =
    (Lwt_unix.rename
       tmp_file_path
       final_path [@profiler.record_s "mv temp file to final file"])
  in
  (* Flush the indexes to make sure that the data is stored on disk *)
  (Cemented_block_level_index.flush
     ~with_fsync:true
     cemented_store.cemented_block_level_index ;
   Cemented_block_hash_index.flush
     ~with_fsync:true
     cemented_store.cemented_block_hash_index)
  [@profiler.record_f "flush indexes"] ;
  (* Update table *)
  let cemented_block_interval =
    {start_level = first_block_level; end_level = last_block_level; file}
  in
  let new_array =
    match cemented_store.cemented_blocks_files with
    | None -> [|cemented_block_interval|]
    | Some arr ->
        if not (Array.mem cemented_block_interval arr) then
          Array.append arr [|cemented_block_interval|]
        else arr
  in
  (* If the cementing is done arbitrarily, we need to make sure the
     files remain sorted. *)
  if not check_consistency then Array.sort compare_cemented_files new_array ;
  cemented_store.cemented_blocks_files <- Some new_array ;
  if write_metadata then metadata_finalizer () else return_unit

let trigger_full_gc cemented_store cemented_blocks_files offset =
  let open Lwt_syntax in
  let nb_files = Array.length cemented_blocks_files in
  () [@profiler.mark ["trigger full gc"]] ;
  if nb_files <= offset then Lwt.return_unit
  else
    let cemented_files = Array.to_list cemented_blocks_files in
    let files_to_remove, _files_to_keep =
      List.split_n (nb_files - offset) cemented_files
    in
    (* Remove the rest of the files to prune *)
    List.iter_s
      (fun {file; _} ->
        let metadata_file_path =
          Naming.(
            cemented_blocks_metadata_file
              (cemented_blocks_metadata_dir cemented_store.cemented_blocks_dir)
              file
            |> file_path)
        in
        let* () = Unit.catch_s (fun () -> Lwt_unix.unlink metadata_file_path) in
        (* Remove the metadata's fd from the cache *)
        Metadata_fd_cache.remove
          cemented_store.metadata_fd_cache
          metadata_file_path ;
        return_unit)
      files_to_remove

let trigger_rolling_gc cemented_store cemented_blocks_files offset =
  let open Lwt_syntax in
  let nb_files = Array.length cemented_blocks_files in
  () [@profiler.mark ["trigger rolling gc"]] ;
  if nb_files <= offset then Lwt.return_unit
  else
    let {end_level = last_level_to_purge; _} =
      cemented_blocks_files.(nb_files - offset - 1)
    in
    let cemented_files = Array.to_list cemented_blocks_files in
    (* Start by updating the indexes by filtering blocks that are
       below the offset *)
    Cemented_block_hash_index.filter
      cemented_store.cemented_block_hash_index
      (fun (level, _) -> Compare.Int32.(level > last_level_to_purge)) ;
    Cemented_block_level_index.filter
      cemented_store.cemented_block_level_index
      (fun (_, level) -> Compare.Int32.(level > last_level_to_purge)) ;
    let files_to_remove, _files_to_keep =
      List.split_n (nb_files - offset) cemented_files
    in
    (* Remove the rest of the files to prune *)
    List.iter_s
      (fun {file; _} ->
        let metadata_file_path =
          Naming.(
            cemented_blocks_metadata_file
              (cemented_blocks_metadata_dir cemented_store.cemented_blocks_dir)
              file
            |> file_path)
        in
        let* () = Unit.catch_s (fun () -> Lwt_unix.unlink metadata_file_path) in
        (* Remove the metadata's fd from the cache *)
        Metadata_fd_cache.remove
          cemented_store.metadata_fd_cache
          metadata_file_path ;
        let* () =
          Unit.catch_s (fun () -> Lwt_unix.unlink (Naming.file_path file))
        in
        return_unit)
      files_to_remove

let trigger_gc cemented_store history_mode =
  let open Lwt_syntax in
  let* () = Store_events.(emit start_store_garbage_collection) () in
  match[@profiler.record_s "trigger gc"]
    cemented_store.cemented_blocks_files
  with
  | None -> return_unit
  | Some cemented_blocks_files -> (
      match history_mode with
      | History_mode.Archive -> Lwt.return_unit
      | Full offset ->
          let offset =
            (Option.value
               offset
               ~default:History_mode.default_additional_cycles)
              .offset
          in
          trigger_full_gc cemented_store cemented_blocks_files offset
      | Rolling offset ->
          let offset =
            (Option.value
               offset
               ~default:History_mode.default_additional_cycles)
              .offset
          in
          trigger_rolling_gc cemented_store cemented_blocks_files offset)

let raw_iter_cemented_file f ({file; _} as cemented_blocks_file) =
  let open Lwt_syntax in
  let file_path = Naming.file_path file in
  Lwt_io.with_file
    ~flags:[Unix.O_RDONLY; O_CLOEXEC]
    ~mode:Lwt_io.Input
    file_path
    (fun channel ->
      let nb_blocks = cemented_blocks_file_length cemented_blocks_file in
      let* first_block_offset = Lwt_io.BE.read_int64 channel in
      let* () = Lwt_io.set_position channel first_block_offset in
      let rec loop n =
        if n = 0 then Lwt.return_unit
        else
          (* Read length *)
          let* length = Lwt_io.BE.read_int channel in
          let full_length = 4 (* int32 length *) + length in
          let block_bytes = Bytes.create full_length in
          let* () = Lwt_io.read_into_exactly channel block_bytes 4 length in
          Bytes.set_int32_be block_bytes 0 (Int32.of_int length) ;
          let* () =
            f
              (Data_encoding.Binary.of_bytes_exn
                 Block_repr.encoding
                 block_bytes)
          in
          loop (pred n)
      in
      loop (Int32.to_int nb_blocks))

let iter_cemented_file f ({file; _} as cemented_blocks_file) =
  let open Lwt_result_syntax in
  Lwt.catch
    (fun () ->
      let*! () = raw_iter_cemented_file f cemented_blocks_file in
      return_unit)
    (fun exn ->
      Format.kasprintf
        (fun trace ->
          tzfail (Inconsistent_cemented_file (Naming.file_path file, trace)))
        "%s"
        (Printexc.to_string exn))

let check_indexes_consistency ?(post_step = fun () -> Lwt.return_unit)
    ?genesis_hash cemented_store =
  let open Lwt_result_syntax in
  match cemented_store.cemented_blocks_files with
  | None -> return_unit
  | Some table ->
      let len = Array.length table in
      let rec check_contiguity i =
        if i = len || i = len - 1 then return_unit
        else
          let* () =
            fail_unless
              Compare.Int32.(
                Int32.succ table.(i).end_level = table.(i + 1).start_level)
              (Inconsistent_cemented_store
                 (Missing_cycle
                    {
                      low_cycle = Naming.file_path table.(i).file;
                      high_cycle = Naming.file_path table.(i + 1).file;
                    }))
          in
          check_contiguity (succ i)
      in
      let* () = check_contiguity 0 in
      let table_list = Array.to_list table in
      let* () =
        List.iter_es
          (fun ({start_level = inf; file; _} as cemented_blocks_file) ->
            let*! fd =
              Lwt_unix.openfile
                (Naming.file_path file)
                [Unix.O_RDONLY; O_CLOEXEC]
                0o444
            in
            Lwt.finalize
              (fun () ->
                let nb_blocks =
                  Int32.to_int
                    (cemented_blocks_file_length cemented_blocks_file)
                in
                (* Load the offset region *)
                let len_offset = nb_blocks * offset_length in
                let bytes = Bytes.create len_offset in
                let*! () = Lwt_utils_unix.read_bytes ~len:len_offset fd bytes in
                let offsets =
                  Data_encoding.Binary.of_bytes_exn
                    Data_encoding.(Variable.array ~max_length:nb_blocks int64)
                    bytes
                in
                (* Cursor is now after the offset region *)
                let rec iter_blocks ?pred_block n =
                  if n = nb_blocks then return_unit
                  else
                    let*! cur_offset = Lwt_unix.lseek fd 0 Unix.SEEK_CUR in
                    let* () =
                      fail_unless
                        Compare.Int64.(Int64.of_int cur_offset = offsets.(n))
                        (Inconsistent_cemented_store
                           (Bad_offset
                              {level = n; cycle = Naming.file_path file}))
                    in
                    let*! block, _ = Block_repr_unix.read_next_block_exn fd in
                    let* () =
                      fail_unless
                        Compare.Int32.(
                          Block_repr.level block = Int32.(add inf (of_int n)))
                        (Inconsistent_cemented_store
                           (Unexpected_level
                              {
                                block_hash = Block_repr.hash block;
                                expected = Int32.(add inf (of_int n));
                                got = Block_repr.level block;
                              }))
                    in
                    let* () =
                      Block_repr.check_block_consistency
                        ?genesis_hash
                        ?pred_block
                        block
                    in
                    let level = Block_repr.level block in
                    let hash = Block_repr.hash block in
                    let* () =
                      fail_unless
                        (Cemented_block_level_index.mem
                           cemented_store.cemented_block_level_index
                           hash
                        && Cemented_block_hash_index.mem
                             cemented_store.cemented_block_hash_index
                             level)
                        (Inconsistent_cemented_store (Corrupted_index hash))
                    in
                    iter_blocks ~pred_block:block (succ n)
                in
                protect (fun () ->
                    let* () = iter_blocks 0 in
                    let*! () = post_step () in
                    return_unit))
              (fun () ->
                let*! _ = Lwt_utils_unix.safe_close fd in
                Lwt.return_unit))
          table_list
      in
      return_unit

<<<<<<< HEAD
=======
(* For each given block metadata, returns the
   Store_types.metadata_stat of it. *)
let stat_metadata ~block_level (metadata : Block_repr.metadata option) =
  let open Lwt_result_syntax in
  match metadata with
  | Some metadata ->
      let block_metadata_size =
        Int64.of_int (Bytes.length metadata.block_metadata)
      in
      let operation_metadata_arity =
        List.map List.length metadata.operations_metadata
      in
      let operation_metadata_size, too_large_operation_metadata_count =
        List.fold_left
          (fun (acc_size, acc_count) pass ->
            let sum_size, sum_count =
              List.fold_left
                (fun (size, too_large_count) opm ->
                  match opm with
                  | Block_validation.Metadata bytes ->
                      Int64.
                        (add size (of_int (Bytes.length bytes)), too_large_count)
                  | Too_large_metadata -> (size, Int64.(add too_large_count one)))
                (0L, 0L)
                pass
            in
            Int64.(add acc_size sum_size, add acc_count sum_count))
          (0L, 0L)
          metadata.operations_metadata
      in
      let* manager_operation_metadata_sizes =
        match metadata.operations_metadata with
        | [_; _; _; manager] ->
            return
            @@ List.map
                 (function
                   | Block_validation.Metadata bytes -> Bytes.length bytes
                   | Block_validation.Too_large_metadata -> 0)
                 manager
        | _ -> return_nil
      in
      return
        Store_types.
          {
            block_level;
            block_metadata_size;
            operation_metadata_arity;
            operation_metadata_size;
            manager_operation_metadata_sizes;
            too_large_operation_metadata_count;
          }
  | None -> tzfail (Inconsistent_store_state "cannot read metadata")

(* [map_over_metadata_file cemented_blocks_dir_path cemented_cycle ~f]
   applies [f] of the given [cemented_cycle]. *)
let map_over_metadata_file cemented_blocks_dir_path
    {start_level; end_level; file}
    ~(f :
       block_level:Int32.t ->
       Block_repr.metadata option ->
       Store_types.metadata_stat tzresult Lwt.t) =
  let open Lwt_result_syntax in
  let metadata_file =
    Naming.(
      cemented_blocks_dir_path |> cemented_blocks_metadata_dir |> fun d ->
      cemented_blocks_metadata_file d file |> file_path)
  in
  let*! b = Lwt_unix.file_exists metadata_file in
  if b then
    let fd = Zip.open_in metadata_file in
    let rec loop level acc =
      if level > end_level then return (List.rev acc)
      else
        let entry = Zip.find_entry fd (Int32.to_string level) in
        let metadata = Zip.read_entry fd entry in
        let* app = f ~block_level:level (Block_repr.decode_metadata metadata) in
        loop Int32.(add level one) (app :: acc)
    in
    let* res = loop start_level [] in
    let () = Zip.close_in fd in
    return res
  else return_nil

(* Computes the metadata stats for each cemented metadata available in
   the store. *)
let stat_metadata_cycles cemented_store =
  let open Lwt_result_syntax in
  match cemented_store.cemented_blocks_files with
  | Some files ->
      let files = Array.to_list files in
      let nb_cycles = List.length files in
      let* res =
        Animation.display_progress
          ~pp_print_step:(fun fmt i ->
            Format.fprintf fmt "Processing metadata %d/%d" i nb_cycles)
          ~progress_display_mode:Always
          (fun notify ->
            List.map_es
              (fun metadata_file ->
                let*! () = notify () in
                let* res =
                  map_over_metadata_file
                    cemented_store.cemented_blocks_dir
                    metadata_file
                    ~f:stat_metadata
                in
                return (Naming.(metadata_file.file |> file_path), res))
              files)
      in
      return res
  | None -> tzfail (Inconsistent_store_state "cannot find any metadata file")

>>>>>>> a15b5170
let get_and_upgrade_offsets fd nb_blocks =
  let open Lwt_syntax in
  (* Obtain the list of offsets (32-bit format) *)
  let preamble_length = 4 * nb_blocks in
  let bytes = Bytes.create preamble_length in
  let* () = Lwt_utils_unix.read_bytes ~len:preamble_length fd bytes in
  let offsets_32_bits =
    Data_encoding.Binary.of_bytes_exn
      Data_encoding.(Variable.array ~max_length:nb_blocks int32)
      bytes
  in
  (* Transform the 32-bit offsets into 64-bit offsets and add preamble_length to all values.
     The reasoning behind this is that we shift the blocks positions in the file with
     (<new_offset_format_size> - <old_offset_format_size>) * nb_blocks = (8 - 4) * nb_blocks *)
  let offsets_64_bits =
    Array.map
      (fun offset -> Int64.(add (of_int32 offset) (of_int preamble_length)))
      offsets_32_bits
  in
  Lwt.return
  @@ Data_encoding.Binary.to_bytes_exn
       Data_encoding.(Variable.array ~max_length:nb_blocks int64)
       offsets_64_bits

<<<<<<< HEAD
(** [is_using_32_bit_offsets fd nb_blocks] checks whether the cemented file 
    given by [fd] is formatted with 32 bit offsets; the decision
    is taken based on whether the first offset points correctly to the first
    block in the file or not; 
=======
(** [is_using_32_bit_offsets fd nb_blocks] checks whether the cemented file
    given by [fd] is formatted with 32 bit offsets; the decision
    is taken based on whether the first offset points correctly to the first
    block in the file or not;
>>>>>>> a15b5170
    - offset = first 32 bits decoded as an int32
    - first_block_offset = 4 (bytes) * [nb_blocks] (first block offset, given
      that the file has 32-bit offsets)
    Check whether (offset = first_block_offset) holds. If not, then we cannot
    do the upgrade procedure. *)
let is_using_32_bit_offsets fd nb_blocks =
  let open Lwt_syntax in
  (* For a 32-bit offset the size will be 4 bytes *)
  let legacy_offset_length = 4 in
  (* Save the current position of the file descriptor *)
  let* current_position = Lwt_unix.lseek fd 0 Unix.SEEK_CUR in
  (* Obtain the first offset of the file, altering the file descriptor position *)
  let* _ofs = Lwt_unix.lseek fd 0 Unix.SEEK_SET in
  let offset_buffer = Bytes.create legacy_offset_length in
  (* Read the first offset in the offset array *)
  let* () =
    Lwt_utils_unix.read_bytes ~pos:0 ~len:legacy_offset_length fd offset_buffer
  in
  let offset = Bytes.get_int32_be offset_buffer 0 in
  (* Restore the former position of the file descriptor *)
  let* _ofs = Lwt_unix.lseek fd current_position Unix.SEEK_SET in
  return Int32.(equal offset (mul (of_int legacy_offset_length) nb_blocks))

(* Hypothesis: we expect a directory of cemented files with 32-bit offsets *)
let v_3_2_upgrade chain_dir =
  let open Lwt_result_syntax in
  let cemented_blocks_dir = Naming.cemented_blocks_dir chain_dir in
  let* cemented_blocks_files_opt = load_table cemented_blocks_dir in
  match cemented_blocks_files_opt with
  | None ->
      (* This might be the case for rolling nodes, where no upgrade is needed as
         there are not cemented block files. *)
      return_unit
  | Some cemented_blocks_files ->
      let cemented_blocks_files = Array.to_list cemented_blocks_files in
      let nb_cemented_files = List.length cemented_blocks_files in
      let* () =
        Animation.display_progress
          ~pp_print_step:(fun fmt i ->
            Format.fprintf
              fmt
              "Upgrading cemented files: %d/%d files"
              i
              nb_cemented_files)
          ~progress_display_mode:Always
          (fun notify ->
            List.iter_es
              (fun cemented_blocks_file ->
                (* Original cemented blocks file *)
                let file_path = Naming.file_path cemented_blocks_file.file in
                let*! fd =
                  Lwt_unix.openfile file_path [Unix.O_RDONLY; O_CLOEXEC] 0o444
                in
                (* Check if the file has 32-bit offsets format *)
                let nb_blocks =
                  cemented_blocks_file_length cemented_blocks_file
                in
                let*! has_32_bit_offsets =
                  is_using_32_bit_offsets fd nb_blocks
                in
                if not has_32_bit_offsets then
                  let*! () =
                    Store_events.(emit upgrade_cemented_file_skip file_path)
                  in
                  return_unit
                else
                  (* Upgraded cemented blocks file *)
                  let upgraded_file_path = file_path ^ "_upgraded" in
                  let*! upgraded_fd =
                    Lwt_unix.openfile
                      upgraded_file_path
                      [Unix.O_WRONLY; Unix.O_CREAT; Unix.O_TRUNC]
                      0o644
                  in
                  (* Total number of blocks stored in the cemented blocks file*)
                  let nb_blocks =
                    Int32.to_int
                    @@ cemented_blocks_file_length cemented_blocks_file
                  in
                  Lwt.finalize
                    (fun () ->
                      let*! bytes = get_and_upgrade_offsets fd nb_blocks in
                      (* Write the 64-bit offsets list into the new file *)
                      let*! () =
                        Lwt_utils_unix.write_bytes
                          ~pos:0
                          ~len:(8 * nb_blocks)
                          upgraded_fd
                          bytes
                      in
                      (* Copy the rest of the block file *)
                      let buffer_size = 4096 * 1024 in
                      let buffer = Bytes.create buffer_size in
                      let copy_bytes fd_in fd_out =
                        let rec loop () =
                          let*! bytes_read =
                            Lwt_unix.read fd_in buffer 0 buffer_size
                          in
                          if bytes_read = 0 then Lwt.return_unit
                          else
                            let*! _bytes_written =
                              Lwt_unix.write fd_out buffer 0 bytes_read
                            in
                            loop ()
                        in
                        loop ()
                      in
                      let*! () = copy_bytes fd upgraded_fd in
                      (* Atomically replace the old cemented file with the upgraded one *)
                      let*! () = Lwt_unix.rename upgraded_file_path file_path in
                      return_unit)
                    (fun () ->
                      let*! () = Lwt_unix.close fd in
                      let*! () = Lwt_unix.close upgraded_fd in
                      let*! () = notify () in
                      Lwt.return_unit))
              cemented_blocks_files)
      in
      return_unit<|MERGE_RESOLUTION|>--- conflicted
+++ resolved
@@ -758,57 +758,6 @@
         let first_offset = preamble_length in
         (* Cursor is now at the beginning of the element section *)
         let*! _ =
-<<<<<<< HEAD
-          Seq.ES.fold_left
-            (fun (i, current_offset) block_read ->
-              let* block_hash, total_block_length, block_bytes = block_read in
-              let pruned_block_length =
-                (* This call rewrites [block_bytes] to a pruned block
-                   (with its size modified) *)
-                Block_repr_unix.prune_raw_block_bytes block_bytes
-              in
-              (* We start by blitting the corresponding offset in the preamble part *)
-              Bytes.set_int64_be
-                offsets_buffer
-                (i * offset_length)
-                (Int64.of_int current_offset) ;
-              (* We write the block in the file *)
-              let*! () =
-                Lwt_utils_unix.write_bytes
-                  ~pos:0
-                  ~len:pruned_block_length
-                  fd
-                  block_bytes
-              in
-              let block_level = Int32.(add first_block_level (of_int i)) in
-              let* () =
-                protect (fun () ->
-                    if total_block_length > pruned_block_length then
-                      (* Do not try to write to block's metadata if
-                         there are none *)
-                      let*! () =
-                        metadata_writer
-                          ( block_bytes,
-                            total_block_length,
-                            block_level,
-                            pruned_block_length )
-                      in
-                      return_unit
-                    else return_unit)
-              in
-              (* We also populate the indexes *)
-              Cemented_block_level_index.replace
-                cemented_store.cemented_block_level_index
-                block_hash
-                block_level ;
-              Cemented_block_hash_index.replace
-                cemented_store.cemented_block_hash_index
-                block_level
-                block_hash ;
-              return (succ i, current_offset + pruned_block_length))
-            (0, first_offset)
-            reading_sequence
-=======
           (Seq.ES.fold_left
              (fun (i, current_offset) block_read ->
                let* block_hash, total_block_length, block_bytes = block_read in
@@ -860,7 +809,6 @@
                [@profiler.record_s "write cemented cycle"]))
              (0, first_offset)
              reading_sequence [@profiler.record_s "write cemented cycle"])
->>>>>>> a15b5170
         in
         (* We now write the real offsets in the preamble *)
         let*! _ofs = Lwt_unix.lseek fd 0 Unix.SEEK_SET in
@@ -1149,8 +1097,6 @@
       in
       return_unit
 
-<<<<<<< HEAD
-=======
 (* For each given block metadata, returns the
    Store_types.metadata_stat of it. *)
 let stat_metadata ~block_level (metadata : Block_repr.metadata option) =
@@ -1263,7 +1209,6 @@
       return res
   | None -> tzfail (Inconsistent_store_state "cannot find any metadata file")
 
->>>>>>> a15b5170
 let get_and_upgrade_offsets fd nb_blocks =
   let open Lwt_syntax in
   (* Obtain the list of offsets (32-bit format) *)
@@ -1288,17 +1233,10 @@
        Data_encoding.(Variable.array ~max_length:nb_blocks int64)
        offsets_64_bits
 
-<<<<<<< HEAD
-(** [is_using_32_bit_offsets fd nb_blocks] checks whether the cemented file 
-    given by [fd] is formatted with 32 bit offsets; the decision
-    is taken based on whether the first offset points correctly to the first
-    block in the file or not; 
-=======
 (** [is_using_32_bit_offsets fd nb_blocks] checks whether the cemented file
     given by [fd] is formatted with 32 bit offsets; the decision
     is taken based on whether the first offset points correctly to the first
     block in the file or not;
->>>>>>> a15b5170
     - offset = first 32 bits decoded as an int32
     - first_block_offset = 4 (bytes) * [nb_blocks] (first block offset, given
       that the file has 32-bit offsets)
