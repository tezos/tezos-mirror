--- conflicted
+++ resolved
@@ -16,10 +16,6 @@
   "tezos-mockup-registration"
   "tezos-proxy"
   "tezos-signer-backends"
-<<<<<<< HEAD
-  "tezos-protocol-007-PsDELPH1-parameters"
-=======
->>>>>>> 9098def0
   "tezos-protocol-plugin-007-PsDELPH1"
   "alcotest-lwt" { with-test & >= "1.1.0" }
 ]
