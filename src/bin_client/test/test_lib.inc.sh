--- conflicted
+++ resolved
@@ -187,11 +187,7 @@
     local TBB=`$client rpc get /chains/main/blocks/head/context/constants | \
                jq '.time_between_blocks | .[0]' | \
                tr -d '"'`
-<<<<<<< HEAD
-	echo "$(TZ='AAA' date -d "${PRED_TS} + ${TBB} seconds" +%FT%TZ)"
-=======
     echo "$(TZ='AAA' date -d "${PRED_TS} + ${TBB} seconds" +%FT%TZ)"
->>>>>>> eafe06c6
 }
 
 get_contract_addr () {
