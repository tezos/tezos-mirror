<<<<<<< HEAD
=======
/*
- param: None:

  Create a contract then perform a recursive call on Some [addr] where
  [addr] is the address of the newly created contract.

  The created contract simply stores its parameter (a string).  It is
  initialized with the storage "dummy" and has an initial balance of
  100tz. It has no delegate so these 100tz are totally frozen.

- param: Some [addr]:

  Check that the sender is self, call the contract at address [addr]
  with param "abcdefg" transferring 0tz.

*/
>>>>>>> 3551e61f
parameter (option address) ;
storage unit ;
code { CAR ;
       IF_NONE
         { PUSH string "dummy" ;
           PUSH mutez 100000000 ; NONE key_hash ;
           CREATE_CONTRACT
             { parameter string ;
               storage string ;
               code { CAR ; NIL operation ; PAIR } } ;
           DIP { SOME ; DIP { SELF ; PUSH mutez 0 } ; TRANSFER_TOKENS ;
                 NIL operation ; SWAP ; CONS } ;
           CONS ; UNIT ; SWAP ; PAIR }
         { SELF ; ADDRESS ; SENDER ; IFCMPNEQ { FAIL } {} ;
           CONTRACT string ; IF_SOME {} { FAIL } ;
           PUSH mutez 0 ; PUSH string "abcdefg" ; TRANSFER_TOKENS ;
           NIL operation; SWAP; CONS ; UNIT ; SWAP ; PAIR } } ;<|MERGE_RESOLUTION|>--- conflicted
+++ resolved
@@ -1,5 +1,3 @@
-<<<<<<< HEAD
-=======
 /*
 - param: None:
 
@@ -16,7 +14,6 @@
   with param "abcdefg" transferring 0tz.
 
 */
->>>>>>> 3551e61f
 parameter (option address) ;
 storage unit ;
 code { CAR ;
