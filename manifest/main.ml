--- conflicted
+++ resolved
@@ -94,7 +94,7 @@
   external_lib ~js_compatible:true "bls12-381-signature" version
 
 let bls12_381_polynomial =
-  let version = V.exactly "0.1.2" in
+  let version = V.at_least "0.1.0" in
   external_lib ~js_compatible:false "tezos-bls12-381-polynomial" version
 
 let camlzip = external_lib "camlzip" V.(at_least "1.11" && less_than "1.12")
@@ -179,11 +179,7 @@
 
 let ipaddr_unix = external_sublib ipaddr "ipaddr.unix"
 
-<<<<<<< HEAD
-let irmin = external_lib "irmin" V.(at_least "3.3.2" && less_than "3.4.0")
-=======
 let irmin = external_lib "irmin" V.(at_least "3.4.0" && less_than "3.5.0")
->>>>>>> bc3bdb5d
 
 let irmin_pack =
   external_lib "irmin-pack" V.(at_least "3.4.0" && less_than "3.5.0")
@@ -315,11 +311,7 @@
 let resto_directory =
   external_lib ~js_compatible:true "resto-directory" resto_version
 
-let ringo =
-  external_lib
-    ~js_compatible:true
-    "ringo"
-    V.(at_least "0.9" && less_than "1.0.0")
+let ringo = external_lib ~js_compatible:true "ringo" V.(at_least "0.9")
 
 let ringo_lwt = external_lib "ringo-lwt" V.(at_least "0.9")
 
@@ -365,16 +357,7 @@
 
 let zarith_stubs_js = external_lib ~js_compatible:true "zarith_stubs_js" V.True
 
-<<<<<<< HEAD
-(* VENDORED LIBS *)
-
-let ledgerwallet_tezos = vendored_lib "ledgerwallet-tezos" V.(at_least "0.2.1")
-
-let vdf =
-  external_lib ~js_compatible:true "class_group_vdf" V.(at_least "0.0.4")
-=======
 let ledgerwallet_tezos = external_lib "ledgerwallet-tezos" V.(at_least "0.2.1")
->>>>>>> bc3bdb5d
 
 (* INTERNAL LIBS *)
 
@@ -618,43 +601,6 @@
     ~conflicts:[external_lib "result" V.(less_than "1.5")]
     ~js_compatible:true
 
-<<<<<<< HEAD
-let octez_webassembly_interpreter =
-  public_lib
-    "tezos-webassembly-interpreter"
-    ~path:"src/lib_webassembly"
-    ~license:"Apache-2.0"
-    ~extra_authors:["WebAssembly Authors"]
-    ~synopsis:"WebAssembly reference interpreter with tweaks for Tezos"
-    ~flags:(Flags.standard ~disable_warnings:[27] ())
-    ~dune:Dune.[[S "include_subdirs"; S "unqualified"]]
-    ~deps:[octez_lwt_result_stdlib; zarith]
-
-let _octez_webassembly_repl =
-  private_exe
-    "main"
-    ~path:"src/lib_webassembly/bin"
-    ~opam:""
-    ~flags:(Flags.standard ~disable_warnings:[27] ())
-    ~dune:Dune.[[S "include"; S "dune.inc"]]
-    ~deps:[octez_webassembly_interpreter |> open_; lwt_unix]
-
-let _octez_webassembly_test =
-  test
-    "main"
-    ~path:"src/lib_webassembly/tests"
-    ~opam:"tezos-webassembly-interpreter"
-    ~dune:Dune.[[S "include_subdirs"; S "no"]]
-    ~deps:
-      [
-        octez_webassembly_interpreter |> open_;
-        qcheck_core;
-        qcheck_alcotest;
-        alcotest;
-      ]
-
-=======
->>>>>>> bc3bdb5d
 let octez_hacl =
   let js_stubs = ["random.js"; "evercrypt.js"] in
   let js_generated = "runtime-generated.js" in
