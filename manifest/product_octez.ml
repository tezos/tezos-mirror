--- conflicted
+++ resolved
@@ -5389,17 +5389,6 @@
             ("test_constants", true);
             ("test_frozen_bonds", true);
             ("test_adaptive_issuance_launch", N.(number >= 018));
-<<<<<<< HEAD
-            ( "test_adaptive_issuance_roundtrip",
-              N.(number == 018 || number == 019 || number == 020) );
-            ("test_scenario_base", N.(number >= 021));
-            ("test_scenario_stake", N.(number >= 021));
-            ("test_scenario_rewards", N.(number >= 021));
-            ("test_scenario_autostaking", N.(number >= 021));
-            ("test_scenario_slashing", N.(number >= 021));
-            ("test_scenario_slashing_stakers", N.(number >= 021));
-            ("test_scenario_deactivation", N.(number >= 021));
-=======
             ("test_adaptive_issuance_roundtrip", N.(number == 018));
             ("test_scenario_base", N.(number >= 019));
             ("test_scenario_stake", N.(number >= 019));
@@ -5408,7 +5397,6 @@
             ("test_scenario_slashing", N.(number >= 019));
             ("test_scenario_slashing_stakers", N.(number >= 019));
             ("test_scenario_deactivation", N.(number >= 019));
->>>>>>> a15b5170
             ("test_liquidity_baking", true);
             ("test_storage_functions", true);
             ("test_storage", true);
@@ -5530,14 +5518,9 @@
             ("test_adaptive_issuance", N.(number >= 018));
             ("test_adaptive_issuance_ema", N.(number >= 018));
             ("test_percentage", N.(number >= 019));
-<<<<<<< HEAD
-            ("test_full_staking_balance_repr", N.(number >= 021));
-            ("test_slashing_percentage", N.(number >= 021));
-=======
             ("test_full_staking_balance_repr", N.(number >= 019));
             ("test_slashing_percentage", N.(number >= 019));
             ("test_staking_operations", N.(number >= 021));
->>>>>>> a15b5170
           ]
           |> conditional_list
         in
@@ -6194,12 +6177,7 @@
         ~deps:
           [
             tezt_core_lib |> if_ N.(number >= 019) |> open_ |> open_ ~m:"Base";
-<<<<<<< HEAD
-            alcotezt |> if_ N.(number == 019);
-            tezt_tezos |> if_ N.(number >= 021);
-=======
             tezt_tezos |> if_ N.(number >= 019);
->>>>>>> a15b5170
             tezt_lib |> if_ N.(number >= 019);
             qcheck_alcotest;
             octez_test_helpers;
@@ -7032,15 +7010,9 @@
 
   let _020_PsParisC = active (Name.v "PsParisC" 020)
 
-<<<<<<< HEAD
-  let _020_PsParisC = active (Name.v "PsParisC" 020)
-
-  let alpha = active Name.alpha
-=======
   let _021_PsQuebec = active (Name.v "PsQuebec" 021)
 
   let alpha = active (Name.dev "alpha")
->>>>>>> a15b5170
 
   let all = List.rev !all_rev
 
