--- conflicted
+++ resolved
@@ -573,13 +573,7 @@
               [S "source_tree"; S "src"];
               [S "source_tree"; S "../riscv"];
               [S "source_tree"; S "../kernel_sdk"];
-<<<<<<< HEAD
-              [S "file"; S "../../src/lib_wasm_runtime/Cargo.toml"];
-              [S "file"; S "../../src/lib_wasm_runtime/build.rs"];
-              [S "glob_files_rec"; S "../../src/lib_wasm_runtime/src/**.rs"];
-=======
               [S "source_tree"; S "../../sdk/rust"];
->>>>>>> 51f9139c
             ];
             [S "action"; [S "no-infer"; [S "bash"; S "./build.sh"]]];
           ];
@@ -5068,10 +5062,7 @@
         rollup_node_sqlite_migrations;
         octez_sqlite |> open_;
         octez_smart_rollup_lib |> open_;
-<<<<<<< HEAD
-=======
         performance_metrics;
->>>>>>> 51f9139c
       ]
 
 let octez_smart_rollup_node_lib =
@@ -7506,11 +7497,7 @@
 
   let _021_PsQuebec = active (Name.v "PsQuebec" 021)
 
-<<<<<<< HEAD
-  let _021_PsQuebec = active (Name.v "PsQuebec" 021)
-=======
   let _022_PsRiotum = active (Name.v "PsRiotum" 022)
->>>>>>> 51f9139c
 
   let alpha = active (Name.dev "alpha")
 
