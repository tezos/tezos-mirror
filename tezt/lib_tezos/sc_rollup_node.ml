(*****************************************************************************)
(*                                                                           *)
(* Open Source License                                                       *)
(* Copyright (c) 2021 Nomadic Labs <contact@nomadic-labs.com>                *)
(* Copyright (c) 2023 Marigold <contact@marigold.dev>                        *)
(*                                                                           *)
(* Permission is hereby granted, free of charge, to any person obtaining a   *)
(* copy of this software and associated documentation files (the "Software"),*)
(* to deal in the Software without restriction, including without limitation *)
(* the rights to use, copy, modify, merge, publish, distribute, sublicense,  *)
(* and/or sell copies of the Software, and to permit persons to whom the     *)
(* Software is furnished to do so, subject to the following conditions:      *)
(*                                                                           *)
(* The above copyright notice and this permission notice shall be included   *)
(* in all copies or substantial portions of the Software.                    *)
(*                                                                           *)
(* THE SOFTWARE IS PROVIDED "AS IS", WITHOUT WARRANTY OF ANY KIND, EXPRESS OR*)
(* IMPLIED, INCLUDING BUT NOT LIMITED TO THE WARRANTIES OF MERCHANTABILITY,  *)
(* FITNESS FOR A PARTICULAR PURPOSE AND NONINFRINGEMENT. IN NO EVENT SHALL   *)
(* THE AUTHORS OR COPYRIGHT HOLDERS BE LIABLE FOR ANY CLAIM, DAMAGES OR OTHER*)
(* LIABILITY, WHETHER IN AN ACTION OF CONTRACT, TORT OR OTHERWISE, ARISING   *)
(* FROM, OUT OF OR IN CONNECTION WITH THE SOFTWARE OR THE USE OR OTHER       *)
(* DEALINGS IN THE SOFTWARE.                                                 *)
(*                                                                           *)
(*****************************************************************************)

type 'a known = Unknown | Known of 'a

type purpose = Operating | Batching | Cementing | Recovering

type operation_kind =
  | Publish
  | Add_messages
  | Cement
  | Timeout
  | Refute
  | Recover
  | Execute_outbox_message

type mode =
  | Batcher
  | Custom of operation_kind list
  | Maintenance
  | Observer
  | Operator
  | Accuser
  | Bailout

type history_mode = Archive | Full

module Parameters = struct
  type persistent_state = {
    data_dir : string;
    base_dir : string;
    operators : (purpose * string) list;
    default_operator : string option;
    rpc_host : string;
    rpc_port : int;
    mode : mode;
    dal_node : Dal_node.t option;
    mutable endpoint : Client.endpoint;
    mutable pending_ready : unit option Lwt.u list;
    mutable pending_level : (int * int option Lwt.u) list;
    runner : Runner.t option;
  }

  type session_state = {mutable ready : bool; mutable level : int known}

  let base_default_name = "sc-rollup-node"

  let default_colors = Log.Color.[|FG.magenta; FG.green; FG.yellow; FG.cyan|]
end

open Parameters
include Daemon.Make (Parameters)

let string_of_operation_kind = function
  | Publish -> "publish"
  | Add_messages -> "add_messages"
  | Cement -> "cement"
  | Timeout -> "timeout"
  | Refute -> "refute"
  | Recover -> "recover"
  | Execute_outbox_message -> "execute_outbox_message"

let operation_kind_of_string = function
  | "publish" -> Some Publish
  | "add_messages" -> Some Add_messages
  | "cement" -> Some Cement
  | "timeout" -> Some Timeout
  | "refute" -> Some Refute
  | "recover" -> Some Recover
  | "execute_outbox_message" -> Some Execute_outbox_message
  | _ -> None

let operation_kind_of_string_exn s =
  match operation_kind_of_string s with
  | Some p -> p
  | None -> invalid_arg ("operation_kind_of_string " ^ s)

let string_of_mode = function
  | Observer -> "observer"
  | Batcher -> "batcher"
  | Maintenance -> "maintenance"
  | Operator -> "operator"
  | Custom op_kinds ->
      if op_kinds = [] then "custom"
      else
        "custom:"
        ^ String.concat "," (List.map string_of_operation_kind op_kinds)
  | Accuser -> "accuser"
  | Bailout -> "bailout"

let mode_of_string s =
  match String.split_on_char ':' s with
  | ["custom"; kinds] ->
      let operation_kinds_strs = String.split_on_char ',' kinds in
      let operation_kinds =
        List.map operation_kind_of_string_exn operation_kinds_strs
      in
      Custom operation_kinds
  | _ -> (
      match String.lowercase_ascii s with
      | "observer" -> Observer
      | "accuser" -> Accuser
      | "bailout" -> Bailout
      | "batcher" -> Batcher
      | "maintenance" -> Maintenance
      | "operator" -> Operator
      | "custom" -> Custom []
      | _ -> invalid_arg (Format.sprintf "%S is not an existing mode" s))

let string_of_history_mode = function Archive -> "archive" | Full -> "full"

let check_error ?exit_code ?msg sc_node =
  match sc_node.status with
  | Not_running ->
      Test.fail
        "Smart rollup node %s is not running, it has no stderr"
        (name sc_node)
  | Running {process; _} -> Process.check_error ?exit_code ?msg process

let wait sc_node =
  match sc_node.status with
  | Not_running ->
      Test.fail
        "Smart rollup node %s is not running, cannot wait for it to terminate"
        (name sc_node)
  | Running {process; _} -> Process.wait process

let process node =
  match node.status with
  | Running {process; _} -> Some process
  | Not_running -> None

let write_in_stdin rollup_node str =
  match rollup_node.status with
  | Running {stdin; _} -> Lwt_io.write stdin Format.(sprintf "%s\n%!" str)
  | Not_running ->
      Test.fail
        "Smart rollup node %s is not running, cannot write in stdin"
        (name rollup_node)

let color sc_node = sc_node.color

let rpc_host sc_node = sc_node.persistent_state.rpc_host

let rpc_port sc_node = sc_node.persistent_state.rpc_port

let endpoint sc_node =
  Printf.sprintf "http://%s:%d" (rpc_host sc_node) (rpc_port sc_node)

let data_dir sc_node = sc_node.persistent_state.data_dir

let base_dir sc_node = sc_node.persistent_state.base_dir

let purposes = [Operating; Batching; Cementing; Recovering]

let string_of_purpose = function
  | Operating -> "operating"
  | Batching -> "batching"
  | Cementing -> "cementing"
  | Recovering -> "recovering"

(* For each purpose, it returns a list of associated operation kinds *)
let operation_kinds_of_purpose = function
  | Batching -> [Add_messages]
  | Cementing -> [Cement]
  | Operating -> [Publish; Refute; Timeout]
  | Recovering -> [Recover]

(* Map a list of operation kinds to their corresponding purposes,
   based on their presence in the input list. *)
let purposes_of_operation_kinds (operation_kinds : operation_kind list) :
    purpose list =
  purposes
  |> List.filter (fun purpose ->
         List.exists
           (fun kind -> List.mem kind (operation_kinds_of_purpose purpose))
           operation_kinds)

(* Extracts operators from node state, handling custom mode, and
   formats them as "purpose:operator". Includes default operator if present. *)
let operators_params sc_node =
  let acc =
    match sc_node.persistent_state.default_operator with
    | None -> []
    | Some operator -> [operator]
  in
  let operators =
    match sc_node.persistent_state.mode with
    | Custom op_kinds ->
        (* Filter the operators based on the custom mode's operation kinds *)
        let applicable_purposes = purposes_of_operation_kinds op_kinds in
        List.filter
          (fun (purpose, _) -> List.mem purpose applicable_purposes)
          sc_node.persistent_state.operators
    | _ -> sc_node.persistent_state.operators
  in
  List.fold_left
    (fun acc (purpose, operator) ->
      (string_of_purpose purpose ^ ":" ^ operator) :: acc)
    acc
    operators

let make_arguments node =
  [
    "--endpoint";
    Client.string_of_endpoint ~hostname:true node.persistent_state.endpoint;
    "--base-dir";
    base_dir node;
  ]

let spawn_command sc_node args =
  Process.spawn
    ?runner:sc_node.persistent_state.runner
    ~name:sc_node.name
    ~color:sc_node.color
    sc_node.path
  @@ make_arguments sc_node @ args

let common_node_args ~loser_mode ~allow_degraded ~gc_frequency ~history_mode
    sc_node =
  [
    "--data-dir";
    data_dir sc_node;
    "--rpc-addr";
    rpc_host sc_node;
    "--rpc-port";
    string_of_int @@ rpc_port sc_node;
  ]
  @ Cli_arg.optional_arg "loser-mode" Fun.id loser_mode
  @ Cli_arg.optional_switch "no-degraded" (not allow_degraded)
  @ Cli_arg.optional_arg "gc-frequency" Int.to_string gc_frequency
  @ Cli_arg.optional_arg "history-mode" string_of_history_mode history_mode
  @ Cli_arg.optional_arg
      "dal-node"
      (fun dal_node ->
        sf
          "http://%s:%d"
          (Dal_node.rpc_host dal_node)
          (Dal_node.rpc_port dal_node))
      sc_node.persistent_state.dal_node

let node_args ~loser_mode ~allow_degraded ~gc_frequency ~history_mode sc_node
    rollup_address =
  let mode = string_of_mode sc_node.persistent_state.mode in
  ( mode,
    ["for"; rollup_address; "with"; "operators"]
    @ operators_params sc_node
    @ common_node_args
        ~loser_mode
        ~allow_degraded
        ~gc_frequency
        ~history_mode
        sc_node )

let legacy_node_args ~loser_mode ~allow_degraded ~gc_frequency ~history_mode
    sc_node rollup_address =
  let mode = string_of_mode sc_node.persistent_state.mode in
  ["--mode"; mode; "--rollup"; rollup_address]
  @ common_node_args
      ~loser_mode
      ~allow_degraded
      ~gc_frequency
      ~history_mode
      sc_node

let spawn_config_init sc_node ?(force = false) ?loser_mode ?gc_frequency
    ?(history_mode = Full) rollup_address =
  let mode, args =
    node_args
      ~loser_mode
      ~allow_degraded:true
      ~gc_frequency
      ~history_mode:(Some history_mode)
      sc_node
      rollup_address
  in
  spawn_command sc_node @@ ["init"; mode; "config"] @ args
  @ if force then ["--force"] else []

let config_init sc_node ?force ?loser_mode ?gc_frequency ?history_mode
    rollup_address =
  let process =
    spawn_config_init
      sc_node
      ?force
      ?loser_mode
      ?gc_frequency
      ?history_mode
      rollup_address
  in
  let* output = Process.check_and_read_stdout process in
  match
    output =~* rex "Smart rollup node configuration written in ([^\n]*)"
  with
  | None -> failwith "Smart rollup node configuration initialization failed"
  | Some filename -> return filename

module Config_file = struct
  let filename sc_node = sf "%s/config.json" @@ data_dir sc_node

  let read sc_node = JSON.parse_file (filename sc_node)

  let write sc_node config = JSON.encode_to_file (filename sc_node) config

  let update sc_node update = read sc_node |> update |> write sc_node
end

let trigger_ready sc_node value =
  let pending = sc_node.persistent_state.pending_ready in
  sc_node.persistent_state.pending_ready <- [] ;
  List.iter (fun pending -> Lwt.wakeup_later pending value) pending

let set_ready sc_node =
  (match sc_node.status with
  | Not_running -> ()
  | Running status -> status.session_state.ready <- true) ;
  trigger_ready sc_node (Some ())

let check_event ?timeout ?where sc_node name promise =
  let promise = Lwt.map Result.ok promise in
  let* result =
    match timeout with
    | None -> promise
    | Some timeout ->
        Lwt.pick
          [
            promise;
            (let* () = Lwt_unix.sleep timeout in
             Lwt.return_error ());
          ]
  in
  match result with
  | Ok (Some x) -> return x
  | Ok None ->
      raise
        (Terminated_before_event {daemon = sc_node.name; event = name; where})
  | Error () ->
      Format.ksprintf
        failwith
        "Timeout waiting for event %s of %s"
        name
        sc_node.name

let wait_for_ready sc_node =
  match sc_node.status with
  | Running {session_state = {ready = true; _}; _} -> unit
  | Not_running | Running {session_state = {ready = false; _}; _} ->
      let promise, resolver = Lwt.task () in
      sc_node.persistent_state.pending_ready <-
        resolver :: sc_node.persistent_state.pending_ready ;
      check_event sc_node "sc_rollup_node_is_ready.v0" promise

let update_level sc_node current_level =
  (match sc_node.status with
  | Not_running -> ()
  | Running status -> (
      match status.session_state.level with
      | Unknown -> status.session_state.level <- Known current_level
      | Known old_level ->
          status.session_state.level <- Known (max old_level current_level))) ;
  let pending = sc_node.persistent_state.pending_level in
  sc_node.persistent_state.pending_level <- [] ;
  List.iter
    (fun ((level, resolver) as pending) ->
      if current_level >= level then
        Lwt.wakeup_later resolver (Some current_level)
      else
        sc_node.persistent_state.pending_level <-
          pending :: sc_node.persistent_state.pending_level)
    pending

let wait_for_level ?timeout sc_node level =
  match sc_node.status with
  | Running {session_state = {level = Known current_level; _}; _}
    when current_level >= level ->
      return current_level
  | Not_running | Running _ ->
      let promise, resolver = Lwt.task () in
      sc_node.persistent_state.pending_level <-
        (level, resolver) :: sc_node.persistent_state.pending_level ;
      check_event
        ?timeout
        sc_node
        "smart_rollup_node_daemon_new_head_processed.v0"
        ~where:("level >= " ^ string_of_int level)
        promise

let unsafe_wait_sync ?path_client ?timeout sc_node =
  let* node_level =
    match sc_node.persistent_state.endpoint with
    | Node node -> Node.get_level node
    | endpoint ->
        let* level =
          Client.RPC.call (Client.create ?path:path_client ~endpoint ())
          @@ RPC.get_chain_block_helper_current_level ()
        in
        return level.level
  in
  wait_for_level ?timeout sc_node node_level

let wait_sync ?path_client sc_node ~timeout =
  unsafe_wait_sync ?path_client sc_node ~timeout

let handle_event sc_node {name; value; timestamp = _} =
  match name with
  | "smart_rollup_node_is_ready.v0" -> set_ready sc_node
  | "smart_rollup_node_daemon_new_head_processed.v0" ->
      let level = JSON.(value |-> "level" |> as_int) in
      update_level sc_node level
<<<<<<< HEAD
  | "sc_rollup_node_layer_1_new_heads_processed.v0" ->
=======
  | "smart_rollup_node_daemon_new_heads_processed.v0" ->
>>>>>>> 06fb6432
      let level = JSON.(value |-> "to" |> as_int) in
      update_level sc_node level
  | _ -> ()

let create_with_endpoint ?runner ?path ?name ?color ?data_dir ~base_dir
    ?event_pipe ?(rpc_host = "127.0.0.1") ?rpc_port ?(operators = [])
    ?default_operator ?(dal_node : Dal_node.t option) mode endpoint =
  let name = match name with None -> fresh_name () | Some name -> name in
  let data_dir =
    match data_dir with None -> Temp.dir name | Some dir -> dir
  in
  let rpc_port =
    match rpc_port with None -> Port.fresh () | Some port -> port
  in
  let path =
    Option.value ~default:(Uses.path Constant.octez_smart_rollup_node) path
  in
  let sc_node =
    create
      ~path
      ~name
      ?runner
      ?color
      ?event_pipe
      {
        data_dir;
        base_dir;
        rpc_host;
        rpc_port;
        operators;
        default_operator;
        mode;
        endpoint;
        dal_node;
        pending_ready = [];
        pending_level = [];
        runner;
      }
  in
  on_event sc_node (handle_event sc_node) ;
  sc_node

let create ?runner ?path ?name ?color ?data_dir ~base_dir ?event_pipe ?rpc_host
    ?rpc_port ?operators ?default_operator ?dal_node mode (node : Node.t) =
  create_with_endpoint
    ?runner
    ?path
    ?name
    ?color
    ?data_dir
    ~base_dir
    ?event_pipe
    ?rpc_host
    ?rpc_port
    ?operators
    ?default_operator
    ?dal_node
    mode
    (Node node)

let do_runlike_command ?event_level ?event_sections_levels node arguments =
  if node.status <> Not_running then
    Test.fail "Smart contract rollup node %s is already running" node.name ;
  let on_terminate _status =
    trigger_ready node None ;
    unit
  in
  let arguments = make_arguments node @ arguments in
  run
    ?runner:node.persistent_state.runner
    ?event_level
    ?event_sections_levels
    node
    {ready = false; level = Unknown}
    arguments
    ~on_terminate

let run ?(legacy = false) ?(restart = false) ?mode ?event_level
    ?event_sections_levels ?password_file ~loser_mode ~allow_degraded
    ~gc_frequency ~history_mode node rollup_address extra_arguments =
  let* () = if restart then terminate node else return () in
  let cmd =
    if legacy then
      let args =
        legacy_node_args
          ~loser_mode
          ~allow_degraded
          ~gc_frequency
          ~history_mode
          node
          rollup_address
      in
      ["run"] @ args @ extra_arguments
    else
      let default_mode, args =
        node_args
          ~loser_mode
          ~allow_degraded
          ~gc_frequency
          ~history_mode
          node
          rollup_address
      in
      let final_mode =
        match mode with Some m -> string_of_mode m | None -> default_mode
      in
      Cli_arg.optional_arg "password-filename" Fun.id password_file
      @ ["run"; final_mode] @ args @ extra_arguments
  in
  do_runlike_command ?event_level ?event_sections_levels node cmd

let run ?legacy ?restart ?mode ?event_level ?event_sections_levels ?loser_mode
    ?(allow_degraded = false)
    ?(gc_frequency = 1 (* Make GC run more frequently for tests *))
    ?(history_mode = Full) ?(wait_ready = true) ?password_file node
    rollup_address arguments =
  let* () =
    run
      ?legacy
      ?restart
      ?mode
      ?event_level
      ?event_sections_levels
      ?password_file
      ~loser_mode
      ~allow_degraded
      ~gc_frequency:(Some gc_frequency)
      ~history_mode:(Some history_mode)
      node
      rollup_address
      arguments
  in
  let* () = if wait_ready then wait_for_ready node else unit in
  return ()

let spawn_run ?loser_mode ?(allow_degraded = false)
    ?(gc_frequency = 1 (* Make GC run more frequently for tests *))
    ?(history_mode = Full) node rollup_address extra_arguments =
  let mode, args =
    node_args
      ~loser_mode
      ~allow_degraded
      node
      ~gc_frequency:(Some gc_frequency)
      ~history_mode:(Some history_mode)
      rollup_address
  in
  spawn_command node (["run"; mode] @ args @ extra_arguments)

let change_node_and_restart ?event_level sc_rollup_node rollup_address node =
  let* () = terminate sc_rollup_node in
  sc_rollup_node.persistent_state.endpoint <- Node node ;
  run ?event_level sc_rollup_node rollup_address []

let change_node_mode sc_rollup_node mode =
  {
    sc_rollup_node with
    persistent_state = {sc_rollup_node.persistent_state with mode};
  }

let dump_durable_storage ~sc_rollup_node ~dump ?(block = "head") () =
  let cmd =
    [
      "dump";
      "durable";
      "storage";
      "into";
      dump;
      "--data-dir";
      sc_rollup_node.persistent_state.data_dir;
      "--block";
      block;
    ]
  in
  let process = spawn_command sc_rollup_node cmd in
  Process.check process

let export_snapshot sc_rollup_node dir =
  let process =
    spawn_command
      sc_rollup_node
      [
        "snapshot";
        "export";
        "--dest";
        dir;
        "--data-dir";
        data_dir sc_rollup_node;
      ]
  in
  let parse process =
    let* output = Process.check_and_read_stdout process in
    match output =~* rex "Snapshot exported to ([^\n]*)" with
    | None -> Test.fail "Snapshot export failed"
    | Some filename -> return filename
  in
  Runnable.{value = process; run = parse}

let as_rpc_endpoint (t : t) =
  let state = t.persistent_state in
  let scheme = "http" in
  Endpoint.{scheme; host = state.rpc_host; port = state.rpc_port}

module RPC = struct
  module RPC_callers : RPC_core.CALLERS with type uri_provider := t = struct
    let call ?rpc_hooks ?log_request ?log_response_status ?log_response_body
        node rpc =
      RPC_core.call
        ?rpc_hooks
        ?log_request
        ?log_response_status
        ?log_response_body
        (as_rpc_endpoint node)
        rpc

    let call_raw ?rpc_hooks ?log_request ?log_response_status ?log_response_body
        node rpc =
      RPC_core.call_raw
        ?rpc_hooks
        ?log_request
        ?log_response_status
        ?log_response_body
        (as_rpc_endpoint node)
        rpc

    let call_json ?rpc_hooks ?log_request ?log_response_status
        ?log_response_body node rpc =
      RPC_core.call_json
        ?rpc_hooks
        ?log_request
        ?log_response_status
        ?log_response_body
        (as_rpc_endpoint node)
        rpc
  end

  include RPC_callers
end<|MERGE_RESOLUTION|>--- conflicted
+++ resolved
@@ -430,11 +430,7 @@
   | "smart_rollup_node_daemon_new_head_processed.v0" ->
       let level = JSON.(value |-> "level" |> as_int) in
       update_level sc_node level
-<<<<<<< HEAD
-  | "sc_rollup_node_layer_1_new_heads_processed.v0" ->
-=======
   | "smart_rollup_node_daemon_new_heads_processed.v0" ->
->>>>>>> 06fb6432
       let level = JSON.(value |-> "to" |> as_int) in
       update_level sc_node level
   | _ -> ()
