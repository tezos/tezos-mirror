--- conflicted
+++ resolved
@@ -111,11 +111,8 @@
   | Rollup of string
   | Pre_images_endpoint of string
   | Apply_unsafe_patches
-<<<<<<< HEAD
-=======
   | Injector_retention_period of int
   | Acl_allow_all
->>>>>>> a15b5170
 
 let make_argument = function
   | Data_dir dir -> ["--data-dir"; dir]
@@ -136,12 +133,9 @@
   | Rollup addr -> ["--rollup"; addr]
   | Pre_images_endpoint addr -> ["--pre-images-endpoint"; addr]
   | Apply_unsafe_patches -> ["--apply-unsafe-patches"]
-<<<<<<< HEAD
-=======
   | Injector_retention_period nb_block ->
       ["--injector-retention-period"; string_of_int nb_block]
   | Acl_allow_all -> ["--acl-override"; "allow-all"]
->>>>>>> a15b5170
 
 let is_redundant = function
   | Data_dir _, Data_dir _
@@ -160,13 +154,9 @@
   | Mode _, Mode _
   | Rollup _, Rollup _
   | Pre_images_endpoint _, Pre_images_endpoint _
-<<<<<<< HEAD
-  | Apply_unsafe_patches, Apply_unsafe_patches ->
-=======
   | Apply_unsafe_patches, Apply_unsafe_patches
   | Injector_retention_period _, Injector_retention_period _
   | Acl_allow_all, Acl_allow_all ->
->>>>>>> a15b5170
       true
   | Metrics_addr addr1, Metrics_addr addr2 -> addr1 = addr2
   | Metrics_addr _, _
@@ -186,13 +176,9 @@
   | Mode _, _
   | Rollup _, _
   | Pre_images_endpoint _, _
-<<<<<<< HEAD
-  | Apply_unsafe_patches, _ ->
-=======
   | Apply_unsafe_patches, _
   | Injector_retention_period _, _
   | Acl_allow_all, _ ->
->>>>>>> a15b5170
       false
 
 let make_arguments arguments = List.flatten (List.map make_argument arguments)
