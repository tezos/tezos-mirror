(*****************************************************************************)
(*                                                                           *)
(* Open Source License                                                       *)
(* Copyright (c) 2020 Nomadic Labs <contact@nomadic-labs.com>                *)
(*                                                                           *)
(* Permission is hereby granted, free of charge, to any person obtaining a   *)
(* copy of this software and associated documentation files (the "Software"),*)
(* to deal in the Software without restriction, including without limitation *)
(* the rights to use, copy, modify, merge, publish, distribute, sublicense,  *)
(* and/or sell copies of the Software, and to permit persons to whom the     *)
(* Software is furnished to do so, subject to the following conditions:      *)
(*                                                                           *)
(* The above copyright notice and this permission notice shall be included   *)
(* in all copies or substantial portions of the Software.                    *)
(*                                                                           *)
(* THE SOFTWARE IS PROVIDED "AS IS", WITHOUT WARRANTY OF ANY KIND, EXPRESS OR*)
(* IMPLIED, INCLUDING BUT NOT LIMITED TO THE WARRANTIES OF MERCHANTABILITY,  *)
(* FITNESS FOR A PARTICULAR PURPOSE AND NONINFRINGEMENT. IN NO EVENT SHALL   *)
(* THE AUTHORS OR COPYRIGHT HOLDERS BE LIABLE FOR ANY CLAIM, DAMAGES OR OTHER*)
(* LIABILITY, WHETHER IN AN ACTION OF CONTRACT, TORT OR OTHERWISE, ARISING   *)
(* FROM, OUT OF OR IN CONNECTION WITH THE SOFTWARE OR THE USE OR OTHER       *)
(* DEALINGS IN THE SOFTWARE.                                                 *)
(*                                                                           *)
(*****************************************************************************)

type endpoint = Node of Node.t | Proxy_server of Proxy_server.t

type media_type = Json | Binary | Any

let rpc_port = function
  | Node n -> Node.rpc_port n
  | Proxy_server ps -> Proxy_server.rpc_port ps

type mode =
  | Client of endpoint option * media_type option
  | Mockup
  | Light of float * endpoint list
  | Proxy of endpoint

type mockup_sync_mode = Asynchronous | Synchronous

type normalize_mode = Readable | Optimized | Optimized_legacy

type t = {
  path : string;
  admin_path : string;
  name : string;
  color : Log.Color.t;
  base_dir : string;
  mutable mode : mode;
}

let name t = t.name

let base_dir t = t.base_dir

let get_mode t = t.mode

let set_mode mode t = t.mode <- mode

let next_name = ref 1

let fresh_name () =
  let index = !next_name in
  incr next_name ;
  "client" ^ string_of_int index

let () = Test.declare_reset_function @@ fun () -> next_name := 1

let runner endpoint =
  match endpoint with
  | Node node -> Node.runner node
  | Proxy_server ps -> Proxy_server.runner ps

let address ?(hostname = false) ?from peer =
  match from with
  | None -> Runner.address ~hostname (runner peer)
  | Some endpoint ->
      Runner.address ~hostname ?from:(runner endpoint) (runner peer)

let create_with_mode ?(path = Constant.tezos_client)
    ?(admin_path = Constant.tezos_admin_client) ?name
    ?(color = Log.Color.FG.blue) ?base_dir mode =
  let name = match name with None -> fresh_name () | Some name -> name in
  let base_dir =
    match base_dir with None -> Temp.dir name | Some dir -> dir
  in
  {path; admin_path; name; color; base_dir; mode}

let create ?path ?admin_path ?name ?color ?base_dir ?endpoint ?media_type () =
  create_with_mode
    ?path
    ?admin_path
    ?name
    ?color
    ?base_dir
    (Client (endpoint, media_type))

let base_dir_arg client = ["--base-dir"; client.base_dir]

(* To avoid repeating unduly the sources file name, we create a function here
   to get said file name as string.
   Do not call it from a client in Mockup or Client (nominal) mode. *)
let sources_file client =
  match client.mode with
  | Mockup | Client _ | Proxy _ -> assert false
  | Light _ -> client.base_dir // "sources.json"

let mode_to_endpoint = function
  | Client (None, _) | Mockup | Light (_, []) -> None
  | Client (Some endpoint, _) | Light (_, endpoint :: _) | Proxy endpoint ->
      Some endpoint

(* [?endpoint] can be used to override the default node stored in the client.
   Mockup nodes do not use [--endpoint] at all: RPCs are mocked up.
   Light mode needs a file (specified with [--sources] on the CLI)
   that contains a list of endpoints.
*)
let endpoint_arg ?(endpoint : endpoint option) client =
  let either o1 o2 = match (o1, o2) with (Some _, _) -> o1 | _ -> o2 in
  (* pass [?endpoint] first: it has precedence over client.mode *)
  match either endpoint (mode_to_endpoint client.mode) with
  | None -> []
  | Some e ->
      ["--endpoint"; sf "http://%s:%d" (address ~hostname:true e) (rpc_port e)]

let media_type_arg client =
  match client with
  | Client (_, Some media_type) -> (
      match media_type with
      | Json -> ["--media-type"; "json"]
      | Binary -> ["--media-type"; "binary"]
      | Any -> ["--media-type"; "any"])
  | _ -> []

let mode_arg client =
  match client.mode with
  | Client _ -> []
  | Mockup -> ["--mode"; "mockup"]
  | Light _ -> ["--mode"; "light"; "--sources"; sources_file client]
  | Proxy _ -> ["--mode"; "proxy"]

let spawn_command ?(env = String_map.empty) ?endpoint ?hooks ?(admin = false)
    client command =
  let env =
    (* Set disclaimer to "Y" if unspecified, otherwise use given value *)
    String_map.update
      "TEZOS_CLIENT_UNSAFE_DISABLE_DISCLAIMER"
      (fun o -> Option.value ~default:"Y" o |> Option.some)
      env
  in
  Process.spawn
    ~name:client.name
    ~color:client.color
    ~env
    ?hooks
    (if admin then client.admin_path else client.path)
  @@ endpoint_arg ?endpoint client
  @ media_type_arg client.mode @ mode_arg client @ base_dir_arg client @ command

let url_encode str =
  let buffer = Buffer.create (String.length str * 3) in
  for i = 0 to String.length str - 1 do
    match str.[i] with
    | ('a' .. 'z' | 'A' .. 'Z' | '0' .. '9' | '.' | '_' | '-' | '/') as c ->
        Buffer.add_char buffer c
    | c ->
        Buffer.add_char buffer '%' ;
        let (c1, c2) = Hex.of_char c in
        Buffer.add_char buffer c1 ;
        Buffer.add_char buffer c2
  done ;
  let result = Buffer.contents buffer in
  Buffer.reset buffer ;
  result

type meth = GET | PUT | POST | PATCH | DELETE

let string_of_meth = function
  | GET -> "get"
  | PUT -> "put"
  | POST -> "post"
  | PATCH -> "patch"
  | DELETE -> "delete"

type path = string list

let string_of_path path = "/" ^ String.concat "/" (List.map url_encode path)

type query_string = (string * string) list

let string_of_query_string = function
  | [] -> ""
  | qs ->
      let qs' = List.map (fun (k, v) -> (url_encode k, url_encode v)) qs in
      "?" ^ String.concat "&" @@ List.map (fun (k, v) -> k ^ "=" ^ v) qs'

let rpc_path_query_to_string ?(query_string = []) path =
  string_of_path path ^ string_of_query_string query_string

let spawn_rpc ?endpoint ?hooks ?env ?data ?query_string meth path client =
  let data =
    Option.fold ~none:[] ~some:(fun x -> ["with"; JSON.encode_u x]) data
  in
  let query_string =
    Option.fold ~none:"" ~some:string_of_query_string query_string
  in
  let path = string_of_path path in
  let full_path = path ^ query_string in
  spawn_command
    ?endpoint
    ?hooks
    ?env
    client
    (["rpc"; string_of_meth meth; full_path] @ data)

let rpc ?endpoint ?hooks ?env ?data ?query_string meth path client =
  let* output =
    spawn_rpc ?endpoint ?hooks ?env ?data ?query_string meth path client
    |> Process.check_and_read_stdout
  in
  return (JSON.parse ~origin:(string_of_path path ^ " response") output)

let spawn_rpc_list ?endpoint client =
  spawn_command ?endpoint client ["rpc"; "list"]

let rpc_list ?endpoint client =
  spawn_rpc_list ?endpoint client |> Process.check_and_read_stdout

let spawn_shell_header ?endpoint ?(chain = "main") ?(block = "head") client =
  let path = ["chains"; chain; "blocks"; block; "header"; "shell"] in
  spawn_rpc ?endpoint GET path client

let shell_header ?endpoint ?chain ?block client =
  spawn_shell_header ?endpoint ?chain ?block client
  |> Process.check_and_read_stdout

let level ?endpoint ?chain ?block client =
  let* shell = shell_header ?endpoint ?chain ?block client in
  let json = JSON.parse ~origin:"level" shell in
  JSON.get "level" json |> JSON.as_int |> return

<<<<<<< HEAD
=======
let parse_list_protocols_output output =
  String.split_on_char '\n' output |> List.filter (fun s -> s <> "")

>>>>>>> e445371a
module Admin = struct
  let spawn_command = spawn_command ~admin:true

  let spawn_trust_address ?endpoint ~peer client =
    spawn_command
      ?endpoint
      client
      [
        "trust";
        "address";
        Printf.sprintf
          "%s:%d"
          (address ?from:endpoint (Node peer))
          (Node.net_port peer);
      ]

  let trust_address ?endpoint ~peer client =
    spawn_trust_address ?endpoint ~peer client |> Process.check

  let spawn_connect_address ?endpoint ~peer client =
    spawn_command
      ?endpoint
      client
      [
        "connect";
        "address";
        Printf.sprintf
          "%s:%d"
          (address ?from:endpoint (Node peer))
          (Node.net_port peer);
      ]

  let connect_address ?endpoint ~peer client =
    spawn_connect_address ?endpoint ~peer client |> Process.check

  let spawn_kick_peer ?endpoint ~peer client =
    spawn_command ?endpoint client ["kick"; "peer"; peer]

  let kick_peer ?endpoint ~peer client =
    spawn_kick_peer ?endpoint ~peer client |> Process.check

  let spawn_inject_protocol ?endpoint ~protocol_path client =
    spawn_command ?endpoint client ["inject"; "protocol"; protocol_path]

  let inject_protocol ?endpoint ~protocol_path client =
    let process = spawn_inject_protocol ?endpoint ~protocol_path client in
    let* () = Process.check process
    and* output = Lwt_io.read (Process.stdout process) in
    match output =~* rex "Injected protocol ([^ ]+) successfully" with
    | None ->
        Test.fail
          "tezos-admin-client inject protocol did not answer \"Injected \
           protocol ... successfully\""
    | Some hash -> return hash

  let spawn_list_protocols ?endpoint client =
    spawn_command ?endpoint client ["list"; "protocols"]

  let list_protocols ?endpoint client =
    let process = spawn_list_protocols ?endpoint client in
    let* () = Process.check process
    and* output = Lwt_io.read (Process.stdout process) in
    return (parse_list_protocols_output output)
end

let spawn_version client = spawn_command client ["--version"]

let version client = spawn_version client |> Process.check

let spawn_import_secret_key ?endpoint client (key : Account.key) =
  let sk_uri =
    let (Unencrypted sk) = key.secret_key in
    "unencrypted:" ^ sk
  in
  spawn_command ?endpoint client ["import"; "secret"; "key"; key.alias; sk_uri]

let import_secret_key ?endpoint client key =
  spawn_import_secret_key ?endpoint client key |> Process.check

let spawn_activate_protocol ?endpoint ~protocol ?(fitness = 1)
    ?(key = Constant.activator.alias) ?timestamp
    ?(timestamp_delay = 3600. *. 24. *. 365.) ?parameter_file client =
  let timestamp =
    match timestamp with
    | Some timestamp -> timestamp
    | None ->
        let tm = Unix.gmtime (Unix.time () -. timestamp_delay) in
        Printf.sprintf
          "%04d-%02d-%02dT%02d:%02d:%02dZ"
          (tm.tm_year + 1900)
          (tm.tm_mon + 1)
          tm.tm_mday
          tm.tm_hour
          tm.tm_min
          tm.tm_sec
  in
  spawn_command
    ?endpoint
    client
    [
      "activate";
      "protocol";
      Protocol.hash protocol;
      "with";
      "fitness";
      string_of_int fitness;
      "and";
      "key";
      key;
      "and";
      "parameters";
      Option.value parameter_file ~default:(Protocol.parameter_file protocol);
      "--timestamp";
      timestamp;
    ]

let activate_protocol ?endpoint ~protocol ?fitness ?key ?timestamp
    ?timestamp_delay ?parameter_file client =
  spawn_activate_protocol
    ?endpoint
    ~protocol
    ?fitness
    ?key
    ?timestamp
    ?timestamp_delay
    ?parameter_file
    client
  |> Process.check

let empty_mempool_file ?(filename = "mempool.json") () =
  let mempool_str = "[]" in
  (* TODO: https://gitlab.com/tezos/tezos/-/issues/1928
     a write_file function should be added to the tezt base module *)
  let mempool = Temp.file filename in
  let* _ =
    Lwt_io.with_file ~mode:Lwt_io.Output mempool (fun oc ->
        Lwt_io.write oc mempool_str)
  in
  Lwt.return mempool

let spawn_bake_for ?endpoint ?protocol ?(keys = [Constant.bootstrap1.alias])
    ?minimal_fees ?minimal_nanotez_per_gas_unit ?minimal_nanotez_per_byte
    ?(minimal_timestamp = true) ?mempool ?(ignore_node_mempool = false) ?force
    ?context_path client =
  spawn_command
    ?endpoint
    client
    (Option.fold
       ~none:[]
       ~some:(fun p -> ["--protocol"; Protocol.hash p])
       protocol
    @ ["bake"; "for"] @ keys
    @ Option.fold
        ~none:[]
        ~some:(fun mutez -> ["--minimal-fees"; string_of_int mutez])
        minimal_fees
    @ Option.fold
        ~none:[]
        ~some:(fun nanotez ->
          ["--minimal-nanotez-per-gas-unit"; string_of_int nanotez])
        minimal_nanotez_per_gas_unit
    @ Option.fold
        ~none:[]
        ~some:(fun nanotez ->
          ["--minimal-nanotez-per-byte"; string_of_int nanotez])
        minimal_nanotez_per_byte
    @ Option.fold
        ~none:[]
        ~some:(fun operations_json -> ["--operations-pool"; operations_json])
        mempool
    @ (match protocol with
      | Some (Ithaca | Alpha) ->
          (* Only Alpha/Tenderbake supports this switch *)
          if ignore_node_mempool then ["--ignore-node-mempool"] else []
      | None | Some Hangzhou -> [])
    @ (if minimal_timestamp then ["--minimal-timestamp"] else [])
    @ (match force with None | Some false -> [] | Some true -> ["--force"])
    @ Option.fold ~none:[] ~some:(fun path -> ["--context"; path]) context_path
    )

let bake_for ?endpoint ?protocol ?keys ?minimal_fees
    ?minimal_nanotez_per_gas_unit ?minimal_nanotez_per_byte ?minimal_timestamp
    ?mempool ?ignore_node_mempool ?force ?context_path client =
  spawn_bake_for
    ?endpoint
    ?keys
    ?minimal_fees
    ?minimal_nanotez_per_gas_unit
    ?minimal_nanotez_per_byte
    ?minimal_timestamp
    ?mempool
    ?ignore_node_mempool
    ?force
    ?context_path
    ?protocol
    client
  |> Process.check

(* Handle endorsing and preendorsing similarly *)
type tenderbake_action = Preendorse | Endorse | Propose

let tenderbake_action_to_string = function
  | Preendorse -> "preendorse"
  | Endorse -> "endorse"
  | Propose -> "propose"

let spawn_tenderbake_action_for ~tenderbake_action ?endpoint ?protocol
    ?(key = [Constant.bootstrap1.alias]) ?(minimal_timestamp = false) ?force
    client =
  spawn_command
    ?endpoint
    client
    (Option.fold
       ~none:[]
       ~some:(fun p -> ["--protocol"; Protocol.hash p])
       protocol
    @ [tenderbake_action_to_string tenderbake_action; "for"]
    @ key
    @
    if minimal_timestamp then ["--minimal-timestamp"]
    else
      []
      @
      match force with
      | None | Some false -> []
      | Some true when protocol = Some Protocol.Alpha -> ["--force"]
      | Some true -> [] (* --force is not supported prior to Tenderbake *))

let spawn_endorse_for ?endpoint ?protocol ?key ?force client =
  spawn_tenderbake_action_for
    ~tenderbake_action:Endorse
    ~minimal_timestamp:false
    ?endpoint
    ?protocol
    ?key
    ?force
    client

let spawn_preendorse_for ?endpoint ?protocol ?key ?force client =
  spawn_tenderbake_action_for
    ~tenderbake_action:Preendorse
    ~minimal_timestamp:false
    ?endpoint
    ?protocol
    ?key
    ?force
    client

let spawn_propose_for ?endpoint ?minimal_timestamp ?protocol ?key ?force client
    =
  spawn_tenderbake_action_for
    ~tenderbake_action:Propose
    ?minimal_timestamp
    ?endpoint
    ?protocol
    ?key
    ?force
    client

let endorse_for ?endpoint ?protocol ?key ?force client =
  spawn_endorse_for ?endpoint ?protocol ?key ?force client |> Process.check

let preendorse_for ?endpoint ?protocol ?key ?force client =
  spawn_preendorse_for ?endpoint ?protocol ?key ?force client |> Process.check

let propose_for ?endpoint ?(minimal_timestamp = true) ?protocol ?key ?force
    client =
  spawn_propose_for ?endpoint ?protocol ?key ?force ~minimal_timestamp client
  |> Process.check

let spawn_gen_keys =
  let id = ref 0 in
  fun ?alias client ->
    let alias =
      match alias with
      | None ->
          incr id ;
          sf "tezt_%d" !id
      | Some alias -> alias
    in
    (spawn_command client ["gen"; "keys"; alias], alias)

let gen_keys ?alias client =
  let (p, alias) = spawn_gen_keys ?alias client in
  let* () = Process.check p in
  return alias

let spawn_show_address ~alias client =
  spawn_command client ["show"; "address"; alias; "--show-secret"]

let show_address ~alias client =
  let extract_key (client_output : string) : Account.key =
    let public_key_hash =
      (* group of letters and digits after "Hash: "
         e.g. "tz1KqTpEZ7Yob7QbPE4Hy4Wo8fHG8LhKxZSx" *)
      client_output =~* rex "Hash: ?(\\w*)" |> mandatory "public key hash"
    in
    let public_key =
      (* group of letters and digits after "Public Key: "
         e.g. "edpkuBknW28nW72KG6RoHtYW7p12T6GKc7nAbwYX5m8Wd9sDVC9yav" *)
      client_output =~* rex "Public Key: ?(\\w*)" |> mandatory "public key"
    in
    let sk =
      (* group of letters and digits after "Secret Key: unencrypted:"
         e.g. "edsk3gUfUPyBSfrS9CCgmCiQsTCHGkviBDusMxDJstFtojtc1zcpsh"
         Note: The tests only use unencrypted keys for the moment. If
         this changes, please update secret key parsing. *)
      client_output
      =~* rex "Secret Key: unencrypted:?(\\w*)"
      |> mandatory "secret key"
    in
    {alias; public_key_hash; public_key; secret_key = Unencrypted sk}
  in
  let* output =
    spawn_show_address ~alias client |> Process.check_and_read_stdout
  in
  return @@ extract_key output

let gen_and_show_keys ?alias client =
  let* alias = gen_keys ?alias client in
  show_address ~alias client

let spawn_transfer ?endpoint ?(wait = "none") ?burn_cap ?fee ?gas_limit
    ?storage_limit ?counter ?arg ~amount ~giver ~receiver client =
  spawn_command
    ?endpoint
    client
    (["--wait"; wait]
    @ ["transfer"; Tez.to_string amount; "from"; giver; "to"; receiver]
    @ Option.fold
        ~none:[]
        ~some:(fun f -> ["--fee"; Tez.to_string f; "--force-low-fee"])
        fee
    @ Option.fold
        ~none:[]
        ~some:(fun b -> ["--burn-cap"; Tez.to_string b])
        burn_cap
    @ Option.fold
        ~none:[]
        ~some:(fun g -> ["--gas-limit"; string_of_int g])
        gas_limit
    @ Option.fold
        ~none:[]
        ~some:(fun s -> ["--storage-limit"; string_of_int s])
        storage_limit
    @ Option.fold
        ~none:[]
        ~some:(fun s -> ["--counter"; string_of_int s])
        counter
    @ Option.fold ~none:[] ~some:(fun p -> ["--arg"; p]) arg)

let transfer ?endpoint ?wait ?burn_cap ?fee ?gas_limit ?storage_limit ?counter
    ?arg ~amount ~giver ~receiver client =
  spawn_transfer
    ?endpoint
    ?wait
    ?burn_cap
    ?fee
    ?gas_limit
    ?storage_limit
    ?counter
    ?arg
    ~amount
    ~giver
    ~receiver
    client
  |> Process.check

let spawn_multiple_transfers ?endpoint ?(wait = "none") ?burn_cap ?fee
    ?gas_limit ?storage_limit ?counter ?arg ~giver ~json_batch client =
  spawn_command
    ?endpoint
    client
    (["--wait"; wait]
    @ ["multiple"; "transfers"; "from"; giver; "using"; json_batch]
    @ Option.fold
        ~none:[]
        ~some:(fun f -> ["--fee"; Tez.to_string f; "--force-low-fee"])
        fee
    @ Option.fold
        ~none:[]
        ~some:(fun b -> ["--burn-cap"; Tez.to_string b])
        burn_cap
    @ Option.fold
        ~none:[]
        ~some:(fun g -> ["--gas-limit"; string_of_int g])
        gas_limit
    @ Option.fold
        ~none:[]
        ~some:(fun s -> ["--storage-limit"; string_of_int s])
        storage_limit
    @ Option.fold
        ~none:[]
        ~some:(fun s -> ["--counter"; string_of_int s])
        counter
    @ Option.fold ~none:[] ~some:(fun p -> ["--arg"; p]) arg)

let multiple_transfers ?endpoint ?wait ?burn_cap ?fee ?gas_limit ?storage_limit
    ?counter ?arg ~giver ~json_batch client =
  spawn_multiple_transfers
    ?endpoint
    ?wait
    ?burn_cap
    ?fee
    ?gas_limit
    ?storage_limit
    ?counter
    ?arg
    ~giver
    ~json_batch
    client
  |> Process.check

let spawn_set_delegate ?endpoint ?(wait = "none") ~src ~delegate client =
  spawn_command
    ?endpoint
    client
    (["--wait"; wait] @ ["set"; "delegate"; "for"; src; "to"; delegate])

let set_delegate ?endpoint ?wait ~src ~delegate client =
  spawn_set_delegate ?endpoint ?wait ~src ~delegate client |> Process.check

let spawn_withdraw_delegate ?endpoint ?(wait = "none") ~src client =
  spawn_command
    ?endpoint
    client
    (["--wait"; wait] @ ["withdraw"; "delegate"; "for"; src])

let withdraw_delegate ?endpoint ?wait ~src client =
  spawn_withdraw_delegate ?endpoint ?wait ~src client |> Process.check

let spawn_get_balance_for ?endpoint ~account client =
  spawn_command ?endpoint client ["get"; "balance"; "for"; account]

let get_balance_for =
  let re = rex "(\\d+(?:\\.\\d+)?) \u{A729}" in
  fun ?endpoint ~account client ->
    let extract_balance (client_output : string) : float =
      match client_output =~* re with
      | None ->
          Test.fail
            "Cannot extract balance from client_output: %s"
            client_output
      | Some balance -> float_of_string balance
    in
    let process = spawn_get_balance_for ?endpoint ~account client in
    let* () = Process.check process
    and* output = Lwt_io.read (Process.stdout process) in
    return @@ extract_balance output

let spawn_create_mockup ?(sync_mode = Synchronous) ?parameter_file ~protocol
    client =
  let cmd =
    let common = ["--protocol"; Protocol.hash protocol; "create"; "mockup"] in
    (match sync_mode with
    | Synchronous -> common
    | Asynchronous -> common @ ["--asynchronous"])
    @ Option.fold
        ~none:[]
        ~some:(fun parameter_file -> ["--protocol-constants"; parameter_file])
        parameter_file
  in
  spawn_command client cmd

let create_mockup ?sync_mode ?parameter_file ~protocol client =
  spawn_create_mockup ?sync_mode ?parameter_file ~protocol client
  |> Process.check

let spawn_submit_proposals ?(key = Constant.bootstrap1.alias) ?(wait = "none")
    ?proto_hash ?(proto_hashes = []) client =
  let proto_hashes =
    match proto_hash with None -> proto_hashes | Some h -> h :: proto_hashes
  in
  spawn_command
    client
    ("--wait" :: wait :: "submit" :: "proposals" :: "for" :: key :: proto_hashes)

let submit_proposals ?key ?wait ?proto_hash ?proto_hashes client =
  spawn_submit_proposals ?key ?wait ?proto_hash ?proto_hashes client
  |> Process.check

type ballot = Nay | Pass | Yay

let spawn_submit_ballot ?(key = Constant.bootstrap1.alias) ?(wait = "none")
    ~proto_hash vote client =
  let string_of_vote = function
    | Yay -> "yay"
    | Nay -> "nay"
    | Pass -> "pass"
  in
  spawn_command
    client
    (["--wait"; wait]
    @ ["submit"; "ballot"; "for"; key; proto_hash; string_of_vote vote])

let submit_ballot ?key ?wait ~proto_hash vote client =
  spawn_submit_ballot ?key ?wait ~proto_hash vote client |> Process.check

let spawn_originate_contract ?endpoint ?(wait = "none") ?init ?burn_cap ~alias
    ~amount ~src ~prg client =
  spawn_command
    ?endpoint
    client
    (["--wait"; wait]
    @ [
        "originate";
        "contract";
        alias;
        "transferring";
        Tez.to_string amount;
        "from";
        src;
        "running";
        prg;
      ]
    @ Option.fold ~none:[] ~some:(fun init -> ["--init"; init]) init
    @ Option.fold
        ~none:[]
        ~some:(fun burn_cap -> ["--burn-cap"; Tez.to_string burn_cap])
        burn_cap)

let convert_michelson_to_json ~kind ?endpoint ~input client =
  let* client_output =
    spawn_command
      ?endpoint
      client
      ["convert"; kind; input; "from"; "michelson"; "to"; "json"]
    |> Process.check_and_read_stdout
  in
  Lwt.return (Ezjsonm.from_string client_output)

let convert_script_to_json ?endpoint ~script client =
  convert_michelson_to_json ~kind:"script" ?endpoint ~input:script client

let convert_data_to_json ?endpoint ~data client =
  convert_michelson_to_json ~kind:"data" ?endpoint ~input:data client

let originate_contract ?endpoint ?wait ?init ?burn_cap ~alias ~amount ~src ~prg
    client =
  let* client_output =
    spawn_originate_contract
      ?endpoint
      ?wait
      ?init
      ?burn_cap
      ~alias
      ~amount
      ~src
      ~prg
      client
    |> Process.check_and_read_stdout
  in
  match client_output =~* rex "New contract ?(KT1\\w{33})" with
  | None ->
      Test.fail
        "Cannot extract contract hash from client_output: %s"
        client_output
  | Some hash -> return hash

let spawn_stresstest ?endpoint ?(source_aliases = []) ?(source_pkhs = [])
    ?(source_accounts = []) ?seed ?transfers ?tps
    ?(single_op_per_pkh_per_block = false) ?fresh_probability client =
  let sources =
    (* [sources] is a string containing all the [source_aliases],
       [source_pkhs], and [source_accounts] in JSON format, as
       expected by the [stresstest] client command. If all three lists
       [source_aliases], [source_pkhs], and [source_accounts] are
       empty (typically, when none of these optional arguments is
       provided to {!spawn_stresstest}), then [sources] instead
       contains the [Constant.bootstrap_keys] i.e. [bootstrap1], ...,
       [bootstrap5]. *)
    (* Note: We provide the sources JSON directly as a string, rather
       than writing it to a file, to avoid concurrency issues (we
       would need to ensure that each call writes to a different file:
       this would be doable, but providing a string containing the
       JSON is simpler). *)
    let open Account in
    let account_to_obj account =
      let (Unencrypted sk) = account.secret_key in
      `O
        [
          ("pkh", `String account.public_key_hash);
          ("pk", `String account.public_key);
          ("sk", `String sk);
        ]
    in
    let source_objs =
      List.map (fun alias -> `O [("alias", `String alias)]) source_aliases
      @ List.map (fun pkh -> `O [("pkh", `String pkh)]) source_pkhs
      @ List.map account_to_obj source_accounts
    in
    let source_objs =
      match source_objs with
      | [] -> List.map account_to_obj Constant.bootstrap_keys
      | _ :: _ -> source_objs
    in
    Ezjsonm.value_to_string (`A source_objs)
  in
  let seed =
    (* Note: Tezt does not call [Random.self_init] so this is not
       randomized from one run to the other (if the exact same tests
       are run).

       The goal here is to use different seeds for instances of the
       [stresstest] command called in the same test, so that they
       don't all inject the same operations. *)
    (match seed with Some seed -> seed | None -> Random.int 0x3FFFFFFF)
    |> Int.to_string
  in
  let make_int_opt_arg (name : string) = function
    | Some (arg : int) -> [name; Int.to_string arg]
    | None -> []
  in
  let make_float_opt_arg (name : string) = function
    | Some (arg : float) -> [name; Float.to_string arg]
    | None -> []
  in
  spawn_command ?endpoint client
  @@ ["stresstest"; "transfer"; "using"; sources; "--seed"; seed]
  @ make_int_opt_arg "--transfers" transfers
  @ make_int_opt_arg "--tps" tps
  @ make_float_opt_arg "--fresh-probability" fresh_probability
  @
  if single_op_per_pkh_per_block then ["--single-op-per-pkh-per-block"] else []

let stresstest ?endpoint ?source_aliases ?source_pkhs ?source_accounts ?seed
    ?transfers ?tps ?single_op_per_pkh_per_block ?fresh_probability client =
  spawn_stresstest
    ?endpoint
    ?source_aliases
    ?source_pkhs
    ?source_accounts
    ?seed
    ?transfers
    ?tps
    ?single_op_per_pkh_per_block
    ?fresh_probability
    client
  |> Process.check

let spawn_run_script ~src ~storage ~input client =
  spawn_command
    client
    ["run"; "script"; src; "on"; "storage"; storage; "and"; "input"; input]

let run_script ~src ~storage ~input client =
  let* client_output =
    spawn_run_script ~src ~storage ~input client
    |> Process.check_and_read_stdout
  in
  match client_output =~* rex "storage\n(.*)" with
  | None ->
      Test.fail
        "Cannot extract new storage from client_output: %s"
        client_output
  | Some storage -> return @@ String.trim storage

let spawn_register_global_constant ?(wait = "none") ?burn_cap ~value ~src client
    =
  spawn_command
    client
    (["--wait"; wait]
    @ ["register"; "global"; "constant"; value; "from"; src]
    @ Option.fold
        ~none:[]
        ~some:(fun burn_cap -> ["--burn-cap"; Tez.to_string burn_cap])
        burn_cap)

let register_global_constant ?wait ?burn_cap ~src ~value client =
  let* client_output =
    spawn_register_global_constant ?wait ?burn_cap ~src ~value client
    |> Process.check_and_read_stdout
  in
  match client_output =~* rex "Global address: (expr\\w{50})" with
  | None ->
      Test.fail
        "Cannot extract constant hash from client_output: %s"
        client_output
  | Some hash -> return hash

let spawn_hash_data ?hooks ~data ~typ client =
  let cmd = ["hash"; "data"; data; "of"; "type"; typ] in
  spawn_command ?hooks client cmd

let hash_data ?expect_failure ?hooks ~data ~typ client =
  let* output =
    spawn_hash_data ?hooks ~data ~typ client
    |> Process.check_and_read_stdout ?expect_failure
  in
  let parse_line line =
    match line =~** rex "(.*): (.*)" with
    | None ->
        Log.warn
          "Unparsable output line of `hash data %s of type %s`: %s"
          data
          typ
          line ;
        None
    | Some _ as x -> x
  in
  (* Filtering avoids the last line (after the trailing \n).
     We don't want to produce a warning about an empty line. *)
  let lines = String.split_on_char '\n' output |> List.filter (( <> ) "") in
  let key_value_list = List.map parse_line lines |> List.filter_map Fun.id in
  Lwt.return key_value_list

let spawn_normalize_data ?mode ?(legacy = false) ~data ~typ client =
  let mode_to_string = function
    | Readable -> "Readable"
    | Optimized -> "Optimized"
    | Optimized_legacy -> "Optimized_legacy"
  in
  let mode_cmd =
    Option.map mode_to_string mode
    |> Option.map (fun s -> ["--unparsing-mode"; s])
  in
  let cmd =
    ["normalize"; "data"; data; "of"; "type"; typ]
    @ Option.value ~default:[] mode_cmd
    @ if legacy then ["--legacy"] else []
  in
  spawn_command client cmd

let normalize_data ?mode ?legacy ~data ~typ client =
  spawn_normalize_data ?mode ?legacy ~data ~typ client
  |> Process.check_and_read_stdout

let spawn_normalize_script ?mode ~script client =
  let mode_to_string = function
    | Readable -> "Readable"
    | Optimized -> "Optimized"
    | Optimized_legacy -> "Optimized_legacy"
  in
  let mode_cmd =
    Option.map mode_to_string mode
    |> Option.map (fun s -> ["--unparsing-mode"; s])
  in
  let cmd =
    ["normalize"; "script"; script] @ Option.value ~default:[] mode_cmd
  in
  spawn_command client cmd

let normalize_script ?mode ~script client =
  spawn_normalize_script ?mode ~script client |> Process.check_and_read_stdout

let spawn_typecheck_script ~script ?(details = false) ?(emacs = false)
    ?(no_print_source = false) ?gas ?(legacy = false) client =
  let gas_cmd =
    Option.map Int.to_string gas |> Option.map (fun g -> ["--gas"; g])
  in
  let cmd =
    ["typecheck"; "script"; script]
    @ Option.value ~default:[] gas_cmd
    @ (if details then ["--details"] else [])
    @ (if emacs then ["--emacs"] else [])
    @ (if no_print_source then ["--no-print-source"] else [])
    @ if legacy then ["--legacy"] else []
  in
  spawn_command client cmd

let typecheck_script ~script ?(details = false) ?(emacs = false)
    ?(no_print_source = false) ?gas ?(legacy = false) client =
  spawn_typecheck_script
    ~script
    ~details
    ~emacs
    ~no_print_source
    ?gas
    ~legacy
    client
  |> Process.check_and_read_stdout

let spawn_list_protocols mode client =
  let mode_str =
    match mode with
    | `Mockup -> "mockup"
    | `Light -> "light"
    | `Proxy -> "proxy"
  in
  spawn_command client (mode_arg client @ ["list"; mode_str; "protocols"])

let list_protocols mode client =
  let process = spawn_list_protocols mode client in
  let* () = Process.check process
  and* output = Lwt_io.read (Process.stdout process) in
  return (parse_list_protocols_output output)

let spawn_migrate_mockup ~next_protocol client =
  spawn_command
    client
    (mode_arg client @ ["migrate"; "mockup"; "to"; Protocol.hash next_protocol])

let migrate_mockup ~next_protocol client =
  spawn_migrate_mockup ~next_protocol client |> Process.check

let spawn_sign_block client block_hex ~delegate =
  spawn_command client ["sign"; "block"; block_hex; "for"; delegate]

let sign_block client block_hex ~delegate =
  spawn_sign_block client block_hex ~delegate |> Process.check_and_read_stdout

<<<<<<< HEAD
let init ?path ?admin_path ?name ?color ?base_dir ?endpoint () =
  let client = create ?path ?admin_path ?name ?color ?base_dir ?endpoint () in
=======
let spawn_originate_tx_rollup ?(wait = "none") ?burn_cap ?storage_limit ~src
    client =
  spawn_command
    client
    (["--wait"; wait]
    @ ["originate"; "tx"; "rollup"; "from"; src]
    @ Option.fold
        ~none:[]
        ~some:(fun burn_cap -> ["--burn-cap"; Tez.to_string burn_cap])
        burn_cap
    @ Option.fold
        ~none:[]
        ~some:(fun s -> ["--storage-limit"; string_of_int s])
        storage_limit)

let originate_tx_rollup ?wait ?burn_cap ?storage_limit ~src client =
  let process =
    spawn_originate_tx_rollup ?wait ?burn_cap ?storage_limit ~src client
  in
  let* client_output = Process.check_and_read_stdout process in
  client_output
  =~* rex "Originated tx rollup: ?(\\w*)"
  |> mandatory "tx rollup hash" |> Lwt.return

let spawn_show_voting_period ?endpoint client =
  spawn_command ?endpoint client (mode_arg client @ ["show"; "voting"; "period"])

let show_voting_period ?endpoint client =
  let process = spawn_show_voting_period ?endpoint client in
  let* () = Process.check process
  and* output = Lwt_io.read (Process.stdout process) in
  match output =~* rex "Current period: \"([a-z]+)\"" with
  | None ->
      Test.fail
        "tezos-client show voting period did not print the current period"
  | Some period -> return period

let init ?path ?admin_path ?name ?color ?base_dir ?endpoint ?media_type () =
  let client =
    create ?path ?admin_path ?name ?color ?base_dir ?endpoint ?media_type ()
  in
>>>>>>> e445371a
  let* () =
    Lwt_list.iter_s (import_secret_key client) Constant.all_secret_keys
  in
  return client

let init_mockup ?path ?admin_path ?name ?color ?base_dir ?sync_mode
    ?parameter_file ?constants ~protocol () =
  (* The mockup's public documentation doesn't use `--mode mockup`
     for `create mockup` (as it is not required). We wanna do the same here.
     Hence `Client None` here: *)
  let client =
    create_with_mode
      ?path
      ?admin_path
      ?name
      ?color
      ?base_dir
      (Client (None, None))
  in
  let parameter_file =
    Option.value
      ~default:(Protocol.parameter_file ?constants protocol)
      parameter_file
  in
  let* () = create_mockup ?sync_mode ~parameter_file ~protocol client in
  (* We want, however, to return a mockup client; hence the following: *)
  set_mode Mockup client ;
  return client

let write_sources_file ~min_agreement ~uris client =
  (* Create a services.json file in the base directory with correctly
     JSONified data *)
  Lwt_io.with_file ~mode:Lwt_io.Output (sources_file client) (fun oc ->
      let obj =
        `O
          [
            ("min_agreement", `Float min_agreement);
            ("uris", `A (List.map (fun s -> `String s) uris));
          ]
      in
      Lwt_io.fprintf oc "%s" @@ Ezjsonm.value_to_string obj)

let init_light ?path ?admin_path ?name ?color ?base_dir ?(min_agreement = 0.66)
    ?event_level ?event_sections_levels ?(nodes_args = []) () =
  let filter_node_arg = function
    | Node.Connections _ | Synchronisation_threshold _ -> None
    | x -> Some x
  in
  let nodes_args =
    List.filter_map filter_node_arg nodes_args
    @ Node.[Connections 1; Synchronisation_threshold 0]
  in
  let* node1 =
    Node.init ?event_level ?event_sections_levels ~name:"node1" nodes_args
  and* node2 =
    Node.init ?event_level ?event_sections_levels ~name:"node2" nodes_args
  in
  let nodes = [node1; node2] in
  let client =
    create_with_mode
      ?path
      ?admin_path
      ?name
      ?color
      ?base_dir
      (Light (min_agreement, List.map (fun n -> Node n) nodes))
  in
  let* () =
    write_sources_file
      ~min_agreement
      ~uris:
        (List.map
           (fun node ->
             sf "http://%s:%d" (Node.rpc_host node) (Node.rpc_port node))
           nodes)
      client
  in
  let json = JSON.parse_file (sources_file client) in
  Log.info "%s" @@ JSON.encode json ;
  Log.info "Importing keys" ;
  let* () =
    Lwt_list.iter_s (import_secret_key client) Constant.all_secret_keys
  in
  Log.info "Syncing peers" ;
  let* () =
    assert (nodes <> []) ;
    (* endpoint_arg is the first element of the list by default so we sync it
       with all other nodes. *)
    Lwt_list.iter_s
      (fun peer -> Admin.connect_address ~peer client)
      (List.tl nodes)
  in
  return (client, node1, node2)

let get_parameter_file ?additional_bootstrap_account_count
    ?default_accounts_balance ?parameter_file ~protocol client =
  match additional_bootstrap_account_count with
  | None -> return parameter_file
  | Some n ->
      let* additional_bootstrap_accounts =
        Lwt_list.map_s
          (fun i ->
            let alias = sf "bootstrap%d" i in
            let* key = gen_and_show_keys ~alias client in
            return (key, default_accounts_balance))
          (range 6 (5 + n))
      in
      let* parameter_file =
        Protocol.write_parameter_file
          ~additional_bootstrap_accounts
          ~base:
            (Option.fold
               ~none:(Either.right protocol)
               ~some:Either.left
               parameter_file)
          []
      in
      return (Some parameter_file)

let init_with_node ?path ?admin_path ?name ?color ?base_dir ?event_level
    ?event_sections_levels
    ?(nodes_args = Node.[Connections 0; Synchronisation_threshold 0])
    ?(keys = Constant.all_secret_keys) tag () =
  match tag with
  | (`Client | `Proxy) as mode ->
      let* node = Node.init ?event_level ?event_sections_levels nodes_args in
      let endpoint = Node node in
      let mode =
        match mode with
        | `Client -> Client (Some endpoint, None)
        | `Proxy -> Proxy endpoint
      in
      let client =
        create_with_mode ?path ?admin_path ?name ?color ?base_dir mode
      in
<<<<<<< HEAD
      let* () =
        Lwt_list.iter_s (import_secret_key client) Constant.all_secret_keys
      in
      let* () = activate_protocol ?parameter_file ~protocol client in
      let* _ = Node.wait_for_level node 1 in
      let* () = if bake then bake_for client else Lwt.return_unit in
=======
      let* () = Lwt_list.iter_s (import_secret_key client) keys in
>>>>>>> e445371a
      return (node, client)
  | `Light ->
      let* (client, node1, _) =
        init_light ?path ?admin_path ?name ?color ?base_dir ~nodes_args ()
      in
      return (node1, client)

let init_with_protocol ?path ?admin_path ?name ?color ?base_dir ?event_level
    ?event_sections_levels ?nodes_args ?additional_bootstrap_account_count
    ?default_accounts_balance ?parameter_file ?timestamp_delay tag ~protocol ()
    =
  let* (node, client) =
    init_with_node
      ?path
      ?admin_path
      ?name
      ?color
      ?base_dir
      ?event_level
      ?event_sections_levels
      ?nodes_args
      tag
      ()
  in
  let* parameter_file =
    get_parameter_file
      ?additional_bootstrap_account_count
      ?default_accounts_balance
      ?parameter_file
      ~protocol:(protocol, None)
      client
  in
  let* () =
    activate_protocol ?parameter_file ~protocol ?timestamp_delay client
  in
  let* _ = Node.wait_for_level node 1 in
  return (node, client)<|MERGE_RESOLUTION|>--- conflicted
+++ resolved
@@ -240,12 +240,9 @@
   let json = JSON.parse ~origin:"level" shell in
   JSON.get "level" json |> JSON.as_int |> return
 
-<<<<<<< HEAD
-=======
 let parse_list_protocols_output output =
   String.split_on_char '\n' output |> List.filter (fun s -> s <> "")
 
->>>>>>> e445371a
 module Admin = struct
   let spawn_command = spawn_command ~admin:true
 
@@ -1047,10 +1044,6 @@
 let sign_block client block_hex ~delegate =
   spawn_sign_block client block_hex ~delegate |> Process.check_and_read_stdout
 
-<<<<<<< HEAD
-let init ?path ?admin_path ?name ?color ?base_dir ?endpoint () =
-  let client = create ?path ?admin_path ?name ?color ?base_dir ?endpoint () in
-=======
 let spawn_originate_tx_rollup ?(wait = "none") ?burn_cap ?storage_limit ~src
     client =
   spawn_command
@@ -1092,7 +1085,6 @@
   let client =
     create ?path ?admin_path ?name ?color ?base_dir ?endpoint ?media_type ()
   in
->>>>>>> e445371a
   let* () =
     Lwt_list.iter_s (import_secret_key client) Constant.all_secret_keys
   in
@@ -1228,16 +1220,7 @@
       let client =
         create_with_mode ?path ?admin_path ?name ?color ?base_dir mode
       in
-<<<<<<< HEAD
-      let* () =
-        Lwt_list.iter_s (import_secret_key client) Constant.all_secret_keys
-      in
-      let* () = activate_protocol ?parameter_file ~protocol client in
-      let* _ = Node.wait_for_level node 1 in
-      let* () = if bake then bake_for client else Lwt.return_unit in
-=======
       let* () = Lwt_list.iter_s (import_secret_key client) keys in
->>>>>>> e445371a
       return (node, client)
   | `Light ->
       let* (client, node1, _) =
