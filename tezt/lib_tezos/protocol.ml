--- conflicted
+++ resolved
@@ -25,15 +25,6 @@
 (*****************************************************************************)
 
 (* Declaration order must respect the version order. *)
-<<<<<<< HEAD
-type t = ParisB | ParisC | Alpha
-
-let all = [ParisB; ParisC; Alpha]
-
-let encoding =
-  Data_encoding.string_enum
-    [("parisb", ParisB); ("parisc", ParisC); ("alpha", Alpha)]
-=======
 type t = Quebec | ParisC | Alpha
 
 let all = [Quebec; ParisC; Alpha]
@@ -41,7 +32,6 @@
 let encoding =
   Data_encoding.string_enum
     [("parisc", ParisC); ("alpha", Alpha); ("quebec", Quebec)]
->>>>>>> a15b5170
 
 type constants =
   | Constants_sandbox
@@ -55,23 +45,13 @@
   | Constants_mainnet_with_chain_id -> "mainnet-with-chain-id"
   | Constants_test -> "test"
 
-<<<<<<< HEAD
-let name = function Alpha -> "Alpha" | ParisB -> "Parisb" | ParisC -> "Parisc"
-
-let number = function ParisB -> 019 | ParisC -> 020 | Alpha -> 021
-=======
 let name = function Alpha -> "Alpha" | Quebec -> "Quebec" | ParisC -> "Parisc"
 
 let number = function ParisC -> 020 | Quebec -> 021 | Alpha -> 022
->>>>>>> a15b5170
 
 let directory = function
   | Quebec -> "proto_021_PsQuebec"
   | Alpha -> "proto_alpha"
-<<<<<<< HEAD
-  | ParisB -> "proto_019_PtParisB"
-=======
->>>>>>> a15b5170
   | ParisC -> "proto_020_PsParisC"
 
 (* Test tags must be lowercase. *)
@@ -79,14 +59,9 @@
 
 let hash = function
   | Alpha -> "ProtoALphaALphaALphaALphaALphaALphaALphaALphaDdp3zK"
-<<<<<<< HEAD
-  | ParisB -> "PtParisBxoLz5gzMmn3d9WBQNoPSZakgnkMC2VNuQ3KXfUtUQeZ"
-  | ParisC -> "PsParisCZo7KAh1Z1smVd9ZMZ1HHn5gkzbM94V3PLCpknFWhUAi"
-=======
   | ParisC -> "PsParisCZo7KAh1Z1smVd9ZMZ1HHn5gkzbM94V3PLCpknFWhUAi"
   | Quebec -> "PsQuebecnLByd3JwTiGadoG4nGWi3HYiLXUjkibeFV8dCFeVMUg"
 (* DO NOT REMOVE, AUTOMATICALLY ADD STABILISED PROTOCOL HASH HERE *)
->>>>>>> a15b5170
 
 let genesis_hash = "ProtoGenesisGenesisGenesisGenesisGenesisGenesk612im"
 
@@ -297,15 +272,9 @@
   Lwt.return output_file
 
 let previous_protocol = function
-<<<<<<< HEAD
-  | Alpha -> Some ParisB
-  | ParisC -> Some ParisB
-  | ParisB -> None
-=======
   | Alpha -> Some Quebec
   | Quebec -> Some ParisC
   | ParisC -> None
->>>>>>> a15b5170
 
 let has_predecessor p = previous_protocol p <> None
 
