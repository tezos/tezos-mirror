--- conflicted
+++ resolved
@@ -25,15 +25,6 @@
 (*****************************************************************************)
 
 (* Declaration order must respect the version order. *)
-<<<<<<< HEAD
-type t = Quebec | ParisC | Alpha
-
-let all = [Quebec; ParisC; Alpha]
-
-let encoding =
-  Data_encoding.string_enum
-    [("parisc", ParisC); ("alpha", Alpha); ("quebec", Quebec)]
-=======
 type t = R022 | Quebec | Alpha
 
 let all = [R022; Quebec; Alpha]
@@ -41,7 +32,6 @@
 let encoding =
   Data_encoding.string_enum
     [("alpha", Alpha); ("r022", R022); ("quebec", Quebec)]
->>>>>>> 51f9139c
 
 type constants =
   | Constants_sandbox
@@ -55,14 +45,6 @@
   | Constants_mainnet_with_chain_id -> "mainnet-with-chain-id"
   | Constants_test -> "test"
 
-<<<<<<< HEAD
-let name = function Alpha -> "Alpha" | Quebec -> "Quebec" | ParisC -> "Parisc"
-
-let number = function ParisC -> 020 | Quebec -> 021 | Alpha -> 022
-
-let directory = function
-  | Quebec -> "proto_021_PsQuebec"
-=======
 let name = function Alpha -> "Alpha" | R022 -> "R022" | Quebec -> "Quebec"
 
 let number = function Quebec -> 021 | R022 -> 022 | Alpha -> 023
@@ -70,7 +52,6 @@
 let directory = function
   | Quebec -> "proto_021_PsQuebec"
   | R022 -> "proto_022_PsRiotum"
->>>>>>> 51f9139c
   | Alpha -> "proto_alpha"
 
 (* Test tags must be lowercase. *)
@@ -78,13 +59,8 @@
 
 let hash = function
   | Alpha -> "ProtoALphaALphaALphaALphaALphaALphaALphaALphaDdp3zK"
-<<<<<<< HEAD
-  | ParisC -> "PsParisCZo7KAh1Z1smVd9ZMZ1HHn5gkzbM94V3PLCpknFWhUAi"
-  | Quebec -> "PsQuebecnLByd3JwTiGadoG4nGWi3HYiLXUjkibeFV8dCFeVMUg"
-=======
   | Quebec -> "PsQuebecnLByd3JwTiGadoG4nGWi3HYiLXUjkibeFV8dCFeVMUg"
   | R022 -> "PsRiotumaAMotcRoDWW1bysEhQy2n1M5fy8JgRp8jjRfHGmfeA7"
->>>>>>> 51f9139c
 (* DO NOT REMOVE, AUTOMATICALLY ADD STABILISED PROTOCOL HASH HERE *)
 
 let short_hash protocol_hash =
@@ -300,15 +276,9 @@
   Lwt.return output_file
 
 let previous_protocol = function
-<<<<<<< HEAD
-  | Alpha -> Some Quebec
-  | Quebec -> Some ParisC
-  | ParisC -> None
-=======
   | Alpha -> Some R022
   | R022 -> Some Quebec
   | Quebec -> None
->>>>>>> 51f9139c
 
 let has_predecessor p = previous_protocol p <> None
 
