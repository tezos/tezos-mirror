--- conflicted
+++ resolved
@@ -79,11 +79,8 @@
   | Rollup of string
   | Pre_images_endpoint of string
   | Apply_unsafe_patches
-<<<<<<< HEAD
-=======
   | Injector_retention_period of int
   | Acl_allow_all
->>>>>>> a15b5170
 
 type event = {name : string; value : JSON.t; timestamp : float}
 
