--- conflicted
+++ resolved
@@ -454,13 +454,9 @@
     ?env
     ?event_level
     node
-<<<<<<< HEAD
-    ["run"; "--verbose"; "--data-dir"; node.persistent_state.data_dir]
-=======
     (["run"]
     @ (if use_baker_to_start_dal_node = Some true then ["dal"] else [])
     @ ["--verbose"; "--data-dir"; node.persistent_state.data_dir])
->>>>>>> 4e3e2258
 
 let run ?(wait_ready = true) ?env ?event_level node =
   let* () = run ?env ?event_level node in
