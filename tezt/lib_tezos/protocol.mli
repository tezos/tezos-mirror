--- conflicted
+++ resolved
@@ -24,11 +24,7 @@
 (*****************************************************************************)
 
 (** Protocols we may want to test with. *)
-<<<<<<< HEAD
-type t = Quebec | ParisC | Alpha
-=======
 type t = R022 | Quebec | Alpha
->>>>>>> 51f9139c
 
 val encoding : t Data_encoding.t
 
