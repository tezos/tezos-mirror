--- conflicted
+++ resolved
@@ -102,11 +102,8 @@
       (["blocks_per_cycle"], `Int blocks_per_cycle);
       (["nonce_revelation_threshold"], `Int 2);
       (["consensus_rights_delay"], `Int consensus_rights_delay);
-<<<<<<< HEAD
-=======
       (["cache_sampler_state_cycles"], `Int (consensus_rights_delay + 3));
       (["cache_stake_distribution_cycles"], `Int (consensus_rights_delay + 3));
->>>>>>> a15b5170
     ]
   in
   let* parameter_file =
@@ -644,11 +641,8 @@
       (["blocks_per_cycle"], `Int blocks_per_cycle);
       (["nonce_revelation_threshold"], `Int 2);
       (["consensus_rights_delay"], `Int consensus_rights_delay);
-<<<<<<< HEAD
-=======
       (["cache_sampler_state_cycles"], `Int (consensus_rights_delay + 3));
       (["cache_stake_distribution_cycles"], `Int (consensus_rights_delay + 3));
->>>>>>> a15b5170
     ]
   in
   let* parameter_file =
