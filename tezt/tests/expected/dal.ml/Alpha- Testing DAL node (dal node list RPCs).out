
./octez-client rpc list

Available services:
  
  - GET /health
      Performs health checks on the DAL node, evaluating key components of
      the DAL node. Returns a health status indicating whether the DAL node
      is 'Up', 'Down', or 'Degraded' based on the results of these checks. 
  - GET /last_processed_level
      Returns the last (finalized) L1 level which was processed by the DAL
      node. 
  + levels/<int32>/slots/<int>/
    - GET /levels/<int32>/slots/<int>/commitment
        Return the accepted commitment associated to the given slot index and
        published at the given level. 
    - GET /levels/<int32>/slots/<int>/content
        Retrieve the content of the slot whose id is given. 
    - GET /levels/<int32>/slots/<int>/pages
        Fetch slot as list of pages 
    - GET /levels/<int32>/slots/<int>/pages/<int>/proof
        Compute the proof associated with a page of a given slot. 
    - GET /levels/<int32>/slots/<int>/shards/<int>/content
        Fetch shard as bytes 
    - GET /levels/<int32>/slots/<int>/status
        Return the status for the given slot. 
  + p2p/
    - POST /p2p/connect
        Connect to a new peer. 
    + gossipsub/
      - GET /p2p/gossipsub/backoffs
          Get the backoffs of the peers with a backoff, per topic. 
      - GET /p2p/gossipsub/connections
          Get this node's currently active connections. 
      - GET /p2p/gossipsub/fanout
          Returns the fanout peers per topic alongside the last publication
          time on the topic. 
      - GET /p2p/gossipsub/mesh
          Get the mesh of the peer. Concretely, the RPC returns a list of
          topics, where each topic is associated to the remote peers with
          which the current node shares a full connection (on that topic). 
      - GET /p2p/gossipsub/message_cache
          Get the number of message ids in the message cache, grouped by
          heartbeat tick and topic. 
      - GET /p2p/gossipsub/pkhs/peers
<<<<<<< HEAD
          Get an association list between each topic subscribed to by the
          connected peers and the remote peers subscribed to that topic. If
          the 'subscribed' flag is given, then restrict the output to the
          topics this peer is subscribed to. 
=======
          When the 'all' flag is given, get an association list between each
          topic subscribed to by the connected peers and the remote peers
          subscribed to that topic. If the 'all' flag is not given, then
          restrict the output to the topics this peer is subscribed to. 
>>>>>>> 51f9139c
      - GET /p2p/gossipsub/reconnection_delays
          For each unreachable point, retrieve the time remaining until the
          next reconnection attempt. 
      - GET /p2p/gossipsub/scores
          Get the scores of the peers with a known score. 
      - GET /p2p/gossipsub/slot_indexes/peers
          When the 'all' flag is given, get an association list between each
          public key hash part of a topic subscribed to by the connected
          peers and the remote peers subscribed to such topics. If the 'all'
          flag is not given, then restrict the output to the topics this peer
          is subscribed to. 
      - GET /p2p/gossipsub/topics
          Get the topics this node is currently subscribed to. 
      - GET /p2p/gossipsub/topics/peers
          When the 'all' flag is given, get an association list between each
          topic subscribed to by the connected peers and the remote peers
          subscribed to that topic. If the 'all' flag is not given, then
          restrict the output to the topics this peer is subscribed to. 
    + peers/
      - GET /p2p/peers/by-id/<peer_id>
          Get info of the requested peer 
      - PATCH /p2p/peers/by-id/<peer_id>
          Change the permissions of a given peer. With `{acl: ban}`:
          blacklist the given peer and remove it from the whitelist if
          present. With `{acl: open}`: removes the peer from the blacklist
          and whitelist. With `{acl: trust}`: trust the given peer
          permanently and remove it from the blacklist if present. The peer
          cannot be blocked (but its host IP still can). In all cases, the
          updated information for the peer is returned. If input is omitted,
          this is equivalent to using the `GET` version of this RPC. 
      - DELETE /p2p/peers/disconnect/<peer_id>
          Disconnect from a peer. 
      - GET /p2p/peers/info
          Get list of known peers and their corresponding info. 
    + points/
      - GET /p2p/points/by-id/<point>
          Get info of the requested point 
      - DELETE /p2p/points/disconnect/<point>
          Disconnect from a point. 
      - GET /p2p/points/info
          By default, get the list of known points and their corresponding
          info. When the 'connected' flag is given, then only get the
          connected points. 
  - /plugin <dynamic>
  - GET /profiles
      Return the list of current profiles tracked by the DAL node. 
  - PATCH /profiles
      Update the list of profiles tracked by the DAL node. Note that it does
      not take the bootstrap profile as it is incompatible with other
      profiles. 
  - GET /profiles/<pkh>/attested_levels/<int32>/assigned_shard_indices
      Return the shard indexes assigned to the given public key hash at the
      given level. 
  - GET /profiles/<pkh>/attested_levels/<int32>/attestable_slots
      Return the currently attestable slots at the given attested level by
      the given public key hash. A slot is attestable at level [l] if it is
      published at level [l - attestation_lag] and *all* the shards assigned
      at level [l] to the given public key hash are available in the DAL
      node's store. 
  - GET /protocol_parameters
      Returns the protocol parameters as known by the DAL node. An optional
      'level' argument can specify for which level to retrieve them. 
  - GET /published_levels/<int32>/known_traps
      For a given published level, return all the traps known by the node.
      Optional arguments allow to restrict the output to a given delegate or
      slot index. 
  - POST /slots
      Post a slot to the DAL node, computes its commitment and commitment
      proof, then computes the correspoding shards with their proof. The
      result of this RPC can be directly used to publish a slot header. If
      the sent data is smaller than the size of a DAL slot, it is padded with
      the character provided as padding query parameter (defaults to \000).
      If the slot_index query parameter is provided, the DAL node checks that
      its profile allows to publish data on the given slot index. 
  - GET /version
      version 


Dynamic parameter description:
  
  int32
  int32
  <pkh>
      A Secp256k1 of a Ed25519 public key hash (Base58Check-encoded) 
  <point>
      A network point (ipv4:port or [ipv6]:port). 
  <peer_id>
      A cryptographic node identity (Base58Check-encoded) 
  int
  int
  int
  int32

Warning:
  Failed to acquire the protocol version from the node
  Did not find service: GET http://[HOST]:[PORT]/chains/main/blocks/head/protocols
<|MERGE_RESOLUTION|>--- conflicted
+++ resolved
@@ -43,17 +43,10 @@
           Get the number of message ids in the message cache, grouped by
           heartbeat tick and topic. 
       - GET /p2p/gossipsub/pkhs/peers
-<<<<<<< HEAD
-          Get an association list between each topic subscribed to by the
-          connected peers and the remote peers subscribed to that topic. If
-          the 'subscribed' flag is given, then restrict the output to the
-          topics this peer is subscribed to. 
-=======
           When the 'all' flag is given, get an association list between each
           topic subscribed to by the connected peers and the remote peers
           subscribed to that topic. If the 'all' flag is not given, then
           restrict the output to the topics this peer is subscribed to. 
->>>>>>> 51f9139c
       - GET /p2p/gossipsub/reconnection_delays
           For each unreachable point, retrieve the time remaining until the
           next reconnection attempt. 
