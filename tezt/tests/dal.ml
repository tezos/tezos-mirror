--- conflicted
+++ resolved
@@ -1354,18 +1354,10 @@
   in
   unit
 
-<<<<<<< HEAD
-(* Tests that DAL attestations are only included in a block if the attestation
-   is from a DAL-committee member. This test may be fail sometimes (with
-   [List.hd] on an empty list), though care was taken to avoid this as much as
-   possible, as it is a bit hard to make sure an attester is in the TB committee
-   but not in the DAL committee).*)
-=======
 (* Tests that DAL attestation payloads are only attached if the attestation is
    from a DAL-committee member. This test creates a new account and registers it
    as a baker, and bakes blocks until it reaches a level where the new account
    is in the TB committee but not in the DAL committee).*)
->>>>>>> a15b5170
 let test_slots_attestation_operation_dal_committee_membership_check _protocol
     parameters _cryptobox node client _bootstrap_key =
   (* The attestation from the bootstrap account should succeed as the bootstrap
@@ -2099,11 +2091,7 @@
     ~title:"dal node startup"
     ~tags:[Tag.tezos2; "dal"]
     ~uses:(fun _protocol -> [Constant.octez_dal_node])
-<<<<<<< HEAD
-    ~supports:(Protocol.From_protocol 20)
-=======
     ~supports:(Protocol.From_protocol 21)
->>>>>>> a15b5170
   @@ fun protocol ->
   let run_dal = Dal_node.run ~wait_ready:false in
   let nodes_args = Node.[Synchronisation_threshold 0] in
