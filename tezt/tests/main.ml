--- conflicted
+++ resolved
@@ -34,11 +34,7 @@
 
 let protocols = [Protocol.Alpha; Protocol.Jakarta; Protocol.Ithaca]
 
-<<<<<<< HEAD
-let migrate_from = Protocol.Ithaca
-=======
 let migrate_from = Protocol.Jakarta
->>>>>>> 55b3bab8
 
 let migrate_to = Protocol.Alpha
 
@@ -122,11 +118,6 @@
   Big_map_all.register () ;
   Reject_malformed_micheline.register ~protocols:[Alpha] ;
   Tx_rollup.register ~protocols:[Alpha] ;
-<<<<<<< HEAD
-  Manager_operations.register ~protocols ;
-  Replace_by_fees.register ~protocols:[Alpha] ;
-  Large_metadata.register ~protocols:[Alpha] ;
-=======
   Tx_rollup_node.register ~protocols:[Alpha] ;
   Manager_operations.register ~protocols ;
   Replace_by_fees.register ~protocols:[Ithaca; Jakarta; Alpha] ;
@@ -138,6 +129,5 @@
   (* Relies on a feature only available since J. *)
   Run_script.register ~protocols:[Alpha] ;
   Sapling.register ~protocols:[Alpha] ;
->>>>>>> 55b3bab8
   (* Test.run () should be the last statement, don't register afterwards! *)
   Test.run ()