(*****************************************************************************)
(*                                                                           *)
(* Open Source License                                                       *)
(* Copyright (c) 2023 Nomadic Labs <contact@nomadic-labs.com>                *)
(*                                                                           *)
(* Permission is hereby granted, free of charge, to any person obtaining a   *)
(* copy of this software and associated documentation files (the "Software"),*)
(* to deal in the Software without restriction, including without limitation *)
(* the rights to use, copy, modify, merge, publish, distribute, sublicense,  *)
(* and/or sell copies of the Software, and to permit persons to whom the     *)
(* Software is furnished to do so, subject to the following conditions:      *)
(*                                                                           *)
(* The above copyright notice and this permission notice shall be included   *)
(* in all copies or substantial portions of the Software.                    *)
(*                                                                           *)
(* THE SOFTWARE IS PROVIDED "AS IS", WITHOUT WARRANTY OF ANY KIND, EXPRESS OR*)
(* IMPLIED, INCLUDING BUT NOT LIMITED TO THE WARRANTIES OF MERCHANTABILITY,  *)
(* FITNESS FOR A PARTICULAR PURPOSE AND NONINFRINGEMENT. IN NO EVENT SHALL   *)
(* THE AUTHORS OR COPYRIGHT HOLDERS BE LIABLE FOR ANY CLAIM, DAMAGES OR OTHER*)
(* LIABILITY, WHETHER IN AN ACTION OF CONTRACT, TORT OR OTHERWISE, ARISING   *)
(* FROM, OUT OF OR IN CONNECTION WITH THE SOFTWARE OR THE USE OR OTHER       *)
(* DEALINGS IN THE SOFTWARE.                                                 *)
(*                                                                           *)
(*****************************************************************************)

(* Testing
   -------
   Component:    Adaptive Issuance
   Invocation:   dune exec tezt/tests/main.exe -- --file adaptive_issuance.ml
   Subject:      Basic test for Adaptive Issuance and related newly added API components
*)

(* ------------------------------------------------------------------------- *)
let blocks_per_cycle = 4

let nonce_revelation_threshold = 2

let bootstrap_accounts = Constant.all_secret_keys

module Helpers = struct
  let level_type : RPC.level Check.typ =
    Check.convert
      (fun RPC.
             {level; level_position; cycle; cycle_position; expected_commitment} ->
        (level, level_position, cycle, cycle_position, expected_commitment))
      Check.(tuple5 int int int int bool)

  let get_current_level client =
    Client.RPC.call client @@ RPC.get_chain_block_helper_current_level ()

  let check_current_level client expected_level =
    let* level = get_current_level client in
    Check.((level = expected_level) level_type)
      ~error_msg:"expected current_period = %R, got %L" ;
    unit

  let bake ?ai_vote
      ?(keys = List.map (fun x -> x.Account.alias) bootstrap_accounts) ~endpoint
      ~protocol client =
    Client.bake_for
      ~endpoint
      ~minimal_timestamp:true
      ~protocol
      ~keys
      client
      ?ai_vote

  let bake_n_cycles bake ?keys n client =
    let* current_level = get_current_level client in
    let current_level = current_level.level in
    let nb_baked_blocks_in_cycle = current_level mod blocks_per_cycle in
    let nb_blocks_to_bake = (n * blocks_per_cycle) - nb_baked_blocks_in_cycle in
    Log.info
      "Bake %d cycle(s) (from level %d to %d)"
      n
      current_level
      (current_level + nb_blocks_to_bake) ;
    repeat nb_blocks_to_bake (fun () -> bake ?keys client)
end

let log_step counter msg =
  let color = Log.Color.(bold ++ FG.blue) in
  let prefix = "step" ^ string_of_int counter in
  Log.info ~color ~prefix msg

(* Matches events where the message is of the form:
     "double baking evidence injected <operation_hash>".
     For example:

      "event": {
        "double_baking_denounced.v0": {
          "hash": "onkfjSun49iRrGtuN9FwtiCqDAEgzPKzg1BSa7BSHnaAkButUxx",
          "bytes": "..."
        }
      }
*)
let wait_for_denunciation accuser =
  let filter json = JSON.(json |-> "hash" |> as_string_opt) in
  Accuser.wait_for accuser "double_baking_denounced.v0" filter

(* Matches events which contain an injection request.
   For example:

   "event": {
     "node_prevalidator.v0": [
       "2020-09-11T12:32:05.353-00:00",
       {
         "event": {
           "request": {
             "request": "inject",
             "operation": {
               "branch": "BM3J62AvjnjJKfinoq1op2uw5Hdn3YGMQmusnLdrfCd1yrpftG2",
               "data": "030000...00000"
             }
           },
           "status": {
             "pushed": "2020-09-11T12:32:05.343-00:00",
             "treated": 4.5947e-05,
             "completed": 0.009614550999999999
           }
         },
         "level": "info"
       }
     ]
   }
*)
let wait_for_denunciation_injection node client accuser =
  let filter json =
    match JSON.(json |-> "view" |-> "request" |> as_string_opt) with
    | Some s when s = "inject" -> Some s
    | Some _ | None -> None
  in
  let denunciation_event = wait_for_denunciation accuser in
  let* _ = Node.wait_for node "request_completed_info.v0" filter in
  let* oph = denunciation_event in
  let* mempool = Mempool.get_mempool client in
  if List.mem oph mempool.validated then return oph
  else Test.fail "the denunciation operation was rejected by the mempool"

let default_overrides ~protocol =
  let common =
    [
      (* Shorter cycles *)
      (["blocks_per_cycle"], `Int blocks_per_cycle);
      (["nonce_revelation_threshold"], `Int nonce_revelation_threshold);
    ]
  in
  if Protocol.(number protocol <= number Quebec) then
    [
      (* Activate adaptive issuance feature vote *)
      (["adaptive_issuance_activation_vote_enable"], `Bool true);
      (* Make adaptive issuance activation faster *)
      (["adaptive_issuance_launch_ema_threshold"], `Int 1);
      (["adaptive_issuance_force_activation"], `Bool true);
    ]
    @ common
  else (* AI activation feature flags have been removed in protocol R. *)
    common

let launch_ema_threshold client =
  let* json =
    Client.RPC.call client @@ RPC.get_chain_block_context_constants ()
  in
  Lwt.return
  @@ JSON.(json |-> "adaptive_issuance_launch_ema_threshold" |> as_int)

let edge_of_staking_over_delegation client =
  let* json =
    Client.RPC.call client @@ RPC.get_chain_block_context_constants ()
  in
  Lwt.return @@ JSON.(json |-> "edge_of_staking_over_delegation" |> as_int)

let init ?(overrides = default_overrides) protocol =
  let* sandbox_node = Node.init [Synchronisation_threshold 0; Private_mode] in
  let sandbox_endpoint = Client.Node sandbox_node in
  let* sandbox_client = Client.init ~endpoint:sandbox_endpoint () in
  let* parameter_file =
    let base = Either.Right (protocol, None) in
    Protocol.write_parameter_file ~base (overrides ~protocol)
  in
  let* () = Client.activate_protocol ~protocol sandbox_client ~parameter_file in
  Log.info "Activated protocol." ;
  return
  @@ ( Tezos_crypto.Hashed.Protocol_hash.of_b58check_exn (Protocol.hash protocol),
       sandbox_endpoint,
       sandbox_client,
       sandbox_node )

let activate_ai protocol sandbox_client sandbox_endpoint =
  let* ema_threshold = launch_ema_threshold sandbox_client in
  Log.info "EMA threshold: %d" ema_threshold ;
  (* Feature vote has not passed so AI should not activate and <launch_cycle> should be null *)
  let* launch_cycle =
    Client.RPC.call sandbox_client
    @@ RPC.get_chain_block_context_adaptive_issuance_launch_cycle ()
  in
  Assert.is_none ~loc:__LOC__ ~pp:Format.pp_print_int launch_cycle ;
  (* Make delegate vote for AI activation*)
  let bake ?keys client =
    Helpers.bake ~ai_vote:On ~endpoint:sandbox_endpoint ~protocol ?keys client
  in
  (* The vote should have passed during the first cycle *)
  let* () =
    Helpers.bake_n_cycles
      bake
      1
      ~keys:[Constant.bootstrap2.alias]
      sandbox_client
  in

  (* Now AI should activate and <launch_cycle> should be set *)
  let* launch_cycle =
    Client.RPC.call sandbox_client
    @@ RPC.get_chain_block_context_adaptive_issuance_launch_cycle ()
  in
  Log.info "AI will activate in cycle %d" (Option.get launch_cycle) ;

  (* Wait for <launch_cycle> to have AI fully activated *)
  let* current_level = Helpers.get_current_level sandbox_client in

  Helpers.bake_n_cycles
    bake
    (Option.get launch_cycle - current_level.cycle)
    sandbox_client

(** This test starts from a protocol with AI feature flag enabled. It
    tests the correct activation of AI features behind the
    feature vote. *)
let test_AI_activation =
  Protocol.register_test
    ~__FILE__
      (* In protocols R+, AI is always immediately active; there is no
         feature vote. *)
    ~supports:Protocol.(Until_protocol (number Quebec))
    ~title:"AI Activation - test AI activation after feature vote"
    ~tags:["adaptive_issuance"; "staking"]
  @@ fun protocol ->
  let overrides ~protocol =
    (* Remove AI force activation *)
    List.filter
      (function
        | ["adaptive_issuance_force_activation"], _ -> false | _ -> true)
      (default_overrides ~protocol)
  in
  let* _proto_hash, endpoint, client, _node = init ~overrides protocol in

  let* staking_parameters =
    Client.RPC.call client
    @@ RPC.get_chain_block_context_delegate_active_staking_parameters
         Constant.bootstrap3.public_key_hash
  in
  let limit_before =
    JSON.(
      staking_parameters |-> "limit_of_staking_over_baking_millionth" |> as_int)
  in
  let edge_before =
    JSON.(
      staking_parameters |-> "edge_of_baking_over_staking_billionth" |> as_int)
  in

  assert (limit_before = 0 && edge_before = 1000000000) ;

  log_step 0 "Update staking parameters prior to AI activation" ;
  (* set bootstrap3 parameters to accept stakers *)
  let set_delegate_parameters =
    Client.spawn_set_delegate_parameters
      ~delegate:"bootstrap3"
      ~limit:"5"
      ~edge:"0.5"
      client
  in

  log_step 1 "Bake 3 cycles for new parameters to be taken into account" ;
  let bake ?keys client =
    Client.bake_for_and_wait ~endpoint ~protocol ?keys client
  in
  let* () = Helpers.bake_n_cycles bake 3 client in
  let* () = set_delegate_parameters |> Process.check in

  log_step 2 "Check new staking parameters" ;
  let* staking_parameters =
    Client.RPC.call client
    @@ RPC.get_chain_block_context_delegate_active_staking_parameters
         Constant.bootstrap3.public_key_hash
  in
  let limit_after =
    JSON.(
      staking_parameters |-> "limit_of_staking_over_baking_millionth" |> as_int)
  in
  let edge_after =
    JSON.(
      staking_parameters |-> "edge_of_baking_over_staking_billionth" |> as_int)
  in

  assert (limit_after = 5000000 && edge_after = 500000000) ;
  log_step 3 "Check staking is not allowed before AI activation" ;
  let* () =
    let stake =
      Client.spawn_stake ~wait:"1" (Tez.of_int 1) ~staker:"bootstrap2" client
    in
    Process.check_error
      ~msg:
        (rex
           "Manual staking operations are forbidden because staking is \
            currently automated.")
      stake
  in

  log_step 4 "Activate AI" ;
  let* _ = activate_ai protocol client endpoint in

  log_step 5 "Check staking is now possible" ;
  (* Make sure AI is activated by trying to explictly stake with one delegate *)
  let stake = Client.spawn_stake (Tez.of_int 1) ~staker:"bootstrap2" client in
  let* () =
    Client.bake_for_and_wait
      ~endpoint
      ~protocol
      ~keys:(List.map (fun x -> x.Account.alias) bootstrap_accounts)
      client
      ~ai_vote:On
  in
  let* () = Process.check stake in
  Lwt.return_unit

(** This test starts from a protocol with AI feature flag enabled and forces activation.  *)
let test_AI_activation_bypass_vote =
  Protocol.register_test
    ~__FILE__
      (* The "adaptive_issuance_force_activation" feature flag no longer
         exists in protocols R+ *)
    ~supports:Protocol.(Until_protocol (number Quebec))
    ~title:
      "AI Activation - test AI activation with feature flag force_activation \
       set"
    ~tags:["adaptive_issuance"; "staking"]
  @@ fun protocol ->
  let* _proto_hash, endpoint, client, _node = init protocol in

  let* launch_cycle =
    Client.RPC.call client
    @@ RPC.get_chain_block_context_adaptive_issuance_launch_cycle ()
  in
  assert (Option.get launch_cycle = 0) ;

  let* staking_parameters =
    Client.RPC.call client
    @@ RPC.get_chain_block_context_delegate_active_staking_parameters
         Constant.bootstrap3.public_key_hash
  in
  let limit_before =
    JSON.(
      staking_parameters |-> "limit_of_staking_over_baking_millionth" |> as_int)
  in
  let edge_before =
    JSON.(
      staking_parameters |-> "edge_of_baking_over_staking_billionth" |> as_int)
  in

  assert (limit_before = 0 && edge_before = 1000000000) ;

  log_step 0 "Update staking parameters" ;
  (* set bootstrap2 parameters to accept stakers *)
  let set_delegate_parameters =
    Client.spawn_set_delegate_parameters
      ~delegate:"bootstrap3"
      ~limit:"5"
      ~edge:"0.5"
      client
  in

  log_step 1 "Bake 3 cycles for new parameters to be taken into account" ;
  let bake ?keys client =
    Client.bake_for_and_wait ~endpoint ~protocol ?keys client
  in
  let* () = Helpers.bake_n_cycles bake 3 client in
  let* () = set_delegate_parameters |> Process.check in

  log_step 2 "Check new staking parameters" ;
  let* staking_parameters =
    Client.RPC.call client
    @@ RPC.get_chain_block_context_delegate_active_staking_parameters
         Constant.bootstrap3.public_key_hash
  in
  let limit_after =
    JSON.(
      staking_parameters |-> "limit_of_staking_over_baking_millionth" |> as_int)
  in
  let edge_after =
    JSON.(
      staking_parameters |-> "edge_of_baking_over_staking_billionth" |> as_int)
  in

  assert (limit_after = 5000000 && edge_after = 500000000) ;

  log_step 3 "Check staking is now possible" ;
  (* Make sure AI is activated by trying to explictly stake with one delegate *)
  let stake = Client.spawn_stake (Tez.of_int 1) ~staker:"bootstrap2" client in
  let* () =
    Client.bake_for_and_wait
      ~endpoint
      ~protocol
      ~keys:(List.map (fun x -> x.Account.alias) bootstrap_accounts)
      client
      ~ai_vote:On
  in
  let* () = Process.check stake in
  Lwt.return_unit

let get_hash_of operation =
  let* stdout = Process.check_and_read_stdout operation in
  Log.info "%s" stdout ;
  match stdout =~* rex "Operation hash is '?(o\\w{50})'" with
  | None ->
      Test.fail "Cannot extract operation hash from client_output: %s" stdout
  | Some hash -> return hash

let bake_n ~endpoint ~protocol client i =
  repeat i (fun () ->
      Client.bake_for_and_wait
        ~endpoint
        ~protocol
        ~minimal_timestamp:true
        ~keys:[Constant.bootstrap2.alias]
        client
        ~ai_vote:On)

type bu_check = {
  pred : Operation_receipt.Balance_updates.t -> bool;
  change : int;
  msg : string;
}

(* some values might be slightly different (+-[margin] mutez) because of roundings and
   randomness in baking rights that may affect the overall rewards coming from
   previous blocks, to avoid flakiness we test the "rounded range" of those
   values *)
let check_with_roundings ?(margin = 1) got expected =
  got >= expected - margin && got <= expected + margin

let assert_with_roundings ~__LOC__ ?margin got expected =
  if not (check_with_roundings ?margin got expected) then
    Test.fail
      "@[<v 2>%s: Asserted equality (up to rounding) failed. got %d, expected \
       %d.@]@."
      __LOC__
      got
      expected

let check_balance_updates balance_updates (predicates : bu_check list) =
  List.iter
    (fun {pred; change; msg} ->
      let pre_filtered = List.filter pred balance_updates in
      if pre_filtered = [] then Test.fail "Inconsistent balance update: %s" msg
      else if
        not
          (List.exists
             (fun x ->
               check_with_roundings
                 x.Operation_receipt.Balance_updates.change
                 change)
             pre_filtered)
      then
        Test.fail
          "@[<v 2>Inconsistent balance update, could it be a regression.@. \
           Expected:@ @[%s, change amount: %d@]@.Got:@ @[%s@]@]"
          msg
          change
          (List.fold_left
             (fun acc x ->
               acc ^ "\nor\n " ^ Operation_receipt.Balance_updates.to_string x)
             ""
             pre_filtered))
    predicates

let check_balance_updates_for operation_hash predicates client =
  let* receipt = Operation_receipt.get_result_for operation_hash client in
  let* balance_updates =
    Operation_receipt.Balance_updates.from_result receipt
  in
  check_balance_updates balance_updates predicates ;
  Lwt.return_unit

(* This scenario tests the overall staking mechanism introduced with adaptive issuance:
   - staking with a delegate
   - staking with stakers
   - unstaking
   - receiving staking rewards
   - slashing (because of double bake)
*)
let test_staking =
  Protocol.register_test
    ~__FILE__
    ~title:
      "Staking - test staking with delegate and staker in a simple scenario"
    ~tags:
      [
        "adaptive_issuance";
        "staking";
        "double";
        "baking";
        "accuser";
        "node";
        "rewards";
        "slashing";
      ]
    ~uses:(fun protocol -> [Protocol.accuser protocol])
  @@ fun protocol ->
  let overrides ~protocol =
    let overrides = default_overrides ~protocol in
    if Protocol.(number protocol > number Quebec) then
      (* TODO: https://gitlab.com/tezos/tezos/-/issues/7576 use a
         default value for [tolerated_inactivity_period] *)
      (["tolerated_inactivity_period"], `Int 3)
      :: (["issuance_weights"; "dal_rewards_weight"], `Int 0)
      :: overrides
    else overrides
  in

<<<<<<< HEAD
=======
  let* _proto_hash, endpoint, client_1, node_1 = init ~overrides protocol in

>>>>>>> 51f9139c
  let* eosod = edge_of_staking_over_delegation client_1 in

  log_step 1 "Prepare second node for double baking" ;
  Log.info "Starting second node" ;
  let* node_2 =
    Node.init
      [
        Synchronisation_threshold 0;
        Private_mode;
        Node.(History_mode default_full);
      ]
  in
  let* () = Node.wait_for_ready node_2 in
  let* client_2 = Client.init ~endpoint:(Node node_2) () in

  let* () = Client.Admin.trust_address client_1 ~peer:node_2
  and* () = Client.Admin.trust_address client_2 ~peer:node_1 in
  let* () = Client.Admin.connect_address client_1 ~peer:node_2 in

  let stake_amount = Tez.of_int 600 in
  let delegate = "bootstrap2" in

  log_step 2 "Create two stakers accounts" ;
  let* staker0 = Client.gen_and_show_keys client_1 in
  let* staker1 = Client.gen_and_show_keys client_1 in

  let transfer_to_staker0 =
    Client.spawn_transfer
      ~burn_cap:Tez.one
      ~amount:(Tez.of_int 1000000)
      ~giver:Constant.bootstrap1.alias
      ~receiver:staker0.alias
      client_1
  in
  let transfer_to_staker1 =
    Client.spawn_transfer
      ~burn_cap:Tez.one
      ~amount:(Tez.of_int 1000000)
      ~giver:Constant.bootstrap3.alias
      ~receiver:staker1.alias
      client_1
  in
  let* () = bake_n ~endpoint ~protocol client_1 1 in
  let* () = transfer_to_staker0 |> Process.check in
  let* () = transfer_to_staker1 |> Process.check in
  let* () = bake_n ~endpoint ~protocol client_1 1 in

  (* check staker0 cannot stake *)
  (* staker need a delegate to stake *)
  log_step 3 "Check staker0 cannot (un)stake as its delegate is not set" ;
  let stake = Client.spawn_stake Tez.one ~staker:staker0.alias client_1 in
  let* () =
    Process.check_error
      ~msg:(rex ".*Stake operations are only allowed when delegate is set.")
      stake
  in
  let unstake = Client.spawn_unstake Tez.one ~staker:staker0.alias client_1 in
  let* () =
    Process.check_error
      ~msg:(rex ".*Stake operations are only allowed when delegate is set.")
      unstake
  in
  log_step 4 "Set delegate for stakers" ;
  let*! () =
    Client.set_delegate ~src:staker0.alias ~delegate:"bootstrap2" client_1
  in
  let*! () =
    Client.set_delegate ~src:staker1.alias ~delegate:"bootstrap2" client_1
  in
  let* () = bake_n ~endpoint ~protocol client_1 1 in

  (* delegate must accept staking *)
  log_step
    5
    "Check staker0 cannot stake as its delegate does not accept staking" ;
  let stake = Client.spawn_stake Tez.one ~staker:staker0.alias client_1 in
  let* () =
    Process.check_error
      ~msg:
        (rex
           "The delegate currently does not accept staking operations from \
            sources other than itself: its `limit_of_staking_over_baking` \
            parameter is set to 0.")
      stake
  in

  log_step 6 "Changing delegate parameters to accept staking" ;

  (* set bootstrap2 parameters to accept stakers *)
  let set_delegate_parameters =
    Client.spawn_set_delegate_parameters
      ~delegate:"bootstrap2"
      ~limit:"5"
      ~edge:"0.5"
      client_1
  in

  log_step
    7
    "Check balances while waiting for parameters to be taken into account" ;
  let* () = bake_n ~endpoint ~protocol client_1 2 in
  let* () = set_delegate_parameters |> Process.check in

  let* balance = Client.get_balance_for ~account:delegate client_1 in

  let stake_error_balance_too_low =
    Client.spawn_stake balance ~staker:delegate client_1
  in
  let* () =
    Process.check_error
      ~msg:(rex "Balance of contract .* too low (.*) to spend .*")
      stake_error_balance_too_low
  in

  let stake_error_negative =
    Client.spawn_stake (Tez.of_int (-1)) ~staker:delegate client_1
  in
  let* () = Process.check_error stake_error_negative in

  let stake_error_negative =
    Client.spawn_stake (Tez.of_int 0) ~staker:delegate client_1
  in
  let* () =
    Process.check_error
      ~msg:
        (rex
           "Transactions of 0ꜩ towards a contract without code are forbidden \
            (.*).")
      stake_error_negative
  in

  let stake = Client.spawn_stake stake_amount ~staker:delegate client_1 in
  let* () = bake_n ~endpoint ~protocol client_1 2 in
  let* operation_hash = get_hash_of stake in
  Log.info "Stake operation hash: %s" operation_hash ;

  log_step 8 "Check balance updates and unstake requests" ;
  let* () =
    check_balance_updates_for
      operation_hash
      [
        {
          pred = (fun opr -> opr.kind = "freezer");
          change = 600000000;
          msg = "Frozen balance deposit of 600tez";
        };
      ]
      client_1
  in
  let unstake =
    Client.spawn_unstake (Tez.of_int 200) ~staker:delegate client_1
  in
  let* () = bake_n ~endpoint ~protocol client_1 2 in
  let* operation_hash = get_hash_of unstake in
  Log.info "Unstake operation hash: %s" operation_hash ;
  let* () =
    check_balance_updates_for
      operation_hash
      [
        {
          pred =
            (fun opr ->
              opr.kind = "freezer"
              && opr.category = Some "deposits"
              && opr.staker
                 = Some
                     (Baker_own_stake
                        {baker = Constant.bootstrap2.public_key_hash}));
          change = -200000000;
          msg = "Frozen deposits decreased by 200tez";
        };
        {
          pred =
            (fun opr ->
              opr.kind = "freezer"
              && opr.category = Some "unstaked_deposits"
              && opr.staker
                 = Some
                     (Delegate
                        {
                          delegate = Constant.bootstrap2.public_key_hash;
                          contract = Some Constant.bootstrap2.public_key_hash;
                        }));
          change = 200000000;
          msg = "Unstaked frozen increased by 200tez";
        };
      ]
      client_1
  in
  let* unstake_requests =
    Client.RPC.call client_1
    @@ RPC.get_chain_block_context_contract_unstake_requests
         Constant.bootstrap2.public_key_hash
  in
  let finalizable = JSON.(unstake_requests |-> "finalizable" |> as_list) in
  let unfinalizable =
    JSON.(unstake_requests |-> "unfinalizable" |-> "requests" |> as_list)
  in
  assert (List.length finalizable == 0) ;
  assert (List.length unfinalizable > 0) ;

  let* unstaked_frozen_balance =
    Client.RPC.call client_1
    @@ RPC.get_chain_block_context_contract_unstaked_frozen_balance
         Constant.bootstrap2.public_key_hash
  in
  assert (unstaked_frozen_balance = 200000000) ;

  let* unstaked_finalizable_balance =
    Client.RPC.call client_1
    @@ RPC.get_chain_block_context_contract_unstaked_finalizable_balance
         Constant.bootstrap2.public_key_hash
  in
  assert (unstaked_finalizable_balance = 0) ;
  let stake = Client.spawn_stake (Tez.of_int 600) ~staker:delegate client_1 in
  let* () = bake_n ~endpoint ~protocol client_1 2 in
  let* operation_hash = get_hash_of stake in
  let* () =
    check_balance_updates_for
      operation_hash
      [
        {
          pred =
            (fun opr ->
              opr.kind = "freezer"
              && opr.category = Some "unstaked_deposits"
              && opr.staker
                 = Some
                     (Delegate
                        {
                          delegate = Constant.bootstrap2.public_key_hash;
                          contract = Some Constant.bootstrap2.public_key_hash;
                        }));
          change = -200000000;
          msg = "Pending unstaked deposit decreased by 200tez";
        };
        {
          pred =
            (fun opr ->
              opr.kind = "freezer"
              && opr.staker
                 = Some
                     (Baker_own_stake
                        {baker = Constant.bootstrap2.public_key_hash}));
          change = 400000000;
          msg = " Frozen balance deposit of 400tez";
        };
      ]
      client_1
  in

  log_step 9 "Check set_deposits_limit is not allowed after AI activation" ;
  let set_deposits_limit =
    Client.spawn_set_deposits_limit
      ~src:Constant.bootstrap1.alias
      ~limit:"0"
      client_1
  in

  (* lets bake 2 more blocks and delegate should accept staking *)
  let* () = bake_n ~endpoint ~protocol client_1 2 in

  (* set_deposits_limit fails after AI activation *)
  let* () = Process.check ~expect_failure:true set_deposits_limit in

  let* numerator =
    Client.RPC.call client_1
    @@ RPC.get_chain_block_context_contract_staking_numerator
         Constant.bootstrap2.public_key_hash
  in
  let* denominator =
    Client.RPC.call client_1
    @@ RPC.get_chain_block_context_contract_staking_numerator
         Constant.bootstrap2.public_key_hash
  in
  Log.info "Numerator/denominator before: %d/%d " numerator denominator ;
  let bake = Helpers.bake ~ai_vote:Pass ~endpoint ~protocol in
  let* () = Helpers.bake_n_cycles bake 1 client_1 in

  let stake0 =
    Client.spawn_stake (Tez.of_int 2000) ~staker:staker0.alias client_1
  in
  let stake1 =
    Client.spawn_stake (Tez.of_int 1000) ~staker:staker1.alias client_1
  in
  let* () = bake_n ~endpoint ~protocol client_1 1 in
  let* () = Process.check ~expect_failure:false stake0 in
  let* () = Process.check ~expect_failure:false stake1 in

  let* () = Helpers.bake_n_cycles bake 3 client_1 in

  let* denominator =
    Client.RPC.call client_1
    @@ RPC.get_chain_block_context_delegate_staking_denominator
         Constant.bootstrap2.public_key_hash
  in

  let* numerator0 =
    Client.RPC.call client_1
    @@ RPC.get_chain_block_context_contract_staking_numerator
         staker0.public_key_hash
  in
  Log.info
    "Numerator/denominator after for %s: %d/%d "
    staker0.alias
    numerator0
    (JSON.as_int denominator) ;

  let* numerator1 =
    Client.RPC.call client_1
    @@ RPC.get_chain_block_context_contract_staking_numerator
         staker1.public_key_hash
  in

  assert (numerator0 + numerator1 = JSON.as_int denominator) ;

  Log.info
    "Numerator/denominator after for %s: %d/%d "
    staker1.alias
    numerator1
    (JSON.as_int denominator) ;

  log_step 10 "Unstake with staker 0 and bootstrap2" ;
  let unstake0 =
    Client.spawn_unstake (Tez.of_int 1000) ~staker:staker0.alias client_1
  in
  let unstake_baker =
    Client.spawn_unstake
      (Tez.of_int 1000)
      ~staker:Constant.bootstrap2.alias
      client_1
  in
  let* () = bake_n ~endpoint ~protocol client_1 2 in
  let* () = Process.check ~expect_failure:false unstake0 in
  let* () = Process.check ~expect_failure:false unstake_baker in

  log_step 11 "Check reward increase with each blocks" ;
  let check_and_return_balances ?check contract =
    let open Account in
    let* balance = Client.get_balance_for ~account:contract.alias client_1 in

    let* staked_balance =
      Client.RPC.call client_1
      @@ RPC.get_chain_block_context_contract_staked_balance
           contract.public_key_hash
    in
    Log.info
      "Balance of %s: spendable : %s, staked_balance : %d"
      contract.alias
      (Tez.to_string balance)
      staked_balance ;
    (match check with
    | Some (pred_balance, pred_staked_balance) ->
        assert (pred_balance <= balance) ;
        assert (pred_staked_balance < staked_balance)
    | None -> ()) ;
    Lwt.return (balance, staked_balance)
  in
  let* balances0 = check_and_return_balances staker0 in
  let* balances1 = check_and_return_balances staker1 in
  let* balances_dlgt = check_and_return_balances Constant.bootstrap2 in
  let balances0 = ref balances0 in
  let balances1 = ref balances1 in
  let balances_dlgt = ref balances_dlgt in
  let* () = bake_n ~endpoint ~protocol client_1 1 in

  let* () =
    repeat 7 (fun () ->
        let* () = bake_n ~endpoint ~protocol client_1 1 in
        let* b0 = check_and_return_balances ~check:!balances0 staker0 in
        let* b1 = check_and_return_balances ~check:!balances1 staker1 in
        let* b_dlgt =
          check_and_return_balances ~check:!balances_dlgt Constant.bootstrap2
        in
        balances0 := b0 ;
        balances1 := b1 ;
        balances_dlgt := b_dlgt ;
        let* bu = Operation_receipt.get_block_metadata client_1 in
        let* bu = Operation_receipt.Balance_updates.from_result [bu] in
        let amount_baker_share, amount_delegation, amount_edge, amount_stakers =
          match eosod with
          | 2 -> (834, 7877, 4, 4)
          | 3 -> (1194, 7514, 6, 5)
          | _ ->
              Log.error "Unexpected edge_of_staking_over_baking value: %d" eosod ;
              (0, 0, 0, 0)
        in
        (* check rewards *)
        check_balance_updates
          bu
          [
            {
              pred =
                (fun opr ->
                  opr.kind = "minted" && opr.category = Some "baking rewards");
              change = -amount_baker_share;
              msg = "Minting baker share";
            };
            {
              pred =
                (fun opr ->
                  opr.kind = "freezer"
                  && opr.category = Some "deposits"
                  && opr.staker
                     = Some
                         (Baker_own_stake
                            {baker = Constant.bootstrap2.public_key_hash}));
              change = amount_baker_share;
              msg = "Baker's frozen deposits increased by baker share";
            };
            {
              pred =
                (fun opr ->
                  opr.kind = "minted"
                  && opr.category = Some "baking rewards"
                  && opr.change = -amount_delegation);
              change = -amount_delegation;
              msg = "Minting from staking rights";
            };
            {
              pred =
                (fun opr ->
                  opr.kind = "contract"
                  && opr.contract = Some Constant.bootstrap2.public_key_hash);
              change = amount_delegation;
              msg = "Delegate's spendable balance increased";
            };
            {
              pred =
                (fun opr ->
                  opr.kind = "minted"
                  && opr.category = Some "baking rewards"
                  && opr.change = -amount_edge);
              change = -amount_edge;
              msg = "Baker's edge on staker rewards";
            };
            {
              pred =
                (fun opr ->
                  opr.kind = "freezer"
                  && opr.category = Some "deposits"
                  && opr.staker
                     = Some
                         (Baker_edge
                            {baker = Constant.bootstrap2.public_key_hash}));
              change = amount_edge;
              msg =
                "Baker's frozen deposits increased by its edge on staker \
                 rewards";
            };
            {
              pred =
                (fun opr ->
                  opr.kind = "minted"
                  && opr.category = Some "baking rewards"
                  && opr.change = -amount_stakers);
              change = -amount_stakers;
              msg = "Minting staker rewards";
            };
            {
              pred =
                (fun opr ->
                  opr.kind = "freezer"
                  && opr.category = Some "deposits"
                  && opr.staker
                     = Some
                         (Delegate
                            {
                              delegate = Constant.bootstrap2.public_key_hash;
                              contract = None;
                            }));
              change = amount_stakers;
              msg = "Delegates frozen deposits increased by staker rewards";
            };
          ] ;

        Lwt.return_unit)
  in

  (* unstake all *)
  log_step 12 "Unstake all with staker 0" ;
  let unstake0 =
    Client.spawn_unstake (Tez.of_int 500000) ~staker:staker0.alias client_1
  in

  let* _ = Helpers.bake_n_cycles bake 2 client_1 in

  let* () = Process.check ~expect_failure:false unstake0 in

  let is_operation_in_operations ops oph =
    let open JSON in
    let ops_list = ops |=> 2 |> as_list in
    List.exists (fun e -> e |-> "hash" |> as_string = oph) ops_list
  in

  (* Steps 13 to 20 are largely duplicated in [remote_tests/double_baking.ml]
     and [double_bake.ml]. Any modification to this test should be reported there
     too. *)
  log_step 13 "Start setup for double baking" ;
  let* current_level = Helpers.get_current_level client_1 in

  let common_ancestor = current_level.level in
  let base_branch_size = 1 in
  let node_2_branch_size = base_branch_size + 1 in
  let node_1_branch_size = node_2_branch_size + 1 in
  let node_3_first_catch_up_level = common_ancestor + node_2_branch_size in
  let node_3_second_catch_up_level = common_ancestor + node_1_branch_size in
  let node_3_final_level = node_3_second_catch_up_level + 1 in

  let* () = Client.Admin.trust_address client_1 ~peer:node_2
  and* () = Client.Admin.trust_address client_2 ~peer:node_1 in
  let* () = Client.Admin.connect_address client_1 ~peer:node_2 in
  let* _ = Node.wait_for_level node_1 common_ancestor
  and* _ = Node.wait_for_level node_2 common_ancestor in
  let* () = Node.terminate node_2 in

  log_step
    14
    "Bake %d blocks on Node 1 and terminate Node 1."
    node_1_branch_size ;
  (* Craft a branch from [common_ancestor] of size
     [node_1_branch_size], baked by bootstrap1. *)
  let* () =
    (* Base branch is baked by bootstrap1. *)
    repeat base_branch_size (fun () ->
        Client.bake_for_and_wait
          ~keys:[Constant.bootstrap2.public_key_hash]
          client_1)
  in

  (* Two other bake to make this branch longer than Node 2's one. *)
  let* () =
    repeat 2 (fun () ->
        Client.bake_for_and_wait
          ~keys:[Constant.bootstrap2.public_key_hash]
          client_1)
  in

  let* _ = Node.wait_for_level node_1 (common_ancestor + node_1_branch_size) in
  let* () = Node.terminate node_1 in

  log_step 15 "Run Node 2 and bake %d blocks" node_2_branch_size ;
  let* () = Node.run node_2 [Synchronisation_threshold 0; Private_mode] in
  let* () = Node.wait_for_ready node_2 in

  (* Craft a branch from [common_ancestor] of size
     [node_2_branch_size], the first block is baked by bootstrap2. *)
  let* () =
    (* Base branch is baked by bootstrap2. *)
    repeat base_branch_size (fun () ->
        Client.bake_for_and_wait
          ~keys:[Constant.bootstrap1.public_key_hash]
          client_2)
  in

  (* The second block is baked by bootstrap2 to simulate a
     double bake. *)
  let* () =
    Client.bake_for_and_wait
      ~keys:[Constant.bootstrap2.public_key_hash]
      client_2
  in

  let* _ = Node.wait_for_level node_2 (common_ancestor + node_2_branch_size) in

  (* Bootstrap2 has not yet been denounced, check it is not forbidden *)
  let* is_forbidden =
    Client.RPC.call client_2
    @@ RPC.get_chain_block_context_delegate_is_forbidden
         Constant.bootstrap2.public_key_hash
  in
  assert (not is_forbidden) ;
  log_step 16 "Run Node 3, bake one block and wait for the accuser to be ready." ;
  let* node_3 = Node.init [Synchronisation_threshold 0; Private_mode] in
  let* client_3 = Client.init ~endpoint:(Node node_3) () in
  let* accuser_3 = Accuser.init ~protocol node_3 in
  let denunciation_injection =
    wait_for_denunciation_injection node_3 client_3 accuser_3
  in

  log_step 17 "Connect Node 3 with Node 2 and wait for Node 3 to catch up." ;
  let* () = Client.Admin.trust_address client_2 ~peer:node_3
  and* () = Client.Admin.trust_address client_3 ~peer:node_2 in
  let* () = Client.Admin.connect_address client_2 ~peer:node_3 in
  let* _ = Node.wait_for_level node_3 node_3_first_catch_up_level in

  log_step 18 "Run and connect Node 1 to Node 3. Wait for Node 3 to catch up." ;
  let* () = Node.run node_1 [Synchronisation_threshold 0; Private_mode] in
  let* () = Node.wait_for_ready node_1 in
  let* () = Client.Admin.trust_address client_1 ~peer:node_3
  and* () = Client.Admin.trust_address client_3 ~peer:node_1 in
  let* () = Client.Admin.connect_address client_1 ~peer:node_3 in
  let* _ = Node.wait_for_level node_3 node_3_second_catch_up_level in
  (* Ensure that the denunciation is in node_3's mempool. *)
  let* denunciation_oph = denunciation_injection in

  log_step 19 "Bake a block on Node 3 and wait for everybody to catch up." ;
  let* () =
    Client.bake_for_and_wait
      ~keys:[Constant.bootstrap1.public_key_hash]
      client_3
  in
  let* _ = Node.wait_for_level node_1 node_3_final_level
  and* _ = Node.wait_for_level node_2 node_3_final_level
  and* _ = Node.wait_for_level node_3 node_3_final_level in

  log_step 20 "Check denunciation is in the last block." ;
  (* Getting the operations of the current head. *)
  let* ops = Client.RPC.call client_1 @@ RPC.get_chain_block_operations () in
  let* () = Accuser.terminate accuser_3 in
  let* () =
    if is_operation_in_operations ops denunciation_oph then unit
    else Test.fail "Double baking evidence was not found"
  in

  (* Bootstrap2 has been denounced, check it is not forbidden *)
  let* is_forbidden =
    Client.RPC.call client_1
    @@ RPC.get_chain_block_context_delegate_is_forbidden
         Constant.bootstrap2.public_key_hash
  in
  assert is_forbidden ;

  (* Bake a cycle to wait for the slashing *)
  let* () =
    Helpers.bake_n_cycles
      bake
      ~keys:[Constant.bootstrap1.public_key_hash]
      1
      client_1
  in

  let* bu = Operation_receipt.get_block_metadata client_1 in
  let* bu = Operation_receipt.Balance_updates.from_result [bu] in

  (* check slashed and rewarded amounts *)
  let global_limit_of_staking_over_baking =
    if Protocol.(number protocol <= 020) then 5 else 9
  in
  (* It's critical that the rewarded amount cannot exceed the amount
     slashed from the baker's own deposits; otherwise, the baker may
     actually gain tez by purposefully double signing and denuncing
     itself. Therefore, the rewarded part is set to 1 /
     (global_limit_of_staking_over_baking + 2) of the slashed
     amount. *)
  let reward_denominator = global_limit_of_staking_over_baking + 2 in

  (* slashed stakers (including baker) unstake deposit *)
  let amount_slashed_from_unstake_stakers_deposits =
    match eosod with
    | 2 -> 50_000_002
    | 3 -> 50_000_003
    | _ -> Test.fail "Unexpected edge_of_staking_over_baking value: %d" eosod
  in
  let amount_rewarded_from_unstake_stakers_deposits =
    amount_slashed_from_unstake_stakers_deposits / reward_denominator
  in
  let amount_burned_from_unstake_stakers_deposits =
    amount_slashed_from_unstake_stakers_deposits
    - amount_rewarded_from_unstake_stakers_deposits
  in

  (* slashed stake *)
  let amount_slashed_from_stakers_deposits =
    match eosod with
    | 2 -> 50_248_756
    | 3 -> 50_248_756
    | _ -> Test.fail "Unexpected edge_of_staking_over_baking value: %d" eosod
  in
  let amount_rewarded_from_stakers_deposits =
    amount_slashed_from_stakers_deposits / reward_denominator
  in
  let amount_burned_from_stakers_deposits =
    amount_slashed_from_stakers_deposits - amount_rewarded_from_stakers_deposits
  in

  (* slashing baker (bootstrap2) stake*)
  let amount_slashed_from_baker_deposits =
    match eosod with
    | 2 -> 10_049_764_326
    | 3 -> 10_049_764_732
    | _ -> Test.fail "Unexpected edge_of_staking_over_baking value: %d" eosod
  in

  let amount_rewarded_from_baker_deposits =
    amount_slashed_from_baker_deposits / reward_denominator
  in
  let amount_burned_from_baker_deposits =
    amount_slashed_from_baker_deposits - amount_rewarded_from_baker_deposits
  in

  (* total amounts *)
  let total_amount_rewarded =
    amount_rewarded_from_unstake_stakers_deposits
    + amount_rewarded_from_stakers_deposits
    + amount_rewarded_from_baker_deposits
  in
  let total_amount_burned =
    amount_burned_from_unstake_stakers_deposits
    + amount_burned_from_stakers_deposits + amount_burned_from_baker_deposits
  in

  let check_opr ~kind ~category ~change ~staker ~msg ~delayed_operation_hash =
    let open Operation_receipt.Balance_updates in
    {
      pred =
        (fun opr ->
          opr.kind = kind && opr.category = category && opr.staker = staker
          &&
          match delayed_operation_hash with
          | None -> true
          | Some oph -> opr.delayed_operation_hash = Some oph);
      change;
      msg;
    }
  in

  check_balance_updates
    bu
    [
      check_opr
        ~kind:"freezer"
        ~category:(Some "unstaked_deposits")
        ~change:(-amount_burned_from_unstake_stakers_deposits)
        ~staker:
          (Some
             (Delegate
                {
                  delegate = Constant.bootstrap2.public_key_hash;
                  contract = None;
                }))
        ~delayed_operation_hash:(Some denunciation_oph)
        ~msg:"Slashed from unstake(+baker) deposits";
      check_opr
        ~kind:"freezer"
        ~category:(Some "deposits")
        ~change:(-amount_burned_from_baker_deposits)
        ~staker:
          (Some (Baker_own_stake {baker = Constant.bootstrap2.public_key_hash}))
        ~msg:"Slashed from baker deposits"
        ~delayed_operation_hash:None;
      check_opr
        ~kind:"freezer"
        ~category:(Some "deposits")
        ~change:(-amount_burned_from_stakers_deposits)
        ~staker:
          (Some
             (Delegate
                {
                  delegate = Constant.bootstrap2.public_key_hash;
                  contract = None;
                }))
        ~delayed_operation_hash:None
        ~msg:"Slashed from stakers deposits";
      check_opr
        ~kind:"burned"
        ~category:(Some "punishments")
        ~change:total_amount_burned
        ~staker:None
        ~delayed_operation_hash:None
        ~msg:"Punishment for double baking";
      check_opr
        ~kind:"freezer"
        ~category:(Some "unstaked_deposits")
        ~change:(-amount_rewarded_from_unstake_stakers_deposits)
        ~staker:
          (Some
             (Delegate
                {
                  delegate = Constant.bootstrap2.public_key_hash;
                  contract = None;
                }))
        ~delayed_operation_hash:(Some denunciation_oph)
        ~msg:"Reward from unstake stakers(+baker) deposits";
      check_opr
        ~kind:"freezer"
        ~category:(Some "deposits")
        ~change:(-amount_rewarded_from_baker_deposits)
        ~staker:
          (Some (Baker_own_stake {baker = Constant.bootstrap2.public_key_hash}))
        ~delayed_operation_hash:(Some denunciation_oph)
        ~msg:"Reward from baker deposits";
      check_opr
        ~kind:"freezer"
        ~category:(Some "deposits")
        ~change:(-amount_rewarded_from_stakers_deposits)
        ~staker:
          (Some
             (Delegate
                {
                  delegate = Constant.bootstrap2.public_key_hash;
                  contract = None;
                }))
        ~delayed_operation_hash:(Some denunciation_oph)
        ~msg:"Reward from stakers deposits";
      {
        pred =
          (fun opr ->
            opr.kind = "contract"
            && opr.origin = "delayed_operation"
            && opr.contract = Some Constant.bootstrap1.public_key_hash
            && opr.delayed_operation_hash = Some denunciation_oph);
        msg = "Reward for denunciator";
        change = total_amount_rewarded;
      };
    ] ;

  log_step 21 "Test finalize_unstake" ;
  let* balance = Client.get_balance_for ~account:staker0.alias client_1 in
  Log.info
    "Balance of %s before unstake: spendable : %s"
    Constant.bootstrap2.alias
    (Tez.to_string balance) ;

  let* unstake_requests =
    Client.RPC.call client_1
    @@ RPC.get_chain_block_context_contract_unstake_requests
         staker0.public_key_hash
  in
  let finalizable = JSON.(unstake_requests |-> "finalizable" |> as_list) in
  let unfinalizable =
    JSON.(unstake_requests |-> "unfinalizable" |-> "requests" |> as_list)
  in

  assert (List.length finalizable == 1) ;
  assert (List.length unfinalizable == 1) ;

  Log.info "Unstaked frozen balance: %d" unstaked_frozen_balance ;
  let* unstaked_finalizable_balance =
    Client.RPC.call client_1
    @@ RPC.get_chain_block_context_contract_unstaked_finalizable_balance
         staker0.public_key_hash
  in
  Log.info "Unstaked finalizable balance: %d" unstaked_finalizable_balance ;
  assert (check_with_roundings unstaked_finalizable_balance 1000000000) ;

  let finalize_unstake =
    Client.spawn_finalize_unstake ~staker:staker0.public_key_hash client_1
  in
  (* bake with bootstrap1 as bootstrap2 should have been forbidden after slashing *)
  let* () =
    repeat 2 (fun () ->
        Client.bake_for_and_wait
          ~endpoint
          ~protocol
          ~minimal_timestamp:true
          ~keys:[Constant.bootstrap1.alias]
          client_1
          ~ai_vote:On)
  in
  let* finalise_unstake_hash = get_hash_of finalize_unstake in

  let* () =
    check_balance_updates_for
      finalise_unstake_hash
      [
        {
          pred =
            (fun opr ->
              opr.kind = "freezer"
              && opr.category = Some "unstaked_deposits"
              && opr.staker
                 = Some
                     (Delegate
                        {
                          delegate = Constant.bootstrap2.public_key_hash;
                          contract = Some staker0.public_key_hash;
                        })
              && opr.delayed_operation_hash = None);
          change = -unstaked_finalizable_balance;
          msg = "Retrieved from staker0 unstaked_deposits";
        };
        {
          pred =
            (fun opr ->
              opr.kind = "contract"
              && opr.contract = Some staker0.public_key_hash
              && check_with_roundings opr.change unstaked_finalizable_balance);
          change = unstaked_finalizable_balance;
          msg = "Added to staker0 spendable balance";
        };
      ]
      client_1
  in

  let* unstake_requests =
    Client.RPC.call client_1
    @@ RPC.get_chain_block_context_contract_unstake_requests
         staker0.public_key_hash
  in

  let finalizable = JSON.(unstake_requests |-> "finalizable" |> as_list) in
  let unfinalizable =
    JSON.(unstake_requests |-> "unfinalizable" |-> "requests" |> as_list)
  in

  assert (List.length finalizable == 0) ;
  assert (List.length unfinalizable == 0) ;

  let* balance2 = Client.get_balance_for ~account:staker0.alias client_1 in
  Log.info
    "Balance of %s after unstake: spendable : %s"
    staker0.alias
    (Tez.to_string balance2) ;

  Log.info "Balance change = %s" (Tez.to_string Tez.(balance2 - balance)) ;
  (* spendable balance should have increased from the finalized unstaked tokens
     (minus the fees associated to the finalize_unstake call) *)
  assert (Tez.(balance2 - balance > of_mutez_int 999999000)) ;

  let* unstaked_finalizable_balance =
    Client.RPC.call client_1
    @@ RPC.get_chain_block_context_contract_unstaked_finalizable_balance
         staker0.public_key_hash
  in
  Log.info "Unstaked finalizable balance: %d" unstaked_finalizable_balance ;
  assert (unstaked_finalizable_balance = 0) ;
  let* () =
    repeat 2 (fun () ->
        Client.bake_for_and_wait
          ~endpoint
          ~protocol
          ~minimal_timestamp:true
          ~keys:[Constant.bootstrap1.alias]
          client_1
          ~ai_vote:On)
  in

  let*! () =
    Client.set_delegate ~src:staker1.alias ~delegate:"bootstrap3" client_1
  in
  let* () =
    repeat 2 (fun () ->
        Client.bake_for_and_wait
          ~endpoint
          ~protocol
          ~minimal_timestamp:true
          ~keys:[Constant.bootstrap1.alias]
          client_1
          ~ai_vote:On)
  in
  unit

let check_rpc_error client ?msg rpc =
  let*? process = Client.RPC.spawn client @@ rpc in
  Process.check_error ?msg process

let check_rpc_ok client rpc =
  let*? process = Client.RPC.spawn client @@ rpc in
  Process.check process

let test_fix_delegated_balance =
  Protocol.register_test
    ~__FILE__
    ~title:"Test protocol fix for delegated balance rpc"
    ~tags:["rpc"; "delegated_balance"]
  @@ fun protocol ->
  let* _proto_hash, endpoint, client, _node = init protocol in
  let stake_amount = Tez.of_int 6_000 in
  let delegate = "bootstrap1" in
  log_step 1 "Preparing delegator accounts" ;
  let* delegator = Client.gen_and_show_keys client in
  let* delegator2 = Client.gen_and_show_keys client in

  let transfer_to dlgtor amount =
    Client.spawn_transfer
      ~burn_cap:Tez.one
      ~amount
      ~giver:Constant.bootstrap3.alias
      ~receiver:dlgtor.Account.alias
      client
  in

  let* () = bake_n ~endpoint ~protocol client 1 in
  let* () = transfer_to delegator (Tez.of_int 1_000_000) |> Process.check in
  let* () = bake_n ~endpoint ~protocol client 1 in
  (* Let's make sure that delegator2 delegates less than 6_000 tez *)
  let* () = transfer_to delegator2 (Tez.of_int 1_000) |> Process.check in
  let* () = bake_n ~endpoint ~protocol client 1 in

  log_step 2 "Preparing delegate account" ;
  let*! () = Client.set_delegate ~src:delegator.alias ~delegate client in
  let* () = bake_n ~endpoint ~protocol client 1 in
  let set_delegate_parameters =
    Client.spawn_set_delegate_parameters ~delegate ~limit:"5" ~edge:"0.5" client
  in
  let* () = bake_n ~endpoint ~protocol client 2 in
  let* () = set_delegate_parameters |> Process.check in

  log_step 3 "Delegator delegates to delegate" ;
  let* delegated = Client.get_delegate ~src:delegator.alias client in
  (match delegated with
  | None -> Test.fail "No delegate found"
  | Some d -> Log.info "Delegated: %s" d) ;

  let bake = Helpers.bake ~ai_vote:Pass ~endpoint ~protocol in
  log_step 4 "Wait for delegate to accept staking" ;
  let* _ = Helpers.bake_n_cycles bake 3 client in

  log_step 5 "Delegator stakes" ;
  let stake = Client.spawn_stake stake_amount ~staker:delegator.alias client in
  let* () = bake_n ~endpoint ~protocol client 2 in
  let* () = Process.check ~expect_failure:false stake in

  log_step 6 "Delegator delegates to itself" ;
  let*! () =
    Client.set_delegate ~src:delegator.alias ~delegate:delegator.alias client
  in
  let* () = bake_n ~endpoint ~protocol client 2 in

  let*! () =
    Client.set_delegate ~src:delegator2.alias ~delegate:delegator.alias client
  in
  let* () = bake_n ~endpoint ~protocol client 2 in

  let* delegated = Client.get_delegate ~src:delegator.alias client in
  (match delegated with
  | None -> Test.fail "No delegate found"
  | Some d -> Log.info "Delegated: %s" d) ;

  log_step 7 "RPC calls should not fail" ;
  let* () =
    check_rpc_ok
      client
      (RPC.get_chain_block_context_delegate_delegated_balance
         delegator.public_key_hash)
  in
  let* () =
    check_rpc_ok
      client
      (RPC.get_chain_block_context_delegate delegator.public_key_hash)
  in
  Lwt.return_unit

let register ~protocols =
  test_AI_activation_bypass_vote protocols ;
  test_AI_activation protocols ;
  test_staking protocols ;
  test_fix_delegated_balance protocols<|MERGE_RESOLUTION|>--- conflicted
+++ resolved
@@ -517,11 +517,8 @@
     else overrides
   in
 
-<<<<<<< HEAD
-=======
   let* _proto_hash, endpoint, client_1, node_1 = init ~overrides protocol in
 
->>>>>>> 51f9139c
   let* eosod = edge_of_staking_over_delegation client_1 in
 
   log_step 1 "Prepare second node for double baking" ;
