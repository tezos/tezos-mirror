(*****************************************************************************)
(*                                                                           *)
(* Open Source License                                                       *)
(* Copyright (c) 2021 Nomadic Labs <contact@nomadic-labs.com>                *)
(*                                                                           *)
(* Permission is hereby granted, free of charge, to any person obtaining a   *)
(* copy of this software and associated documentation files (the "Software"),*)
(* to deal in the Software without restriction, including without limitation *)
(* the rights to use, copy, modify, merge, publish, distribute, sublicense,  *)
(* and/or sell copies of the Software, and to permit persons to whom the     *)
(* Software is furnished to do so, subject to the following conditions:      *)
(*                                                                           *)
(* The above copyright notice and this permission notice shall be included   *)
(* in all copies or substantial portions of the Software.                    *)
(*                                                                           *)
(* THE SOFTWARE IS PROVIDED "AS IS", WITHOUT WARRANTY OF ANY KIND, EXPRESS OR*)
(* IMPLIED, INCLUDING BUT NOT LIMITED TO THE WARRANTIES OF MERCHANTABILITY,  *)
(* FITNESS FOR A PARTICULAR PURPOSE AND NONINFRINGEMENT. IN NO EVENT SHALL   *)
(* THE AUTHORS OR COPYRIGHT HOLDERS BE LIABLE FOR ANY CLAIM, DAMAGES OR OTHER*)
(* LIABILITY, WHETHER IN AN ACTION OF CONTRACT, TORT OR OTHERWISE, ARISING   *)
(* FROM, OUT OF OR IN CONNECTION WITH THE SOFTWARE OR THE USE OR OTHER       *)
(* DEALINGS IN THE SOFTWARE.                                                 *)
(*                                                                           *)
(*****************************************************************************)

(* Testing
   -------
   Component:    Baker
   Invocation:   dune exec tezt/tests/main.exe -- --file baker_test.ml
   Subject:      Run the baker while performing a lot of transfers
*)

let team = Tag.layer1

let hooks = Tezos_regression.hooks

let log_step counter msg =
  let color = Log.Color.(bold ++ FG.blue) in
  let prefix = "step" ^ string_of_int counter in
  Log.info ~color ~prefix msg

let bootstrap1, bootstrap2, bootstrap3, bootstrap4, bootstrap5 =
  Constant.(bootstrap1, bootstrap2, bootstrap3, bootstrap4, bootstrap5)

let public_key_hashes =
  List.map (fun (account : Account.key) -> account.public_key_hash)

(* [fetch_baking_rights client lvl] calls the baking_rights RPC and returns the
   result as an association list. The list associates each round number with the
   public key hash of the delegate holding baking rights for that round. *)
let fetch_baking_rights client level =
  let* baking_rights_json =
    Client.RPC.call client @@ RPC.get_chain_block_helper_baking_rights ~level ()
  in
  return
  @@ List.map
       JSON.(
         fun json ->
           let round = json |-> "round" |> as_int in
           let delegate_pkh = json |-> "delegate" |> as_string in
           (round, delegate_pkh))
       JSON.(as_list baking_rights_json)

let fetch_round ?block client =
  Client.RPC.call client @@ RPC.get_chain_block_helper_round ?block ()

let check_node_version_check_bypass_test =
  Protocol.register_test
    ~__FILE__
    ~title:"baker node version check bypass test"
    ~tags:[team; "node"; "baker"]
    ~supports:Protocol.(From_protocol 021)
    ~uses:(fun _protocol -> [Constant.octez_agnostic_baker])
  @@ fun protocol ->
  let* node, client = Client.init_with_protocol `Client ~protocol () in
  let baker =
    Agnostic_baker.create ~node_version_check_bypass:true node client
  in
  let check_bypassed_event_promise =
    Agnostic_baker.wait_for baker "node_version_check_bypass.v0" (fun _ ->
        Some ())
  in
  let* () = Agnostic_baker.run baker in
  let* () = check_bypassed_event_promise in
  unit

let check_node_version_allowed_test =
  Protocol.register_test
    ~__FILE__
    ~title:"baker node version allowed test"
    ~tags:[team; "node"; "baker"]
    ~supports:Protocol.(From_protocol 022)
    ~uses:(fun _protocol -> [Constant.octez_agnostic_baker])
  @@ fun protocol ->
  let* node, client = Client.init_with_protocol `Client ~protocol () in
  let* _baker =
    Agnostic_baker.init
      ~node_version_allowed:"octez-v7894.789:1a991a03"
      node
      client
  in
  unit

let check_node_version_no_commit_allowed_test =
  Protocol.register_test
    ~__FILE__
    ~title:"baker node version no commit allowed test"
    ~tags:[team; "node"; "baker"]
    ~supports:Protocol.(From_protocol 022)
    ~uses:(fun _protocol -> [Constant.octez_agnostic_baker])
  @@ fun protocol ->
  let* node, client = Client.init_with_protocol `Client ~protocol () in
  let* _baker =
    Agnostic_baker.init ~node_version_allowed:"octez-v7894.789" node client
  in
  unit

let baker_reward_test =
  Protocol.register_regression_test
    ~__FILE__
    ~title:"Baker rewards"
    ~tags:[team; "baker"; "rewards"]
    ~uses:(fun _protocol -> [Constant.octez_agnostic_baker])
    (fun protocol ->
      let* parameter_file =
        Protocol.write_parameter_file
          ~base:(Either.Right (protocol, Some Constants_mainnet))
          []
      in
      let* node, client =
        Client.init_with_protocol
          `Client
          ~protocol
          ~timestamp:Now
          ~parameter_file
          ()
      in
      let level_2_promise = Node.wait_for_level node 2 in
      let* baker = Agnostic_baker.init node client in
      Log.info "Wait for new head." ;
      Agnostic_baker.log_events baker ;
      let* _ = level_2_promise in
      let* _ =
        Client.RPC.call ~hooks client @@ RPC.get_chain_block_metadata ()
      in
      unit)

let baker_test protocol ~keys =
  let* parameter_file =
    Protocol.write_parameter_file
      ~bootstrap_accounts:(List.map (fun k -> (k, None)) keys)
      ~base:(Right (protocol, None))
      []
  in
  let* node, client =
    Client.init_with_protocol
      ~keys:(Constant.activator :: keys)
      `Client
      ~protocol
      ~timestamp:Now
      ~parameter_file
      ()
  in
  let level_2_promise = Node.wait_for_level node 2 in
  let level_3_promise = Node.wait_for_level node 3 in
  let* baker = Agnostic_baker.init node client in
  Log.info "Wait for new head." ;
  Agnostic_baker.log_events baker ;
  let* _ = level_2_promise in
  Log.info "New head arrive level 2" ;
  let* _ = level_3_promise in
  Log.info "New head arrive level 3" ;
  Lwt.return client

let baker_simple_test =
  Protocol.register_test
    ~__FILE__
    ~title:"baker test"
    ~tags:[team; "node"; "baker"]
    ~uses:(fun _protocol -> [Constant.octez_agnostic_baker])
  @@ fun protocol ->
  let* _ =
    baker_test protocol ~keys:(Account.Bootstrap.keys |> Array.to_list)
  in
  unit

let baker_stresstest =
  Protocol.register_test
    ~__FILE__
    ~title:"baker stresstest"
    ~tags:[team; "node"; "baker"; "stresstest"]
    ~uses:(fun _protocol -> [Constant.octez_agnostic_baker])
  @@ fun protocol ->
  let* node, client =
    Client.init_with_protocol `Client ~protocol () ~timestamp:Now
  in
  let* _ = Agnostic_baker.init node client in
  let* _ = Node.wait_for_level node 3 in
  (* Use a large tps, to have failing operations too *)
  let* () = Client.stresstest ~tps:25 ~transfers:100 client in
  Lwt.return_unit

(* Force the baker to apply operations after validating them *)
let baker_stresstest_apply =
  Protocol.register_test
    ~__FILE__
    ~title:"baker stresstest with forced application"
    ~tags:[team; "node"; "baker"; "stresstest"; "apply"]
    ~uses:(fun _protocol -> [Constant.octez_agnostic_baker])
  @@ fun protocol ->
  let* node, client =
    Client.init_with_protocol `Client ~protocol () ~timestamp:Now
  in
  let* _ = Agnostic_baker.init ~force_apply_from_round:0 node client in
  let* _ = Node.wait_for_level node 3 in
  (* Use a large tps, to have failing operations too *)
  let* () = Client.stresstest ~tps:25 ~transfers:100 client in
  unit

let bls_baker_test =
  Protocol.register_test
    ~__FILE__
    ~title:"BLS baker test"
    ~tags:[team; "node"; "baker"; "bls"]
    ~supports:Protocol.(From_protocol 22)
  @@ fun protocol ->
  let* client0 = Client.init_mockup ~protocol () in
  Log.info "Generate BLS keys for client" ;
  let* keys =
    Lwt_list.map_s
      (fun i ->
        Client.gen_and_show_keys
          ~alias:(sf "bootstrap_bls_%d" i)
          ~sig_alg:"bls"
          client0)
      (Base.range 1 5)
  in
  let* parameter_file =
    Protocol.write_parameter_file
      ~bootstrap_accounts:(List.map (fun k -> (k, None)) keys)
      ~base:(Right (protocol, None))
      [(["allow_tz4_delegate_enable"], `Bool true)]
  in
  let* _node, client =
    Client.init_with_node ~keys:(Constant.activator :: keys) `Client ()
  in
  let activate_process =
    Client.spawn_activate_protocol
      ~protocol
      ~timestamp:Now
      ~parameter_file
      client
  in
  Process.check activate_process

let baker_remote_test =
  Protocol.register_test
    ~__FILE__
    ~title:"Baker in RPC-only mode"
    ~tags:[team; "baker"; "remote"]
    ~uses:(fun _protocol -> [Constant.octez_agnostic_baker])
  @@ fun protocol ->
  let* node, client =
    Client.init_with_protocol `Client ~protocol () ~timestamp:Now
  in
  let* _ = Agnostic_baker.init ~remote_mode:true node client in
  let* _ = Node.wait_for_level node 3 in
  unit

let baker_check_consensus_branch =
  Protocol.register_test
    ~__FILE__
    ~title:"Baker check branch in consensus operations"
    ~tags:[team; "baker"; "grandparent"; "parent"]
    ~uses:(fun _protocol -> [Constant.octez_agnostic_baker])
  @@ fun protocol ->
  Log.info "Init client and node with protocol %s" (Protocol.name protocol) ;
  let* node, client =
    Client.init_with_protocol `Client ~protocol () ~timestamp:Now
  in

  let target_level = 5 in
  Log.info "Start a baker and bake until level %d" target_level ;
  let* baker = Agnostic_baker.init node client in
  let* _ = Node.wait_for_level node target_level in
  let* () = Agnostic_baker.kill baker in

  Log.info "Retrieve mempool" ;
  let* mempool =
    Client.RPC.call client
    @@ RPC.get_chain_mempool_pending_operations ~outdated:false ()
  in

  Log.info "Check that consensus operations are branched on grandparent block" ;
  let ops = JSON.(mempool |-> "validated" |> as_list) in
  assert (not ([] = ops)) ;
  Tezos_base__TzPervasives.List.iter_s
    (fun op ->
      let branch = JSON.(op |-> "branch" |> as_string) in
      let content = JSON.(op |-> "contents" |> as_list |> List.hd) in
      let level = JSON.(content |-> "level" |> as_int) in

      let* target_branch =
        Client.RPC.call client
        @@ RPC.get_chain_block_header ~block:(string_of_int (level - 2)) ()
      in
      let target_branch = JSON.(target_branch |-> "hash" |> as_string) in

      Tezt.Check.(
        (target_branch = branch)
          string
          ~error_msg:"Consensus operation should be branch on block %L, got %R") ;
      unit)
    ops

(** Test that blocks are applied only if round >= [force_apply_from_round]. *)
let force_apply_from_round =
  Protocol.register_test
    ~__FILE__
    ~title:"Baker check force apply from round"
    ~tags:[team; "baker"; "force_apply_from_round"]
    ~supports:Protocol.(From_protocol 021)
    ~uses:(fun _protocol -> [Constant.octez_agnostic_baker])
  @@ fun protocol ->
  log_step 1 "initialize a node and a client with protocol" ;
  let* node, client =
    Client.init_with_protocol `Client ~protocol () ~timestamp:Now
  in

  log_step 2 "wait for level 1" ;
  let* _ = Node.wait_for_level node 1 in

  log_step 3 "find suitable delegate and rounds" ;
  let force_apply_from_round = 3 in
  let* baking_rights_at_level_3 = fetch_baking_rights client 2 in
  (* pick the delegate that has baking rights at level 3 round 1 *)
  let delegate = List.assoc 1 baking_rights_at_level_3 in
  (* find the smallest level (>= 4) where [delegate] first baking round is
     greater or equal than [force_apply_from_round]. *)
  let rec loop level =
    let* baking_rights = fetch_baking_rights client level in
    match
      List.find_opt (fun (_, delegate') -> delegate = delegate') baking_rights
    with
    | Some (round, _) when round >= force_apply_from_round ->
        return (level, round)
    | _ -> loop (succ level)
  in
  let* level, round = loop 4 in
  Log.info
    "delegate %s has baking rights for level 3 round 1 and level %d round %d"
    delegate
    level
    round ;

  log_step
    5
    "spawn a baker with delegate %s and force_apply_from_round %d"
    delegate
    force_apply_from_round ;
  let* baker =
    Agnostic_baker.init
      ~force_apply_from_round
      ~delegates:[delegate]
      node
      client
  in

  (* fail if a block is applied at a round < [force_apply_from_round] *)
  Agnostic_baker.on_event baker (fun Agnostic_baker.{name; value; _} ->
      if name = "forging_block.v0" then
        let round = JSON.(value |-> "round" |> as_int) in
        let level = JSON.(value |-> "level" |> as_int) in
        let force_apply = JSON.(value |-> "force_apply" |> as_bool) in
        if force_apply && round < force_apply_from_round then
          Test.fail
            "block at level %d round %d shouldn't have been applied"
            level
            round) ;

  (* a promise that resolves on event forging_block when
     (force_apply = true && round = [round] && level = [level]) *)
  let forced_application_promise =
    Agnostic_baker.wait_for baker "forging_block.v0" (fun json ->
        let round' = JSON.(json |-> "round" |> as_int) in
        let level' = JSON.(json |-> "level" |> as_int) in
        let force_apply = JSON.(json |-> "force_apply" |> as_bool) in
        if force_apply && level = level' && round = round' then Some ()
        else None)
  in

  let* _ = Node.wait_for_level node level in
  log_step
    6
    "level %d round %d has been baked, check that block has been forged with \
     force_apply = true"
    level
    round ;

  (* promise should be fulfilled *)
  if Lwt.state forced_application_promise <> Lwt.Return () then
    Tezt.Test.fail
      "level %d has been baked at round >= %d and block wasn't forged with \
       force_apply = true"
      level
      round ;
  unit

<<<<<<< HEAD
=======
(* [check_aggregate ~expected_committee aggregate_json] fails if the set of
   committee members in [aggregate_json] differs from [expected_committee]. *)
let check_aggregate ~expected_committee aggregate_json =
  let expected_committee =
    public_key_hashes expected_committee |> List.sort String.compare
  in
  let contents = JSON.(aggregate_json |-> "contents" |> as_list |> List.hd) in
  let committee =
    JSON.(contents |-> "metadata" |-> "committee" |> as_list)
    |> List.map JSON.(fun json -> json |-> "delegate" |> as_string)
    |> List.sort String.compare
  in
  if not (List.equal String.equal committee expected_committee) then
    let pp = Format.(pp_print_list ~pp_sep:pp_print_cut pp_print_string) in
    Test.fail
      "@[<v 0>Wrong commitee@,@[<v 2>expected:@,%a@]@,@[<v 2>found:@,%a@]@]"
      pp
      expected_committee
      pp
      committee

let fetch_consensus_operations ?block client =
  let* json =
    Client.RPC.call client
    @@ RPC.get_chain_block_operations_validation_pass
         ?block
         ~validation_pass:0
         ()
  in
  return JSON.(as_list json)

type kind = Attestation | Preattestation

let pp_kind fmt = function
  | Attestation -> Format.fprintf fmt "attestation"
  | Preattestation -> Format.fprintf fmt "preattestation"

(* [check_non_aggregated_consensus_operations kind ~expected found] fails if the
   set of delegates in the consensus operations list [found] differs from the
   set [expected]. See [check_consensus_operations]. *)
let check_non_aggregated_consensus_operations kind ~expected found =
  match (expected, found) with
  | None, _ -> ()
  | Some expected, _ ->
      let sorted_expected =
        public_key_hashes expected |> List.sort String.compare
      in
      let sorted_found =
        found
        |> List.map
             JSON.(
               fun operation ->
                 operation |-> "contents" |> as_list |> List.hd |-> "metadata"
                 |-> "delegate" |> as_string)
        |> List.sort String.compare
      in
      if not (List.equal String.equal sorted_expected sorted_found) then
        let pp = Format.(pp_print_list ~pp_sep:pp_print_cut pp_print_string) in
        Test.fail
          "@[<v 0>Wrong %a set@,@[<v 2>expected:@,%a@]@,@[<v 2>found:@,%a@]@]"
          pp_kind
          kind
          pp
          sorted_expected
          pp
          sorted_found

let check_aggregated_consensus_operation kind ~expected found =
  match (expected, found) with
  | _, _ :: _ :: _ -> Test.fail "Multiple %as_aggregate found" pp_kind kind
  | None, _ -> ()
  | Some _, [] -> Test.fail "No %as_aggregate found" pp_kind kind
  | Some expected_committee, [aggregate_json] ->
      let expected_committee =
        public_key_hashes expected_committee |> List.sort String.compare
      in
      let contents =
        JSON.(aggregate_json |-> "contents" |> as_list |> List.hd)
      in
      let committee =
        JSON.(contents |-> "metadata" |-> "committee" |> as_list)
        |> List.map JSON.(fun json -> json |-> "delegate" |> as_string)
        |> List.sort String.compare
      in
      if not (List.equal String.equal committee expected_committee) then
        let pp = Format.(pp_print_list ~pp_sep:pp_print_cut pp_print_string) in
        Test.fail
          "@[<v 0>Wrong %a commitee@,\
           @[<v 2>expected:@,\
           %a@]@,\
           @[<v 2>found:@,\
           %a@]@]"
          pp_kind
          kind
          pp
          expected_committee
          pp
          committee

let check_dal ~expected ~attestations_aggregates ~attestations =
  match expected with
  | None -> ()
  | Some expected ->
      let open JSON in
      let aggregated_delegates_with_dal =
        match attestations_aggregates with
        | _ :: _ :: _ -> Test.fail "Multiple attestations_aggregate found"
        | [] -> []
        | [json] ->
            let contents = json |-> "contents" |> as_list |> List.hd in
            (* Filter delegates with DAL *)
            List.fold_left2
              (fun acc committee_json metadata_json ->
                match committee_json |-> "dal_attestation" |> as_string_opt with
                | Some dal_attestation_as_string ->
                    let delegate = metadata_json |-> "delegate" |> as_string in
                    (delegate, Z.of_string dal_attestation_as_string) :: acc
                | None -> acc)
              []
              (contents |-> "committee" |> as_list)
              (contents |-> "metadata" |-> "committee" |> as_list)
      in
      let unaggregated_delegates_with_dal =
        (* Filter attestations with dal *)
        List.filter_map
          (fun json ->
            let contents = json |-> "contents" |> as_list |> List.hd in
            match contents |-> "dal_attestation" |> as_string_opt with
            | Some dal_attestation_as_string ->
                let delegate =
                  contents |-> "metadata" |-> "delegate" |> as_string
                in
                Some (delegate, Z.of_string dal_attestation_as_string)
            | None -> None)
          attestations
      in
      let delegates_with_dal =
        aggregated_delegates_with_dal @ unaggregated_delegates_with_dal
      in
      let cmp (d, _) (d', _) = String.compare d d' in
      let sorted_found = List.sort cmp delegates_with_dal in
      let sorted_expected =
        List.map
          (fun (account, dal) -> (account.Account.public_key_hash, dal))
          expected
        |> List.sort cmp
      in
      let eq (d, dal) (d', dal') = String.equal d d' && Z.equal dal dal' in
      if not (List.equal eq sorted_found sorted_expected) then
        let pp_tuple fmt (delegate, dal_attestation) =
          Format.fprintf fmt "(%s, %a)" delegate Z.pp_print dal_attestation
        in
        let pp = Format.(pp_print_list ~pp_sep:pp_print_cut pp_tuple) in
        Test.fail
          "@[<v 0>Wrong dal attestation set@,\
           @[<v 2>expected:@,\
           %a@]@,\
           @[<v 2>found:@,\
           %a@]@]"
          pp
          sorted_expected
          pp
          sorted_found

(** Fetch consensus operations and check that they match the expected contents.
    Defaults to "head" if no [block] is provided. *)
let check_consensus_operations ?expected_attestations_committee
    ?expected_preattestations_committee ?expected_preattestations
    ?expected_attestations ?expected_dal_attestations ?block client =
  let* consensus_operations = fetch_consensus_operations ?block client in
  (* Partition the consensus operations list by kind *)
  let ( attestations_aggregates,
        preattestations_aggregates,
        attestations,
        preattestations ) =
    List.fold_left
      (fun ( attestations_aggregates,
             preattestations_aggregates,
             attestations,
             preattestations )
           operation ->
        let kind =
          JSON.(
            operation |-> "contents" |> as_list |> List.hd |-> "kind"
            |> as_string)
        in
        match kind with
        | "attestations_aggregate" ->
            ( operation :: attestations_aggregates,
              preattestations_aggregates,
              attestations,
              preattestations )
        | "preattestations_aggregate" ->
            ( attestations_aggregates,
              operation :: preattestations_aggregates,
              attestations,
              preattestations )
        | "attestation" | "attestation_with_dal" ->
            ( attestations_aggregates,
              preattestations_aggregates,
              operation :: attestations,
              preattestations )
        | "preattestation" ->
            ( attestations_aggregates,
              preattestations_aggregates,
              attestations,
              operation :: preattestations )
        | _ -> Test.fail "check_consensus_operations: unexpected operation")
      ([], [], [], [])
      consensus_operations
  in
  (* Checking attestations_aggregate *)
  let () =
    check_aggregated_consensus_operation
      Attestation
      ~expected:expected_attestations_committee
      attestations_aggregates
  in
  (* Checking preattestations_aggregate *)
  let () =
    check_aggregated_consensus_operation
      Preattestation
      ~expected:expected_preattestations_committee
      preattestations_aggregates
  in
  (* Checking attestations *)
  let () =
    check_non_aggregated_consensus_operations
      Attestation
      ~expected:expected_attestations
      attestations
  in
  (* Checking preattestations *)
  let () =
    check_non_aggregated_consensus_operations
      Preattestation
      ~expected:expected_preattestations
      preattestations
  in
  let () =
    check_dal
      ~expected:expected_dal_attestations
      ~attestations_aggregates
      ~attestations
  in
  unit

let simple_attestation_aggregation ~remote_mode protocol =
  log_step 1 "Initialize a node and a client with protocol" ;
  let consensus_rights_delay = 1 in
  let* parameter_file =
    Protocol.write_parameter_file
      ~base:(Right (protocol, None))
      [
        (["allow_tz4_delegate_enable"], `Bool true);
        (["aggregate_attestation"], `Bool true);
        (* Diminish some constants to activate consensus keys faster *)
        (["blocks_per_cycle"], `Int 2);
        (["nonce_revelation_threshold"], `Int 1);
        (["consensus_rights_delay"], `Int consensus_rights_delay);
        (["cache_sampler_state_cycles"], `Int (consensus_rights_delay + 3));
        (["cache_stake_distribution_cycles"], `Int (consensus_rights_delay + 3));
      ]
  in
  let* node, client =
    Client.init_with_protocol
      `Client
      ~protocol
      ~parameter_file
      ()
      ~timestamp:Now
  in
  log_step 2 "Wait for level 1" ;
  let* _ = Node.wait_for_level node 1 in
  log_step 3 "Generate fresh BLS consensus keys for bootstrap1 to bootstrap3" ;
  let* b1 = Client.update_fresh_consensus_key ~algo:"bls" bootstrap1 client in
  let* b2 = Client.update_fresh_consensus_key ~algo:"bls" bootstrap2 client in
  let* b3 = Client.update_fresh_consensus_key ~algo:"bls" bootstrap3 client in
  let delegates =
    Account.Bootstrap.keys |> Array.to_list
    |> List.append [b1; b2; b3]
    |> List.map (fun (account : Account.key) -> account.Account.alias)
  in
  (* Expected committee that should be found in attestations aggregate *)
  let expected_attestations_committee = [bootstrap1; bootstrap2; bootstrap3] in
  (* Expected attestations that should be found non-aggregated *)
  let expected_attestations = [bootstrap4; bootstrap5] in
  (* Testing the "bake for" command *)
  log_step 4 "Bake for until level 8" ;
  (* Baking until level 8 ensures that the BLS consensus keys are activated *)
  let* () = Client.bake_for_and_wait ~count:7 ~keys:delegates client in
  log_step 5 "Check consensus operations" ;
  let* () =
    check_consensus_operations
      ~expected_attestations_committee
      ~expected_attestations
      client
  in
  (* Testing the "bake for" command with minimal timestamp *)
  log_step 6 "Bake for with minimal timestamp until level 10" ;
  let* () =
    Client.bake_for_and_wait
      ~minimal_timestamp:true
      ~count:2
      ~keys:delegates
      client
  in
  log_step 7 "Check consensus operations" ;
  let* () =
    check_consensus_operations
      ~expected_attestations_committee
      ~expected_attestations
      client
  in
  (* Testing the baker automaton *)
  log_step 8 "Start a baker and wait until level 12" ;
  let* _baker = Agnostic_baker.init ~remote_mode ~delegates node client in
  let* _ = Node.wait_for_level node 12 in
  log_step 9 "Check consensus operations" ;
  let* () =
    check_consensus_operations
      ~expected_attestations_committee
      ~expected_attestations
      client
  in
  unit

(* Test that the baker aggregates eligible attestations.*)
let simple_attestations_aggregation_local_context =
  Protocol.register_test
    ~__FILE__
    ~title:"Simple attestations aggregation local context"
    ~tags:[team; "baker"; "attestation"; "aggregation"; "local"]
    ~supports:Protocol.(From_protocol 023)
    ~uses:(fun _protocol -> [Constant.octez_agnostic_baker])
  @@ fun protocol -> simple_attestation_aggregation ~remote_mode:false protocol

(* Test that the baker aggregates eligible attestations.*)
let simple_attestations_aggregation_remote_node =
  Protocol.register_test
    ~__FILE__
    ~title:"Simple attestations aggregation remote node"
    ~tags:[team; "baker"; "attestation"; "aggregation"; "remote"]
    ~supports:Protocol.(From_protocol 023)
    ~uses:(fun _protocol -> [Constant.octez_agnostic_baker])
  @@ fun protocol -> simple_attestation_aggregation ~remote_mode:true protocol

>>>>>>> 4e3e2258
let prequorum_check_levels =
  Protocol.register_test
    ~__FILE__
    ~title:"prequorum monitoring check operations level"
    ~tags:[team; "prequorum"; "monitoring"; "check"]
<<<<<<< HEAD
    ~uses:(fun protocol -> [Protocol.baker protocol])
=======
    ~uses:(fun _protocol -> [Constant.octez_agnostic_baker])
>>>>>>> 4e3e2258
  @@ fun protocol ->
  let parameter_file =
    Protocol.parameter_file ~constants:Constants_mainnet protocol
  in
  (* Using custom constants to make the test run faster *)
  let* parameter_file =
    Protocol.write_parameter_file
      ~base:(Left parameter_file)
      [(["minimal_block_delay"], `String "4")]
  in
  let* node, client =
    Client.init_with_protocol
      `Client
      ~protocol
      ~parameter_file
      ~timestamp:Now
      ()
  in
  let* _ = Node.wait_for_level node 1 in
  let delegate = Constant.bootstrap1 in
<<<<<<< HEAD
  let public_key_hashes =
    List.map (fun (account : Account.key) -> account.public_key_hash)
  in
  let* baker =
    Baker.init
      ~protocol
=======
  let* baker =
    Agnostic_baker.init
>>>>>>> 4e3e2258
      ~event_level:`Debug
      ~delegates:[Constant.activator.public_key_hash]
      node
      client
  in
<<<<<<< HEAD
  Baker.log_events ~max_length:1000 baker ;
  let* () =
    Client.bake_for_and_wait
=======
  Agnostic_baker.log_events ~max_length:1000 baker ;
  let* current_level =
    Client.bake_for_and_wait_level
>>>>>>> 4e3e2258
      ~node
      ~keys:(public_key_hashes Constant.all_secret_keys)
      ~count:3
      client
  in
<<<<<<< HEAD
  let* _ = Node.wait_for_level node 4 in
  let current_level = 4 in
=======
>>>>>>> 4e3e2258
  let previous_level = current_level - 1 in
  let next_level = current_level + 1 in
  let* block_payload_hash =
    let* json = Client.RPC.call client @@ RPC.get_chain_block_header () in
    return @@ JSON.(json |-> "payload_hash" |> as_string)
  in
<<<<<<< HEAD
  let preattest_for level =
    let* slots_json = Operation.Consensus.get_slots ~level client in
    let slot = Operation.Consensus.first_slot ~slots_json delegate in
    let preattestation =
      Operation.Consensus.preattestation
=======
  let preattest_for ~delegate level =
    let* slots = Operation.Consensus.get_slots ~level client in
    let slot = Operation.Consensus.first_slot ~slots delegate in
    let* _ =
      Operation.Consensus.preattest_for
>>>>>>> 4e3e2258
        ~slot
        ~level
        ~block_payload_hash
        ~round:0
<<<<<<< HEAD
    in
    let* _ =
      Operation.Consensus.inject
        ~protocol
        ~signer:delegate
        preattestation
=======
        ~protocol
        delegate
>>>>>>> 4e3e2258
        client
    in
    unit
  in
  let wait_for_preattestations_received () =
<<<<<<< HEAD
    Baker.wait_for
=======
    Agnostic_baker.wait_for
>>>>>>> 4e3e2258
      baker
      "preattestations_received.v0"
      JSON.(
        fun json ->
          let count = json |-> "count" |> as_int in
          let delta = json |-> "delta_power" |> as_int in
          let voting_power = json |-> "voting_power" |> as_int in
          let preattestations = json |-> "preattestations" |> as_int in
          Some (count, delta, voting_power, preattestations))
  in
<<<<<<< HEAD
=======
  let wait_for_non_relevant_operation_received () =
    Agnostic_baker.wait_for baker "non_relevant_operation_received.v0" (fun _ ->
        Some ())
  in
>>>>>>> 4e3e2258
  Log.info "Injecting a preattestation for level %d round 0" current_level ;
  (* Listen for the next preattestations_received event and inject a
     preattestation for the current level. The preattestation is expected to be
     accounted in the prequorum monitoring. *)
  let waiter = wait_for_preattestations_received () in
<<<<<<< HEAD
  let* () = preattest_for current_level in
=======
  let* () = preattest_for ~delegate current_level in
>>>>>>> 4e3e2258
  let* count, delta, voting_power, preattestations = waiter in
  if count <> 1 || delta = 0 || voting_power = 0 || preattestations <> 1 then
    Test.fail "Prequorum is expected to progress" ;
  Log.info "Injecting a preattestation for level %d round 0" previous_level ;
  (* Same process but we inject a preattestation for the previous level. This
     time, the preattestation is not expected to be accounted in the prequorum
     monitoring. *)
<<<<<<< HEAD
  let waiter = wait_for_preattestations_received () in
  let* () = preattest_for previous_level in
  let* count, delta', voting_power', preattestations' = waiter in
  if
    count <> 0 || delta' <> 0
    || voting_power <> voting_power'
    || preattestations <> preattestations'
  then Test.fail "Prequorum is not expected to progress" ;
  Log.info "Injecting a preattestation for level %d round 0" next_level ;
  (* Same for next level. Again, the preattestation is not expected to be
     accounted in the prequorum monitoring. *)
  let waiter = wait_for_preattestations_received () in
  let* () = preattest_for next_level in
  let* count, delta', voting_power', preattestations' = waiter in
  if
    count <> 0 || delta' <> 0
    || voting_power <> voting_power'
    || preattestations <> preattestations'
  then Test.fail "Prequorum is not expected to progress" ;
  let* _ = Mempool.get_mempool client in
  unit

=======
  let waiter = wait_for_non_relevant_operation_received () in
  let* () = preattest_for ~delegate previous_level in
  let* () = waiter in
  Log.info "Injecting a preattestation for level %d round 0" next_level ;
  (* Same for next level. Again, the preattestation is not expected to be
     accounted in the prequorum monitoring. *)
  let waiter = wait_for_non_relevant_operation_received () in
  let* () = preattest_for ~delegate next_level in
  let* () = waiter in
  let delegate2 = Constant.bootstrap2 in
  Log.info "Injecting a preattestation for level %d round 0" current_level ;
  (* Listen for the next preattestations_received event and inject a
     preattestation for delegate2 for the current level. The preattestation is
     expected to be accounted in the prequorum monitoring. *)
  let waiter = wait_for_preattestations_received () in
  let* () = preattest_for ~delegate:delegate2 current_level in
  let* count', delta', voting_power', preattestations' = waiter in
  if
    count' <> 1 || delta' = 0
    || voting_power' <= voting_power
    || preattestations' <> 2
  then Test.fail "Prequorum is expected to progress" ;
  unit

let z_of_bool_vector dal_attestation =
  let aux (acc, n) b =
    let bit = if b then 1 else 0 in
    (acc lor (bit lsl n), n + 1)
  in
  Array.fold_left aux (0, 0) dal_attestation |> fst |> Z.of_int

let attestations_aggregation_on_reproposal ~remote_mode protocol =
  let consensus_rights_delay = 1 in
  let consensus_committee_size = 256 in
  let* parameter_file =
    Protocol.write_parameter_file
      ~base:(Right (protocol, None))
      [
        (["allow_tz4_delegate_enable"], `Bool true);
        (["aggregate_attestation"], `Bool true);
        (* Using custom consensus constants to be able to trigger reproposals *)
        (["consensus_committee_size"], `Int consensus_committee_size);
        (["consensus_threshold_size"], `Int 70);
        (* Diminish some constants to activate consensus keys faster,
           and make round durations as small as possible *)
        (["minimal_block_delay"], `String "4");
        (["delay_increment_per_round"], `String "0");
        (["blocks_per_cycle"], `Int 2);
        (["nonce_revelation_threshold"], `Int 1);
        (["consensus_rights_delay"], `Int consensus_rights_delay);
        (["cache_sampler_state_cycles"], `Int (consensus_rights_delay + 3));
        (["cache_stake_distribution_cycles"], `Int (consensus_rights_delay + 3));
      ]
  in
  let* node, client =
    Client.init_with_protocol
      `Client
      ~additional_revealed_bootstrap_account_count:1
      ~protocol
      ~parameter_file
      ~timestamp:Now
      ()
  in
  let* _ = Node.wait_for_level node 1 in
  (* Setup bootstrap6 as an additional delegate *)
  let* bootstrap6 = Client.show_address ~alias:"bootstrap6" client in
  Log.info
    "Generate BLS keys and assign them as consensus keys for bootstrap 1 to 3" ;
  let* consensus_key1 =
    Client.update_fresh_consensus_key ~algo:"bls" bootstrap1 client
  in
  let* consensus_key2 =
    Client.update_fresh_consensus_key ~algo:"bls" bootstrap2 client
  in
  let* consensus_key3 =
    Client.update_fresh_consensus_key ~algo:"bls" bootstrap3 client
  in
  let keys =
    public_key_hashes
      [
        consensus_key1;
        consensus_key2;
        consensus_key3;
        bootstrap1;
        bootstrap2;
        bootstrap3;
        bootstrap4;
      ]
  in
  let* () = Client.bake_for_and_wait ~keys client in
  let* companion_key1 =
    Client.update_fresh_companion_key ~algo:"bls" bootstrap1 client
  in
  let* companion_key2 =
    Client.update_fresh_companion_key ~algo:"bls" bootstrap2 client
  in
  let* companion_key3 =
    Client.update_fresh_companion_key ~algo:"bls" bootstrap3 client
  in
  Log.info "Bake until BLS consensus keys are activated" ;
  let* _ = Client.bake_for_and_wait ~keys ~count:6 client in
  (* Bootstrap5 does not have enough voting power to progress independently. We
     manually inject consensus operations to control the progression of
     consensus. *)
  Log.info "Launch a baker with bootstrap5" ;
  let* _baker =
    Agnostic_baker.init
      ~remote_mode
      ~delegates:[Constant.bootstrap5.public_key_hash]
      node
      client
  in
  let* _ = Client.bake_for_and_wait ~keys client in
  let base_level = 9 in
  (* BLS consensus keys are now activated. We feed the node with just enough
     consensus operations for the baker to bake a block at [base_level + 1]. *)
  let* slots =
    Operation.Consensus.get_slots_by_consensus_key ~level:base_level client
  in
  let* round = fetch_round client in
  let* branch =
    Operation.Consensus.get_branch ~attested_level:base_level client
  in
  let* block_payload_hash =
    Operation.Consensus.get_block_payload_hash
      ~block:(string_of_int base_level)
      client
  in
  Log.info
    "Injecting consensus for bootstrap1 at level %d round %d@."
    base_level
    round ;
  let dal_attestation = Array.init 16 (fun _ -> true) in
  let* () =
    Operation.Consensus.(
      let slot = first_slot ~slots consensus_key1 in
      let* _ =
        preattest_for
          ~protocol
          ~branch
          ~slot
          ~level:base_level
          ~round
          ~block_payload_hash
          consensus_key1
          client
      in
      let* _ =
        attest_for
          ~protocol
          ~branch
          ~slot
          ~level:base_level
          ~round
          ~block_payload_hash
          ~dal_attestation
          ~companion_key:companion_key1
          consensus_key1
          client
      in
      unit)
  in
  let* _ = Node.wait_for_level node (base_level + 1) in
  let* () =
    check_consensus_operations
      ~expected_attestations_committee:[bootstrap1]
      ~expected_attestations:[bootstrap5]
      client
  in
  (* The baker running bootstrap5 doesn't have enough voting power to progress
     alone. Since we won't attest any block at [base_level + 1], it will keep
     baking blocks for [base_level + 1] as round increases. *)
  Log.info "Attesting level %d round %d with bootstrap2 & 4" base_level round ;
  (* Inject additional attestations for [base_level]. These attestations are
     expected to be included in the coming [base_level + 1] proposal. In
     particular, bootstrap2 attestation is expected to be incorporated into the
     aggregation. Since the baker didn't witnessed a prequorum, it is expected
     to bake a fresh proposal. *)
  let* () =
    Lwt_list.iter_s
      Operation.Consensus.(
        fun ((delegate, companion_key) : Account.key * Account.key option) ->
          let slot = first_slot ~slots delegate in
          let* _ =
            attest_for
              ~protocol
              ~branch
              ~slot
              ~level:base_level
              ~round
              ~block_payload_hash
              ~dal_attestation
              ?companion_key
              delegate
              client
          in
          unit)
      [(consensus_key2, Some companion_key2); (bootstrap4, None)]
  in
  let* _ = Node.wait_for_branch_switch ~level:(base_level + 1) node in
  let* () =
    check_consensus_operations
      ~expected_attestations_committee:[bootstrap1; bootstrap2]
      ~expected_attestations:[bootstrap4; bootstrap5]
      client
  in
  Log.info
    "Preattesting the latest block at level %d with bootstrap1 & 2"
    (base_level + 1) ;
  (* We preattest the latest block at level [base_level + 1] with enough voting
     power to trigger a prequorum. Consequently, the baker is expected to lock
     on the preattested payload and only bake reproposals. *)
  let* () =
    let* slots =
      Operation.Consensus.get_slots_by_consensus_key
        ~level:(base_level + 1)
        client
    in
    let* round = fetch_round client in
    let* branch =
      Operation.Consensus.get_branch ~attested_level:(base_level + 1) client
    in
    let* block_payload_hash =
      Operation.Consensus.get_block_payload_hash client
    in
    Log.info
      "Preattesting level %d round %d with branch %s"
      (base_level + 1)
      round
      branch ;
    Lwt_list.iter_s
      Operation.Consensus.(
        fun (delegate : Account.key) ->
          let slot = first_slot ~slots delegate in
          let* _ =
            preattest_for
              ~protocol
              ~branch
              ~slot
              ~level:(base_level + 1)
              ~round
              ~block_payload_hash
              delegate
              client
          in
          unit)
      [consensus_key1; consensus_key2; bootstrap4]
  in
  (* Inject additional attestations for [base_level]. These attestations are
     expected to be included in the coming [base_level + 1] reproposals. In
     particular, bootstrap3 attestation is expected to be incorporated into the
     aggregation. *)
  Log.info "Attesting level %d round %d with bootstrap3 & 6" base_level round ;
  let* () =
    Lwt_list.iter_s
      Operation.Consensus.(
        fun ((delegate, companion_key) : Account.key * Account.key option) ->
          let slot = first_slot ~slots delegate in
          let* _ =
            attest_for
              ~protocol
              ~branch
              ~slot
              ~level:base_level
              ~round
              ~block_payload_hash
              ~dal_attestation
              ?companion_key
              delegate
              client
          in
          unit)
      [(consensus_key3, Some companion_key3); (bootstrap6, None)]
  in
  let* _ = Node.wait_for_branch_switch ~level:(base_level + 1) node in
  let dal_attestation_as_int = z_of_bool_vector dal_attestation in
  let* () =
    check_consensus_operations
      ~expected_attestations_committee:[bootstrap1; bootstrap2; bootstrap3]
      ~expected_preattestations_committee:[bootstrap1; bootstrap2]
      ~expected_attestations:[bootstrap4; bootstrap5; bootstrap6]
      ~expected_preattestations:[bootstrap4; bootstrap5]
      ~expected_dal_attestations:
        [
          (bootstrap1, dal_attestation_as_int);
          (bootstrap2, dal_attestation_as_int);
          (bootstrap3, dal_attestation_as_int);
          (bootstrap4, dal_attestation_as_int);
          (bootstrap6, dal_attestation_as_int);
        ]
      client
  in
  unit

(* Test that the baker correctly aggregates eligible attestations on reproposals.*)
let attestations_aggregation_on_reproposal_local_context =
  Protocol.register_test
    ~__FILE__
    ~title:"Attestations aggregation on reproposal local context"
    ~tags:[team; "baker"; "attestation"; "aggregation"; "reproposal"; "local"]
    ~supports:Protocol.(From_protocol 023)
    ~uses:(fun _protocol -> [Constant.octez_agnostic_baker])
  @@ fun protocol ->
  attestations_aggregation_on_reproposal ~remote_mode:false protocol

let attestations_aggregation_on_reproposal_remote_node =
  Protocol.register_test
    ~__FILE__
    ~title:"Attestations aggregation on reproposal remote node"
    ~tags:[team; "baker"; "attestation"; "aggregation"; "reproposal"; "remote"]
    ~supports:Protocol.(From_protocol 023)
    ~uses:(fun _protocol -> [Constant.octez_agnostic_baker])
  @@ fun protocol ->
  attestations_aggregation_on_reproposal ~remote_mode:true protocol

>>>>>>> 4e3e2258
let register ~protocols =
  check_node_version_check_bypass_test protocols ;
  check_node_version_allowed_test protocols ;
  check_node_version_no_commit_allowed_test protocols ;
  baker_simple_test protocols ;
  baker_reward_test protocols ;
  baker_stresstest protocols ;
  baker_stresstest_apply protocols ;
  bls_baker_test protocols ;
  baker_remote_test protocols ;
  baker_check_consensus_branch protocols ;
  force_apply_from_round protocols ;
<<<<<<< HEAD
  prequorum_check_levels protocols
=======
  simple_attestations_aggregation_local_context protocols ;
  simple_attestations_aggregation_remote_node protocols ;
  prequorum_check_levels protocols ;
  attestations_aggregation_on_reproposal_local_context protocols ;
  attestations_aggregation_on_reproposal_remote_node protocols
>>>>>>> 4e3e2258
<|MERGE_RESOLUTION|>--- conflicted
+++ resolved
@@ -406,8 +406,6 @@
       round ;
   unit
 
-<<<<<<< HEAD
-=======
 (* [check_aggregate ~expected_committee aggregate_json] fails if the set of
    committee members in [aggregate_json] differs from [expected_committee]. *)
 let check_aggregate ~expected_committee aggregate_json =
@@ -755,17 +753,12 @@
     ~uses:(fun _protocol -> [Constant.octez_agnostic_baker])
   @@ fun protocol -> simple_attestation_aggregation ~remote_mode:true protocol
 
->>>>>>> 4e3e2258
 let prequorum_check_levels =
   Protocol.register_test
     ~__FILE__
     ~title:"prequorum monitoring check operations level"
     ~tags:[team; "prequorum"; "monitoring"; "check"]
-<<<<<<< HEAD
-    ~uses:(fun protocol -> [Protocol.baker protocol])
-=======
-    ~uses:(fun _protocol -> [Constant.octez_agnostic_baker])
->>>>>>> 4e3e2258
+    ~uses:(fun _protocol -> [Constant.octez_agnostic_baker])
   @@ fun protocol ->
   let parameter_file =
     Protocol.parameter_file ~constants:Constants_mainnet protocol
@@ -786,85 +779,44 @@
   in
   let* _ = Node.wait_for_level node 1 in
   let delegate = Constant.bootstrap1 in
-<<<<<<< HEAD
-  let public_key_hashes =
-    List.map (fun (account : Account.key) -> account.public_key_hash)
-  in
-  let* baker =
-    Baker.init
-      ~protocol
-=======
   let* baker =
     Agnostic_baker.init
->>>>>>> 4e3e2258
       ~event_level:`Debug
       ~delegates:[Constant.activator.public_key_hash]
       node
       client
   in
-<<<<<<< HEAD
-  Baker.log_events ~max_length:1000 baker ;
-  let* () =
-    Client.bake_for_and_wait
-=======
   Agnostic_baker.log_events ~max_length:1000 baker ;
   let* current_level =
     Client.bake_for_and_wait_level
->>>>>>> 4e3e2258
       ~node
       ~keys:(public_key_hashes Constant.all_secret_keys)
       ~count:3
       client
   in
-<<<<<<< HEAD
-  let* _ = Node.wait_for_level node 4 in
-  let current_level = 4 in
-=======
->>>>>>> 4e3e2258
   let previous_level = current_level - 1 in
   let next_level = current_level + 1 in
   let* block_payload_hash =
     let* json = Client.RPC.call client @@ RPC.get_chain_block_header () in
     return @@ JSON.(json |-> "payload_hash" |> as_string)
   in
-<<<<<<< HEAD
-  let preattest_for level =
-    let* slots_json = Operation.Consensus.get_slots ~level client in
-    let slot = Operation.Consensus.first_slot ~slots_json delegate in
-    let preattestation =
-      Operation.Consensus.preattestation
-=======
   let preattest_for ~delegate level =
     let* slots = Operation.Consensus.get_slots ~level client in
     let slot = Operation.Consensus.first_slot ~slots delegate in
     let* _ =
       Operation.Consensus.preattest_for
->>>>>>> 4e3e2258
         ~slot
         ~level
         ~block_payload_hash
         ~round:0
-<<<<<<< HEAD
-    in
-    let* _ =
-      Operation.Consensus.inject
-        ~protocol
-        ~signer:delegate
-        preattestation
-=======
         ~protocol
         delegate
->>>>>>> 4e3e2258
         client
     in
     unit
   in
   let wait_for_preattestations_received () =
-<<<<<<< HEAD
-    Baker.wait_for
-=======
     Agnostic_baker.wait_for
->>>>>>> 4e3e2258
       baker
       "preattestations_received.v0"
       JSON.(
@@ -875,23 +827,16 @@
           let preattestations = json |-> "preattestations" |> as_int in
           Some (count, delta, voting_power, preattestations))
   in
-<<<<<<< HEAD
-=======
   let wait_for_non_relevant_operation_received () =
     Agnostic_baker.wait_for baker "non_relevant_operation_received.v0" (fun _ ->
         Some ())
   in
->>>>>>> 4e3e2258
   Log.info "Injecting a preattestation for level %d round 0" current_level ;
   (* Listen for the next preattestations_received event and inject a
      preattestation for the current level. The preattestation is expected to be
      accounted in the prequorum monitoring. *)
   let waiter = wait_for_preattestations_received () in
-<<<<<<< HEAD
-  let* () = preattest_for current_level in
-=======
   let* () = preattest_for ~delegate current_level in
->>>>>>> 4e3e2258
   let* count, delta, voting_power, preattestations = waiter in
   if count <> 1 || delta = 0 || voting_power = 0 || preattestations <> 1 then
     Test.fail "Prequorum is expected to progress" ;
@@ -899,30 +844,6 @@
   (* Same process but we inject a preattestation for the previous level. This
      time, the preattestation is not expected to be accounted in the prequorum
      monitoring. *)
-<<<<<<< HEAD
-  let waiter = wait_for_preattestations_received () in
-  let* () = preattest_for previous_level in
-  let* count, delta', voting_power', preattestations' = waiter in
-  if
-    count <> 0 || delta' <> 0
-    || voting_power <> voting_power'
-    || preattestations <> preattestations'
-  then Test.fail "Prequorum is not expected to progress" ;
-  Log.info "Injecting a preattestation for level %d round 0" next_level ;
-  (* Same for next level. Again, the preattestation is not expected to be
-     accounted in the prequorum monitoring. *)
-  let waiter = wait_for_preattestations_received () in
-  let* () = preattest_for next_level in
-  let* count, delta', voting_power', preattestations' = waiter in
-  if
-    count <> 0 || delta' <> 0
-    || voting_power <> voting_power'
-    || preattestations <> preattestations'
-  then Test.fail "Prequorum is not expected to progress" ;
-  let* _ = Mempool.get_mempool client in
-  unit
-
-=======
   let waiter = wait_for_non_relevant_operation_received () in
   let* () = preattest_for ~delegate previous_level in
   let* () = waiter in
@@ -1238,7 +1159,6 @@
   @@ fun protocol ->
   attestations_aggregation_on_reproposal ~remote_mode:true protocol
 
->>>>>>> 4e3e2258
 let register ~protocols =
   check_node_version_check_bypass_test protocols ;
   check_node_version_allowed_test protocols ;
@@ -1251,12 +1171,8 @@
   baker_remote_test protocols ;
   baker_check_consensus_branch protocols ;
   force_apply_from_round protocols ;
-<<<<<<< HEAD
-  prequorum_check_levels protocols
-=======
   simple_attestations_aggregation_local_context protocols ;
   simple_attestations_aggregation_remote_node protocols ;
   prequorum_check_levels protocols ;
   attestations_aggregation_on_reproposal_local_context protocols ;
-  attestations_aggregation_on_reproposal_remote_node protocols
->>>>>>> 4e3e2258
+  attestations_aggregation_on_reproposal_remote_node protocols