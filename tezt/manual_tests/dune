(executable
 (name main)
 (libraries
   tezt-tezos
<<<<<<< HEAD
   yes_wallet_lib)
=======
   yes_wallet_lib
   src_proto_alpha_lib_client_test_tezt_lib
   src_proto_016_PtMumbai_lib_client_test_tezt_lib
)
>>>>>>> 3ef1d63a
 (flags (:standard
          (:include %{workspace_root}/macos-link-flags.sexp)
          -open Tezt -open Tezt_tezos -open Tezt.Base)))<|MERGE_RESOLUTION|>--- conflicted
+++ resolved
@@ -2,14 +2,10 @@
  (name main)
  (libraries
    tezt-tezos
-<<<<<<< HEAD
-   yes_wallet_lib)
-=======
    yes_wallet_lib
    src_proto_alpha_lib_client_test_tezt_lib
    src_proto_016_PtMumbai_lib_client_test_tezt_lib
 )
->>>>>>> 3ef1d63a
  (flags (:standard
           (:include %{workspace_root}/macos-link-flags.sexp)
           -open Tezt -open Tezt_tezos -open Tezt.Base)))