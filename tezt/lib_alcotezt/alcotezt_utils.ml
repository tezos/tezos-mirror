--- conflicted
+++ resolved
@@ -35,8 +35,5 @@
   | Some "018_Proxford" -> ["oxford"]
   | Some "019_PtParisB" -> ["parisb"]
   | Some "020_PsParisC" -> ["parisc"]
-<<<<<<< HEAD
-=======
   | Some "021_PsQuebec" -> ["quebec"]
->>>>>>> a15b5170
   | Some _ -> assert false