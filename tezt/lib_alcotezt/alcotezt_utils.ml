--- conflicted
+++ resolved
@@ -36,8 +36,5 @@
   | Some "019_PtParisB" -> ["parisb"]
   | Some "020_PsParisC" -> ["parisc"]
   | Some "021_PsQuebec" -> ["quebec"]
-<<<<<<< HEAD
-=======
   | Some "022_PsRiotum" -> ["r022"]
->>>>>>> 51f9139c
   | Some _ -> assert false