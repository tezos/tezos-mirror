--- conflicted
+++ resolved
@@ -16,14 +16,8 @@
   "tezos-dac-node-lib" { = version }
   "octez-l2-libs" { = version }
   "octez-internal-libs" { = version }
-<<<<<<< HEAD
-  "octez-protocol-018-Proxford-libs" { = version }
-  "octez-protocol-019-PtParisB-libs" { = version }
-  "octez-protocol-020-PsParisC-libs" { = version }
-=======
   "octez-protocol-020-PsParisC-libs" { = version }
   "octez-protocol-021-PsQuebec-libs" { = version }
->>>>>>> a15b5170
 ]
 depopts: [
   "octez-protocol-alpha-libs"
