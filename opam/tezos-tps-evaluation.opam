# This file was automatically generated, do not edit.
# Edit file manifest/main.ml instead.
opam-version: "2.0"
maintainer: "contact@tezos.com"
authors: ["Tezos devteam"]
homepage: "https://www.tezos.com/"
bug-reports: "https://gitlab.com/tezos/tezos/issues"
dev-repo: "git+https://gitlab.com/tezos/tezos.git"
license: "MIT"
depends: [
<<<<<<< HEAD
  "dune" { >= "3.0" & < "3.11" }
=======
  "dune" { >= "3.11.1" }
>>>>>>> 06fb6432
  "ocaml" { >= "4.14" }
  "octez-libs"
  "caqti"
  "caqti-dynload"
  "caqti-lwt"
  "data-encoding" { >= "0.7.1" & < "1.0.0" }
<<<<<<< HEAD
  "lwt" { >= "5.6.0" }
  "octez-protocol-alpha-libs"
  "octez-shell-libs"
  "tezos-protocol-alpha"
  "tezt" { >= "3.1.1" & < "4.0.0" }
=======
  "lwt" { >= "5.7.0" }
  "octez-protocol-alpha-libs"
  "octez-shell-libs"
  "tezos-protocol-alpha"
  "tezt" { >= "4.0.0" & < "5.0.0" }
>>>>>>> 06fb6432
  "tezt-tezos"
  "uri" { >= "3.1.0" }
]
build: [
  ["rm" "-r" "vendors" "contrib"]
  ["dune" "build" "-p" name "-j" jobs]
  ["dune" "runtest" "-p" name "-j" jobs] {with-test}
]
synopsis: "Tezos TPS evaluation tool"<|MERGE_RESOLUTION|>--- conflicted
+++ resolved
@@ -8,30 +8,18 @@
 dev-repo: "git+https://gitlab.com/tezos/tezos.git"
 license: "MIT"
 depends: [
-<<<<<<< HEAD
-  "dune" { >= "3.0" & < "3.11" }
-=======
   "dune" { >= "3.11.1" }
->>>>>>> 06fb6432
   "ocaml" { >= "4.14" }
   "octez-libs"
   "caqti"
   "caqti-dynload"
   "caqti-lwt"
   "data-encoding" { >= "0.7.1" & < "1.0.0" }
-<<<<<<< HEAD
-  "lwt" { >= "5.6.0" }
-  "octez-protocol-alpha-libs"
-  "octez-shell-libs"
-  "tezos-protocol-alpha"
-  "tezt" { >= "3.1.1" & < "4.0.0" }
-=======
   "lwt" { >= "5.7.0" }
   "octez-protocol-alpha-libs"
   "octez-shell-libs"
   "tezos-protocol-alpha"
   "tezt" { >= "4.0.0" & < "5.0.0" }
->>>>>>> 06fb6432
   "tezt-tezos"
   "uri" { >= "3.1.0" }
 ]
