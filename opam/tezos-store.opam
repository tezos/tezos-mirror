--- conflicted
+++ resolved
@@ -19,11 +19,7 @@
   "tezos-validation"
   "tezos-version"
   "index" { >= "1.6.0" & < "1.7.0" }
-<<<<<<< HEAD
-  "irmin-pack" { >= "3.5.2" & < "3.6.0" }
-=======
   "irmin-pack" { >= "3.6.1" & < "3.7.0" }
->>>>>>> 3ef1d63a
   "tezos-protocol-environment"
   "tezos-context"
   "tezos-context-ops"
