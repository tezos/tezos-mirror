# This file was automatically generated, do not edit.
# Edit file manifest/main.ml instead.
opam-version: "2.0"
maintainer: "contact@tezos.com"
authors: ["Tezos devteam"]
homepage: "https://www.tezos.com/"
bug-reports: "https://gitlab.com/tezos/tezos/issues"
dev-repo: "git+https://gitlab.com/tezos/tezos.git"
license: "MIT"
depends: [
  "dune" { >= "3.0" }
  "ocaml" { >= "4.14" }
<<<<<<< HEAD
  "alcotest-lwt" { with-test & >= "1.5.0" }
=======
  "tezt" { with-test & >= "3.1.0" }
  "octez-alcotezt" {with-test}
>>>>>>> 3ef1d63a
  "tezos-base" {with-test}
  "tezos-stdlib-unix" {with-test}
  "tezos-micheline" {with-test}
  "tezos-crypto" {with-test}
  "tezos-benchmark" {with-test}
  "tezos-benchmark-examples" {with-test}
]
build: [
  ["rm" "-r" "vendors"]
  ["dune" "build" "-p" name "-j" jobs]
  ["dune" "runtest" "-p" name "-j" jobs] {with-test}
]
synopsis: "Tezos: tests for lib-benchmarks"<|MERGE_RESOLUTION|>--- conflicted
+++ resolved
@@ -10,12 +10,8 @@
 depends: [
   "dune" { >= "3.0" }
   "ocaml" { >= "4.14" }
-<<<<<<< HEAD
-  "alcotest-lwt" { with-test & >= "1.5.0" }
-=======
   "tezt" { with-test & >= "3.1.0" }
   "octez-alcotezt" {with-test}
->>>>>>> 3ef1d63a
   "tezos-base" {with-test}
   "tezos-stdlib-unix" {with-test}
   "tezos-micheline" {with-test}
