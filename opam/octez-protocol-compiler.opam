# This file was automatically generated, do not edit.
# Edit file manifest/main.ml instead.
opam-version: "2.0"
maintainer: "contact@tezos.com"
authors: ["Tezos devteam"]
homepage: "https://www.tezos.com/"
bug-reports: "https://gitlab.com/tezos/tezos/issues"
dev-repo: "git+https://gitlab.com/tezos/tezos.git"
license: "MIT"
depends: [
<<<<<<< HEAD
  "dune" { >= "3.0" & < "3.11" }
  "ocaml" { >= "4.14" }
  "octez-libs"
  "octez-proto-libs"
  "lwt" { >= "5.6.0" }
=======
  "dune" { >= "3.11.1" }
  "ocaml" { >= "4.14" }
  "octez-libs"
  "octez-proto-libs"
  "lwt" { >= "5.7.0" }
>>>>>>> 06fb6432
  "ocp-ocamlres" { >= "0.4" }
  "base-unix"
  "octez-version"
]
build: [
  ["rm" "-r" "vendors" "contrib"]
  ["dune" "build" "-p" name "-j" jobs]
  ["dune" "runtest" "-p" name "-j" jobs] {with-test}
]
synopsis: "Tezos: economic-protocol compiler"<|MERGE_RESOLUTION|>--- conflicted
+++ resolved
@@ -8,19 +8,11 @@
 dev-repo: "git+https://gitlab.com/tezos/tezos.git"
 license: "MIT"
 depends: [
-<<<<<<< HEAD
-  "dune" { >= "3.0" & < "3.11" }
-  "ocaml" { >= "4.14" }
-  "octez-libs"
-  "octez-proto-libs"
-  "lwt" { >= "5.6.0" }
-=======
   "dune" { >= "3.11.1" }
   "ocaml" { >= "4.14" }
   "octez-libs"
   "octez-proto-libs"
   "lwt" { >= "5.7.0" }
->>>>>>> 06fb6432
   "ocp-ocamlres" { >= "0.4" }
   "base-unix"
   "octez-version"
