# This file was automatically generated, do not edit.
# Edit file manifest/main.ml instead.
opam-version: "2.0"
maintainer: "contact@tezos.com"
authors: ["Tezos devteam" "WebAssembly Authors"]
homepage: "https://www.tezos.com/"
bug-reports: "https://gitlab.com/tezos/tezos/issues"
dev-repo: "git+https://gitlab.com/tezos/tezos.git"
license: "Apache-2.0"
depends: [
  "dune" { >= "3.11.1" }
  "ocaml" { >= "4.14" }
  "octez-libs" { = version }
  "lwt" { >= "5.7.0" & < "5.9.0" }
  "ppx_deriving"
  "ctypes" { >= "0.18.0" }
  "ctypes-foreign" { >= "0.18.0" }
  "index" { >= "1.6.0" & < "1.7.0" }
  "octez-internal-libs" { = version }
  "aches-lwt" { >= "1.1.0" }
  "camlzip" { >= "1.12" & < "1.13" }
  "tar"
  "tar-unix" { >= "2.0.1" & < "3.0.0" }
  "octez-riscv-pvm" { = version }
  "caqti"
  "caqti-lwt" { >= "2.0.1" }
  "caqti-driver-sqlite3" { >= "2.0.1" }
  "yaml" { >= "3.1.0" }
  "crunch" { >= "3.3.0" }
  "re" { >= "1.10.0" }
<<<<<<< HEAD
=======
  "octez-performance-metrics" { = version }
>>>>>>> 51f9139c
  "ppx_import"
  "qcheck-alcotest" { >= "0.20" }
  "octez-alcotezt" { = version }
  "bls12-381" { = version }
  "tezt" { >= "4.1.0" & < "5.0.0" }
  "octez-rust-deps" { = version }
]
conflicts: [
  "checkseum" { = "0.5.0" }
]
build: [
  ["rm" "-r" "vendors" "contrib"]
  ["dune" "build" "-p" name "-j" jobs]
  ["dune" "runtest" "-p" name "-j" jobs] {with-test}
]
available: os-family != "windows"
synopsis: "Octez layer2 libraries"<|MERGE_RESOLUTION|>--- conflicted
+++ resolved
@@ -28,10 +28,7 @@
   "yaml" { >= "3.1.0" }
   "crunch" { >= "3.3.0" }
   "re" { >= "1.10.0" }
-<<<<<<< HEAD
-=======
   "octez-performance-metrics" { = version }
->>>>>>> 51f9139c
   "ppx_import"
   "qcheck-alcotest" { >= "0.20" }
   "octez-alcotezt" { = version }
