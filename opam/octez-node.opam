--- conflicted
+++ resolved
@@ -23,17 +23,10 @@
   "lwt-exit"
   "uri" { >= "3.1.0" }
   "tezos-protocol-000-Ps9mPmXa" { = version }
-<<<<<<< HEAD
-  "tezos-protocol-020-PsParisC" { = version }
-  "octez-protocol-020-PsParisC-libs" { = version }
-  "tezos-protocol-021-PsQuebec" { = version }
-  "octez-protocol-021-PsQuebec-libs" { = version }
-=======
   "tezos-protocol-021-PsQuebec" { = version }
   "octez-protocol-021-PsQuebec-libs" { = version }
   "tezos-protocol-022-PsRiotum" { = version }
   "octez-protocol-022-PsRiotum-libs" { = version }
->>>>>>> 51f9139c
 ]
 depopts: [
   "tezos-protocol-genesis"
