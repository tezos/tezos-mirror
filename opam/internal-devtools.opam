--- conflicted
+++ resolved
@@ -10,15 +10,8 @@
 depends: [
   "dune" { >= "3.11.1" }
   "ocaml" { >= "4.14" }
-<<<<<<< HEAD
-  "num"
-  "re" { >= "1.10.0" }
-  "octez-protocol-compiler"
-  "octez-libs"
-=======
   "octez-protocol-compiler" { = version }
   "octez-libs" { = version }
->>>>>>> 847bfbbb
 ]
 depopts: [
   "utop"
