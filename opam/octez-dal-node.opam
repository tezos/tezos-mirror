--- conflicted
+++ resolved
@@ -16,19 +16,10 @@
   "tezos-dal-node-lib" { = version }
   "tezos-dal-node-services" { = version }
   "octez-l2-libs" { = version }
-<<<<<<< HEAD
-  "octez-internal-libs" { = version }
-  "prometheus-app" { >= "1.2" }
-  "prometheus" { >= "1.2" }
-  "octez-protocol-018-Proxford-libs" { = version }
-  "octez-protocol-019-PtParisB-libs" { = version }
-  "octez-protocol-020-PsParisC-libs" { = version }
-=======
   "octez-crawler" { = version }
   "memtrace"
   "octez-protocol-020-PsParisC-libs" { = version }
   "octez-protocol-021-PsQuebec-libs" { = version }
->>>>>>> a15b5170
 ]
 depopts: [
   "octez-protocol-alpha-libs"
