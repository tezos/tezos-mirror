--- conflicted
+++ resolved
@@ -53,11 +53,7 @@
   "json-data-encoding" { >= "1.0.1" & < "1.1" }
   "jsonm"
   "lambda-term" { >= "3.3.1" }
-<<<<<<< HEAD
-  "ledgerwallet-tezos" { = "0.3.0" }
-=======
   "ledgerwallet-tezos" { >= "0.4.0" }
->>>>>>> 847bfbbb
   "logs"
   "lwt" { >= "5.7.0" }
   "lwt-canceler" { >= "0.3" & < "0.4" }
