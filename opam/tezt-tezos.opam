--- conflicted
+++ resolved
@@ -14,13 +14,7 @@
   "uri" { >= "3.1.0" }
   "cohttp-lwt-unix" { >= "5.2.0" }
   "hex" { >= "1.3.0" }
-<<<<<<< HEAD
-  "tezos-crypto-dal"
-  "tezos-base"
-  "cohttp-lwt-unix" { >= "4.0.0" & != "5.1.0" }
-=======
   "octez-libs"
->>>>>>> 222330dc
 ]
 build: [
   ["rm" "-r" "vendors" "contrib"]
