--- conflicted
+++ resolved
@@ -17,15 +17,6 @@
   "octez-shell-libs" { = version }
 ]
 depopts: [
-<<<<<<< HEAD
-  "tezos-injector-020-PsParisC"
-  "tezos-injector-021-PsQuebec"
-  "tezos-injector-alpha"
-]
-conflicts: [
-  "tezos-injector-020-PsParisC" { != version }
-  "tezos-injector-021-PsQuebec" { != version }
-=======
   "tezos-injector-021-PsQuebec"
   "tezos-injector-022-PsRiotum"
   "tezos-injector-alpha"
@@ -33,7 +24,6 @@
 conflicts: [
   "tezos-injector-021-PsQuebec" { != version }
   "tezos-injector-022-PsRiotum" { != version }
->>>>>>> 51f9139c
   "tezos-injector-alpha" { != version }
 ]
 build: [
