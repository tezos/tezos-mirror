(*****************************************************************************)
(*                                                                           *)
(* SPDX-License-Identifier: MIT                                              *)
(* Copyright (c) 2024 Nomadic Labs. <contact@nomadic-labs.com>               *)
(*                                                                           *)
(*****************************************************************************)

(* This module defines the jobs of the [master_branch] pipeline.

   This pipeline runs for each merge on the [master] branch. To goal
   of this pipeline is to publish artifacts for the latest development
   version of Octez (e.g. the latest version on 'master'), including:

   - docker images,
   - static binaries, and
   - documentation. *)

open Common
open Gitlab_ci
open Gitlab_ci.Util
open Tezos_ci

let rules_always = [job_rule ~when_:Always ()]

(* static binaries *)
let job_static_arm64 =
  job_build_static_binaries
    ~__POS__
    ~arch:Arm64
    ~storage:Ramfs
    ~rules:rules_always
    ()

let job_static_x86_64 =
  job_build_static_binaries
    ~__POS__
    ~arch:Amd64
    ~cpu:Very_high
    ~storage:Ramfs
    ~retry:{max = 2; when_ = [Stuck_or_timeout_failure; Runner_system_failure]}
    ~rules:rules_always
    ()

let jobs_documentation : tezos_job list =
  let rules = [job_rule ~changes:(Changeset.encode changeset_octez_docs) ()] in
  let dependencies = Dependent [] in
  let job_odoc = Documentation.job_odoc ~rules ~dependencies () in
  let job_manuals =
    Documentation.job_manuals
      ~rules
      ~dependencies:(Dependent [Artifacts job_static_x86_64])
      ~use_static_executables:true
      ()
  in
  let job_docgen = Documentation.job_docgen ~rules ~dependencies () in
  let job_build_all =
    Documentation.job_build_all ~job_odoc ~job_manuals ~job_docgen ~rules ()
  in
  let job_publish_documentation : tezos_job =
    Documentation.job_publish_documentation ~job_build_all ~rules ()
  in
  [job_odoc; job_manuals; job_docgen; job_build_all; job_publish_documentation]

(* Defines the jobs of the [schedule_docker_build_pipeline] pipeline.

    This pipeline runs scheduled on the [master] branch. The goal
   of this pipeline is to publish fresh Docker images for 'master' using the latest Alpine packages. *)

let octez_distribution_docker_jobs =
  let job_docker_amd64_experimental : tezos_job =
    job_docker_build ~__POS__ ~rules:rules_always ~arch:Amd64 Experimental
  in
  let job_docker_arm64_experimental : tezos_job =
    job_docker_build
      ~__POS__
      ~rules:rules_always
      ~arch:Arm64
      ~storage:Ramfs
      Experimental
  in
  let job_docker_merge_manifests =
    job_docker_merge_manifests
      ~__POS__
      ~ci_docker_hub:true
      ~job_docker_amd64:job_docker_amd64_experimental
      ~job_docker_arm64:job_docker_arm64_experimental
  in
  [
    (* Stage: build *)
    job_docker_amd64_experimental;
    job_docker_arm64_experimental;
    (* Stage: prepare_release *)
    job_docker_merge_manifests;
  ]

let jobs =
  (* Like in the {!Schedule_extended_test} variant of
     {!Code_verification} pipelines, we'd like to run as many jobs as
     possible in [master_branch] pipelines. Therefore, the default
     [when_] should be [Always] for jobs without dependencies.

     [changes:] clauses can be used on [master_branch] pipelines. In
     push pipelines like this one, [changes:]-clauses match against
     the diff of the branch's [HEAD] between two pushes. That is, the
     the difference between the previous state and the new state of
     the branch. In the case of the [master] branch, this is just the
     contents of the most recently merged MR. For more info on
     [changes:] in different pipelines, see
     {{:https://docs.gitlab.com/ee/ci/jobs/job_troubleshooting.html#jobs-or-pipelines-run-unexpectedly-when-using-changes}
     GitLab Docs: Jobs or pipelines run unexpectedly when using changes}. *)
  let job_static_arm64 =
    job_build_static_binaries
      ~__POS__
      ~arch:Arm64
      ~storage:Ramfs
      ~rules:rules_always
      ()
  in
  let job_static_x86_64 =
    job_build_static_binaries
      ~__POS__
      ~arch:Amd64
      ~cpu:Very_high
<<<<<<< HEAD
=======
      ~storage:Ramfs
      ~retry:
        {max = 2; when_ = [Stuck_or_timeout_failure; Runner_system_failure]}
>>>>>>> 4e3e2258
      ~rules:rules_always
      ()
  in
  let job_unified_coverage_default : tezos_job =
    job
      ~__POS__
      ~image:Images.CI.test
      ~name:"oc.unified_coverage"
      ~stage:Stages.test_coverage
      ~variables:
        [
          ("PROJECT", Predefined_vars.(show ci_project_path));
          ("DEFAULT_BRANCH", Predefined_vars.(show ci_commit_sha));
        ]
      ~allow_failure:Yes
      ~before_script:
        ((* sets COVERAGE_OUTPUT *)
         before_script
           ~source_version:true
           ~eval_opam:true
           [])
      ~rules:rules_always
      ~coverage:"/Coverage: ([^%]+%)/"
      [
        (* On the project default branch, we fetch coverage from the last merged MR *)
        "mkdir -p _coverage_report";
        "dune exec scripts/ci/download_coverage/download.exe -- --from \
         last-merged-pipeline --info --log-file \
         _coverage_report/download_coverage.log";
        "./scripts/ci/report_coverage.sh";
      ]
    |> enable_coverage_location |> enable_coverage_report
  in

  (* Smart Rollup: Kernel SDK

     See [src/kernel_sdk/RELEASE.md] for more information. *)
  let job_publish_kernel_sdk : tezos_job =
    job
      ~__POS__
      ~name:"publish_kernel_sdk"
      ~image:Images.rust_toolchain
      ~stage:Stages.manual
      ~rules:[job_rule ~when_:Manual ()]
      ~interruptible:false
      [
        "make -f kernels.mk publish-sdk-deps";
        (* Manually set SSL_CERT_DIR as default setting points to empty dir *)
        "SSL_CERT_DIR=/etc/ssl/certs CC=clang make -f kernels.mk publish-sdk";
      ]
    |> enable_cargo_cache |> enable_sccache
  in
  (* arm builds are manual on the master branch pipeline *)
  let build_arm_rules = [job_rule ~when_:Manual ~allow_failure:Yes ()] in
  let job_build_arm64_release =
    job_build_arm64_release ~rules:build_arm_rules ()
  in
  let job_build_arm64_exp_dev_extra =
    job_build_arm64_exp_dev_extra ~rules:build_arm_rules ()
  in
  [
    (* Stage: build *)
    job_static_x86_64;
    job_static_arm64;
    job_build_arm64_release;
    job_build_arm64_exp_dev_extra;
    (* Stage: sanity *)
    job_datadog_pipeline_trace;
    (* Stage: test_coverage *)
    job_unified_coverage_default;
  ]
  (* Jobs to build and update on Docker Hub the Octez Docker image.  *)
  @ octez_distribution_docker_jobs
  (* Stage: doc *)
  @ jobs_documentation
  (* Stage: manual *)
  @ [job_publish_kernel_sdk]<|MERGE_RESOLUTION|>--- conflicted
+++ resolved
@@ -121,12 +121,9 @@
       ~__POS__
       ~arch:Amd64
       ~cpu:Very_high
-<<<<<<< HEAD
-=======
       ~storage:Ramfs
       ~retry:
         {max = 2; when_ = [Stuck_or_timeout_failure; Runner_system_failure]}
->>>>>>> 4e3e2258
       ~rules:rules_always
       ()
   in
