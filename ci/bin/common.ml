--- conflicted
+++ resolved
@@ -564,17 +564,11 @@
      (no need to test that we pass the -static flag twice)
    - released variants exist, that are used in release tag pipelines
      (they do not build experimental executables) *)
-<<<<<<< HEAD
-let job_build_static_binaries ~__POS__ ~arch ?(cpu = Normal)
-    ?(executable_files = "script-inputs/released-executables")
-    ?version_executable ?(release = false) ?rules ?dependencies () : tezos_job =
-=======
 let job_build_static_binaries ~__POS__ ~arch ?(cpu = Normal) ?storage
     ?(executable_files = "script-inputs/octez-released-executables")
     ?(experimental_executables = "script-inputs/octez-experimental-executables")
     ?version_executable ?(release = false) ?rules ?dependencies ?retry () :
     tezos_job =
->>>>>>> 4e3e2258
   let arch_string = arch_to_string arch in
   let name = "oc.build:static-" ^ arch_string ^ "-linux-binaries" in
   let artifacts =
@@ -598,10 +592,7 @@
     ~stage:Stages.build
     ~arch
     ~cpu
-<<<<<<< HEAD
-=======
     ?storage
->>>>>>> 4e3e2258
     ~name
     ?retry
     ~image:Images.CI.build
@@ -733,13 +724,8 @@
 
 let bin_package_image = Image.mk_external ~image_path:"$DISTRIBUTION"
 
-<<<<<<< HEAD
-let job_build_dynamic_binaries ?rules ~__POS__ ~arch ?retry ?cpu
-    ?(release = false) ?dependencies () =
-=======
 let job_build_dynamic_binaries ?rules ~__POS__ ~arch ?retry ?cpu ?storage
     ?(release = false) ?dependencies ?(sccache_size = "5G") () =
->>>>>>> 4e3e2258
   let arch_string = arch_to_string arch in
   let name =
     sf
@@ -801,10 +787,7 @@
       ~arch
       ?retry
       ?cpu
-<<<<<<< HEAD
-=======
       ?storage
->>>>>>> 4e3e2258
       ~name
       ~image:Images.CI.build
       ~before_script:
@@ -893,10 +876,7 @@
     ?rules
     ~name:"build-layer1-profiling"
     ~cpu:Very_high
-<<<<<<< HEAD
-=======
     ~retry:{max = 2; when_ = [Stuck_or_timeout_failure; Runner_system_failure]}
->>>>>>> 4e3e2258
     ~artifacts:(artifacts ~expire_in ["./octez-binaries/x86_64/octez-node"])
     ~before_script:
       (before_script
@@ -1211,11 +1191,8 @@
       [
         "export OPAMFETCH='wget'";
         "opam remote add default https://opam.ocaml.org/";
-<<<<<<< HEAD
-=======
         "opam repo add archive \
          git+https://github.com/ocaml/opam-repository-archive";
->>>>>>> 4e3e2258
         "opam update";
         "opam install --yes odoc.2.4.4";
         "make -C docs " ^ target;
