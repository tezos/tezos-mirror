(*****************************************************************************)
(*                                                                           *)
(* SPDX-License-Identifier: MIT                                              *)
(* Copyright (c) 2024 Nomadic Labs. <contact@nomadic-labs.com>               *)
(* Copyright (c) 2024-2025 TriliTech <contact@trili.tech>                    *)
(* Copyright (c) 2025 Functori <contact@functori.com>                        *)
(*                                                                           *)
(*****************************************************************************)

(* This module defines the jobs of the [code_verification] pipeline.

   This pipeline comes in two variants:

   - The [before_merging] pipeline runs on merge requests. Jobs in
   this pipeline are conditional on the set of [~changes] in the merge
   request. The goal is to only run those jobs whose outcome is
   affected by the merge request.

   - The [schedule_extended_test] pipeline runs daily on the [master]
   branch. It contains a set of jobs that are too slow to run in merge
   request pipelines and a large subset of the [before_merging]
   pipeline in addition. This subset excludes jobs that are irrelevant
   in a non-merge request context, like the commit title check. Jobs
   in this pipeline should run [Always] -- unless they depend on
   artifacts of another job in which case they should run
   [On_success]. The goal of this pipeline is to catch any breaking
   changes that might've slipped through the [before_merging]
   pipeline.

   When adding new jobs to the [code_verification] pipeline, make sure
   that it appears in both variants as applicable, with the
   appropriate rules. *)

open Gitlab_ci
open Gitlab_ci.Types
open Gitlab_ci.Util
open Tezos_ci
open Common

(** Variants of the code verification pipeline.

    Encodes the conditional [before_merging] pipeline, the [merge_train]
    and its unconditional variant [schedule_extended_test]. *)
type code_verification_pipeline =
  | Before_merging
  | Schedule_extended_test
  | Merge_train

(** Jobs testing the installability of the Octez opam packages.

    The opam packages are split into two {i groups}: those installing
    executables and the other jobs. The former group is tested more
    often (being typically the leaves the dependency graph of opam
    packages).

    Due to the large number of packages, the opam testing jobs are
    launched in a series of {i batches}. Jobs are grouped into batches as
    per their expected duration. The expected duration is based on the
    depth of it's dependency tree. Thus, jobs testing packages with a
    deeper dependency tree are launched in the first batch (the
    [batch_index] of all those jobs is 1).

    The set of opam packages, their group, and the index of its batch,
    is defined by manifest and written to the TSV file
    [script-inputs/ci-opam-package-tests]. *)
module Opam = struct
  (** Opam package group.

      Opam jobs are split into two groups:
      - [Executable]: those that install an executable, e.g. [octez-client].
      - [All]: remaining packages, e.g. [octez-libs]. *)
  type opam_package_group = Executable | All

  (** Opam package meta-data.

      An opam testing job is characterized by the package name, its
      group and the index of the batch in which it will execute. *)
  type opam_package = {
    name : string;
    group : opam_package_group;
    batch_index : int;
  }

  (** Opam packages and their meta data.

      This is read from the file [script-inputs/ci-opam-package-tests],
      which is written by manifest. *)
  let opam_packages =
    let ci_opam_package_tests = "script-inputs/ci-opam-package-tests" in
    Fun.flip List.filter_map (read_lines_from_file ci_opam_package_tests)
    @@ fun line ->
    let fail () =
      failwith
        (sf "failed to parse %S: invalid line: %S" ci_opam_package_tests line)
    in
    if line = "" then None
    else
      match String.split_on_char '\t' line with
      | [name; group; batch_index] ->
          let batch_index =
            match int_of_string_opt batch_index with
            | Some i -> i
            | None -> fail ()
          in
          let group =
            match group with
            | "exec" -> Executable
            | "all" -> All
            | _ -> fail ()
          in
          Some {name; group; batch_index}
      | _ -> fail ()

  (** Opam job rules.

      These rules define when the opam job runs, and implements the
      delay used to run opam jobs in batches. *)
  let opam_rules pipeline_type ~only_final_pipeline ~batch_index () =
    let when_ = Delayed (Minutes batch_index) in
    match pipeline_type with
    | Schedule_extended_test -> [job_rule ~when_ ()]
    | Before_merging | Merge_train ->
        [
          job_rule ~if_:(Rules.has_mr_label "ci--opam") ~when_ ();
          job_rule
            ?if_:
              (if only_final_pipeline then Some Rules.is_final_pipeline
               else None)
            ~changes:(Changeset.encode changeset_opam_jobs)
            ~when_
            ();
        ]

  (** Constructs the opam package job for a given group and batch.

      Separate packages with the same group and batch are tested in
      separate jobs, which is implemented through parallel-matrix
      jobs. *)
  let job_opam_packages ?dependencies pipeline_type group batch_index packages :
      tezos_job =
    job
      ?dependencies
      ~__POS__
      ~name:
        ("opam:"
        ^ (match group with All -> "all" | Executable -> "exec")
        ^ "_" ^ string_of_int batch_index)
      ~image:Images.CI.prebuild
      ~stage:Stages.packaging
        (* FIXME: https://gitlab.com/nomadic-labs/tezos/-/issues/663
           FIXME: https://gitlab.com/nomadic-labs/tezos/-/issues/664
           At the time of writing, the opam tests were quite flaky.
           Therefore, a retry was added. This should be removed once the
           underlying tests have been fixed. *)
      ~retry:{max = 2; when_ = []}
      ~timeout:(Minutes 90)
      ~rules:
        (opam_rules
           pipeline_type
           ~only_final_pipeline:(group = All)
           ~batch_index
           ())
      ~variables:
        (* See [variables] in [main.ml] for details on [RUNTEZTALIAS] *)
        [("RUNTEZTALIAS", "true")]
      ~parallel:(Matrix [[("package", packages)]])
      ~before_script:
        (before_script ~eval_opam:true ["mkdir -p $CI_PROJECT_DIR/opam_logs"])
      [
        "opam remote add dev-repo ./_opam-repo-for-release";
        "opam install --yes ${package}.dev";
        "opam reinstall --yes --with-test ${package}.dev";
      ]
      (* Stores logs in opam_logs for artifacts and outputs an excerpt on
         failure. [after_script] runs in a separate shell and so requires
         a second opam environment initialization. *)
      ~after_script:
        [
          "eval $(opam env)";
          "OPAM_LOGS=opam_logs ./scripts/ci/opam_handle_output.sh";
        ]
      ~artifacts:
        (artifacts ~expire_in:(Duration (Weeks 1)) ~when_:Always ["opam_logs/"])
    |> (* We store caches in [_build] for two reasons: (1) the [_build]
          folder is excluded from opam's rsync. (2) gitlab ci cache
          requires that cached files are in a sub-folder of the checkout. *)
    enable_sccache
      ~key:"opam-sccache"
      ~error_log:"$CI_PROJECT_DIR/opam_logs/sccache.log"
      ~idle_timeout:"0"
      ~path:"$CI_PROJECT_DIR/_build/_sccache"
    |> enable_cargo_cache

  let jobs_opam_packages ?dependencies pipeline_type : tezos_job list =
    let package_by_group_index = Hashtbl.create 5 in
    List.iter
      (fun pkg ->
        let key = (pkg.group, pkg.batch_index) in
        let packages =
          Option.value ~default:[]
          @@ Hashtbl.find_opt package_by_group_index key
        in
        Hashtbl.replace package_by_group_index key (pkg.name :: packages))
      opam_packages ;
    (* The [opam:prepare] job creates a local opam-repository from
       which installability is tested. This repository is transferred
       as an artifact to the opam package jobs.

       Note: this preliminary step is very quick and could be folded
       into the opam package jobs. *)
    let job_prepare =
      job
        ~__POS__
        ~name:"opam:prepare"
        ~image:Images.CI.prebuild
        ~stage:Stages.packaging
        ?dependencies
        ~before_script:(before_script ~eval_opam:true [])
        ~artifacts:(artifacts ["_opam-repo-for-release/"])
        ~rules:
          (opam_rules
             pipeline_type
             ~only_final_pipeline:false
             ~batch_index:1
             ())
        [
          "git init _opam-repo-for-release";
          "./scripts/opam-prepare-repo.sh dev ./ ./_opam-repo-for-release";
          "git -C _opam-repo-for-release add packages";
          "git -C _opam-repo-for-release commit -m \"tezos packages\"";
        ]
    in
    job_prepare
    :: Hashtbl.fold
         (fun (group, index) packages jobs ->
           let dependencies = Dependent [Artifacts job_prepare] in
           job_opam_packages ~dependencies pipeline_type group index packages
           :: jobs)
         package_by_group_index
         []
end

(** Configuration of manual jobs for [make_rules] *)
type manual =
  | No  (** Do not add rule for manual start. *)
  | Yes  (** Add rule for manual start. *)
  | On_changes of Changeset.t  (** Add manual start on certain [changes:] *)

(* Encodes the conditional [before_merging] pipeline and its unconditional variant
   [schedule_extended_test]. *)
let jobs pipeline_type =
  (* [make_rules] makes rules for jobs that are:
     - automatic in scheduled pipelines;
     - conditional in [before_merging] pipelines.

     If a job has non-optional dependencies, then [dependent] must be
     set to [true] to ensure that we only run the job in case previous
     jobs succeeded (setting [when: on_success]).

     If [label] is set, add rule that selects the job in
     [Before_merging] pipelines for merge requests with the given
     label. Rules for manual start can be configured using [manual].

     If [label], [changes] and [manual] are omitted, then rules will
     enable the job [On_success] in the [before_merging] pipeline. This
     is safe, but prefer specifying a [changes] clause if possible.

     If [final_pipeline_disable] is set to true (default false), this job is
     disabled in final [Before_merging] pipelines. *)
  let make_rules ?label ?changes ?(manual = No) ?(dependent = false)
      ?(final_pipeline_disable = false) () =
    match pipeline_type with
    | Schedule_extended_test ->
        (* The scheduled pipeline always runs all jobs unconditionally
           -- unless they are dependent on a previous job (which is
           not [job_start] defined below), in the pipeline. *)
        [job_rule ~when_:(if dependent then On_success else Always) ()]
    | Before_merging | Merge_train -> (
        (* MR labels can be used to force tests to run. *)
        (if final_pipeline_disable then
           [job_rule ~if_:Rules.is_final_pipeline ~when_:Never ()]
         else [])
        @ (match label with
          | Some label ->
              [job_rule ~if_:Rules.(has_mr_label label) ~when_:On_success ()]
          | None -> [])
        (* Modifying some files can force tests to run. *)
        @ (match changes with
          | None -> []
          | Some changes ->
              [
                job_rule ~changes:(Changeset.encode changes) ~when_:On_success ();
              ])
        (* It can be relevant to start some jobs manually. *)
        @
        match manual with
        | No -> []
        | Yes -> [job_rule ~when_:Manual ()]
        | On_changes changes ->
            [job_rule ~when_:Manual ~changes:(Changeset.encode changes) ()])
  in
  (* Collect coverage trace producing jobs *)
  let jobs_with_coverage_output = ref [] in
  (* Add variables for bisect_ppx output and store the traces as an
     artifact.

     This function should be applied to test jobs that produce coverage. *)
  let enable_coverage_output_artifact ?(expire_in = Duration (Days 1)) tezos_job
      : tezos_job =
    jobs_with_coverage_output := tezos_job :: !jobs_with_coverage_output ;
    tezos_job |> enable_coverage_location
    |> append_script ["./scripts/ci/merge_coverage.sh"]
    |> add_artifacts
         ~expire_in
         ~name:"coverage-files-$CI_JOB_ID"
         ~when_:On_success
         (* Store merged .coverage files or [.corrupt.json] files. *)
         ["$BISECT_FILE/$CI_JOB_NAME_SLUG.*"]
  in

  (* Stages *)
  let start_stage, make_dependencies =
    match pipeline_type with
    | Schedule_extended_test ->
        let make_dependencies ~before_merging:_ ~schedule_extended_test =
          schedule_extended_test ()
        in
        ([job_datadog_pipeline_trace], make_dependencies)
    | Before_merging | Merge_train ->
        (* Define the [start] job.

           The purpose of this job is to implement a manual trigger
           for [Before_merging] pipelines, instead of running it on
           each update to the merge request. *)
        let job_start =
          job
            ~__POS__
            ~image:Images.datadog_ci
            ~stage:Stages.start
            ~rules:
              [
                job_rule
                  ~if_:(If.not Rules.is_final_pipeline)
                  ~allow_failure:No
                  ~when_:Manual
                  ();
                job_rule ~when_:Always ();
              ]
            ~timeout:(Minutes 10)
            ~name:"trigger"
            [
              "echo 'Trigger pipeline!'";
              "CI_MERGE_REQUEST_IID=${CI_MERGE_REQUEST_IID:-none}";
              "DATADOG_SITE=datadoghq.eu datadog-ci tag --level pipeline \
               --tags pipeline_type:$PIPELINE_TYPE --tags \
               mr_number:$CI_MERGE_REQUEST_IID";
            ]
        in
        let make_dependencies ~before_merging ~schedule_extended_test:_ =
          before_merging job_start
        in
        ([job_start], make_dependencies)
  in
  (* Sanity jobs *)
  let sanity =
    let stage = Stages.sanity in
    let dependencies =
      make_dependencies
        ~before_merging:(fun _ -> Dependent [])
        ~schedule_extended_test:(fun () -> Dependent [])
    in
    let job_sanity_ci : tezos_job =
      (* Quick, CI-related sanity checks.

         Verifies that manifest and CIAO are up to date. *)
      job
        ~__POS__
        ~name:"sanity_ci"
        ~image:Images.CI.build_master
        ~stage
        ~dependencies
        ~before_script:(before_script ~take_ownership:true ~eval_opam:true [])
        [
          "make --silent -C manifest check";
          (* Check that .gitlab-ci.yml is up to date. *)
          "make --silent -C ci check";
        ]
    in
    (* Necromantic nix-related rites. *)
    let job_nix : tezos_job =
      job
        ~__POS__
        ~name:"nix"
        ~image:Images.nix
        ~stage
        ~dependencies
        ~artifacts:(artifacts ~when_:On_failure ["flake.lock"])
        ~rules:
          (make_rules
             ~changes:
               (Changeset.make ["**/*.nix"; "flake.lock"; "scripts/version.sh"])
             ())
        ~before_script:
          [
            "mkdir -p ~/.config/nix";
            "echo 'extra-experimental-features = flakes nix-command' > \
             ~/.config/nix/nix.conf";
          ]
        ["nix run .#ci-check-version-sh-lock"]
        ~cache:[cache ~key:"nix-store" ["/nix/store"]]
    in
    let job_docker_hadolint =
      job
        ~rules:(make_rules ~changes:changeset_docker_files ())
        ~__POS__
        ~name:"docker:hadolint"
        ~dependencies
        ~image:Images.hadolint
        ~stage
        ["hadolint build.Dockerfile"; "hadolint Dockerfile"]
    in
    let job_oc_ocaml_fmt : tezos_job =
      job
        ~__POS__
        ~name:"oc.ocaml_fmt"
        ~image:Images.CI.build_master
        ~stage
        ~dependencies
        ~rules:(make_rules ~changes:changeset_ocaml_fmt_files ())
        ~before_script:
          (before_script
             ~take_ownership:true
             ~source_version:true
             ~eval_opam:true
             [])
        [
          (* Check .ocamlformat files. *)
          "scripts/lint.sh --check-ocamlformat";
          (* Check actual formatting. *)
          "dune build --profile=dev @fmt";
        ]
      |> enable_dune_cache
    in
    let job_semgrep : tezos_job =
      job
        ~__POS__
        ~name:"oc.semgrep"
        ~image:Images.semgrep_agent
        ~stage
        ~dependencies
        ~rules:(make_rules ~changes:changeset_semgrep_files ())
        [
          "echo \"OCaml code linting. For information on how to reproduce \
           locally, check out scripts/semgrep/README.md\"";
          "sh ./scripts/semgrep/lint-all-ocaml-sources.sh";
        ]
    in
    let job_oc_misc_checks : tezos_job =
      job
        ~__POS__
        ~name:"oc.misc_checks"
        ~image:Images.CI.test_master
        ~stage
        ~dependencies
        ~rules:(make_rules ~changes:changeset_lint_files ())
        ~before_script:
          (before_script
             ~take_ownership:true
             ~source_version:true
             ~eval_opam:true
             ~init_python_venv:true
             [])
        ([
           "./scripts/ci/lint_misc_check.sh";
           "scripts/check_wasm_pvm_regressions.sh check";
           "etherlink/scripts/check_evm_store_migrations.sh check";
           "./scripts/check_rollup_node_sql_migrations.sh check";
           "./src/lib_dal_node/scripts/check_dal_store_migrations.sh check";
         ]
        @
        (* The license check only applies to new files (in the sense
           of [git add]), so can only run in [before_merging]
           pipelines. *)
        match pipeline_type with
        | Before_merging | Merge_train ->
            ["./scripts/ci/lint_check_licenses.sh"]
        | Schedule_extended_test -> [])
    in
    let job_check_jsonnet =
      job
        ~__POS__
        ~name:"check_jsonnet"
        ~image:Images.jsonnet_master
        ~stage
        ~dependencies
        ~rules:
          (make_rules ~dependent:true ~changes:changeset_jsonnet_fmt_files ())
        ~before_script:
          [
            "cd grafazos/";
            (* For security, we explicitly install v11.1.0
               which corresponds to commit [1ce5aec]. *)
            "jb install \
             github.com/grafana/grafonnet/gen/grafonnet-v11.1.0@1ce5aec";
            "cd ../";
          ]
        [
          "scripts/lint.sh --check-jsonnet-format";
          "scripts/lint.sh --check-jsonnet-lint";
        ]
    in
    let job_check_rust_fmt : tezos_job =
      job
        ~__POS__
        ~name:"check_rust_fmt"
        ~image:Images.rust_toolchain_master
        ~stage
        ~dependencies
        ~rules:(make_rules ~dependent:true ~changes:changeset_rust_fmt_files ())
        ["scripts/check-format-rust.sh"]
    in
    let job_check_rst =
      job
        ~__POS__
        ~name:"documentation:rst-check"
        ~image:Images.CI.test_master
        ~dependencies
        ~stage
        ~rules:(make_rules ~changes:changeset_octez_docs_rst ())
        ~before_script:(before_script ~init_python_venv:true [])
        ["make --silent -C docs sphinx-check"]
    in
    let job_commit_titles : tezos_job =
      let allow_failure : allow_failure_job =
        match pipeline_type with Merge_train -> No | _ -> With_exit_codes [65]
      in
      job
        ~__POS__
        ~name:"commit_titles"
        ~image:Images.CI.prebuild_master
        ~stage
        ~dependencies
        (* ./scripts/ci/check_commit_messages.sh exits with code 65 when a git history contains
           invalid commits titles in situations where that is allowed. *)
        (script_propagate_exit_code "./scripts/ci/check_commit_messages.sh")
        ~allow_failure
    in
    let mr_only_jobs =
      match pipeline_type with
      | Before_merging | Merge_train ->
          [
            (* This job shall only run in pipelines for MRs because it's not
               sensitive to changes in time. *)
            job_nix;
            (* It makes no sense to test commit titles in scheduled
               pipelines (they run on master, where commit titles are
               unmutable) *)
            job_commit_titles;
          ]
      | Schedule_extended_test -> []
    in
    [
      job_sanity_ci;
      job_docker_hadolint;
      job_oc_ocaml_fmt;
      job_semgrep;
      job_oc_misc_checks;
      job_check_jsonnet;
      job_check_rust_fmt;
      job_check_rst;
    ]
    @ mr_only_jobs
  in
  (* Short-cut for jobs that have no dependencies except [job_start] on
     [Before_merging] pipelines. These jobs must also depend on all
     jobs in the stage [sanity], such that they do not run if this
     stage does not succeed. Since some sanity jobs are conditional,
     we make these dependencies optional. *)
  let dependencies_needs_start =
    make_dependencies
      ~before_merging:(fun job_start -> Dependent [Job job_start])
      ~schedule_extended_test:(fun () -> Staged [])
  in
  (* Job [documentation:manuals] requires the build jobs, because it needs
     to run Octez executables to generate the man pages.
     So the build jobs need to be included if the documentation changes. *)
  let changeset_octez_or_doc =
    Changeset.(changeset_octez @ changeset_octez_docs)
  in
  let changeset_octez_or_kernels_or_doc =
    Changeset.(changeset_octez_or_kernels @ changeset_octez_docs)
  in
  (* The build_x86_64 jobs are split in two to keep the artifact size
     under the 1GB hard limit set by GitLab. *)
  (* [job_build_x86_64_release] builds the released executables. *)
  let job_build_x86_64_release =
    job_build_dynamic_binaries
      ~__POS__
      ~arch:Amd64
<<<<<<< HEAD
      ~cpu:High
=======
      ~cpu:Very_high
      ~storage:Ramfs
>>>>>>> 4e3e2258
      ~retry:
        {max = 2; when_ = [Stuck_or_timeout_failure; Runner_system_failure]}
      ~dependencies:dependencies_needs_start
      ~release:true
      ~rules:(make_rules ~changes:changeset_octez_or_doc ())
      ~sccache_size:"2G"
      ()
  in
  (* 'oc.build_x86_64-exp-dev-extra' builds the developer and experimental
     executables, as well as the tezt test suite used by the subsequent
     'tezt' jobs and TPS evaluation tool. *)
  let build_cache_key =
    "dune-build-cache-" ^ Gitlab_ci.Predefined_vars.(show ci_pipeline_id)
  in
  let job_build_x86_64_exp_dev_extra =
    job_build_dynamic_binaries
      ~__POS__
      ~arch:Amd64
      ~cpu:Very_high
      ~retry:
        {max = 2; when_ = [Stuck_or_timeout_failure; Runner_system_failure]}
      ~dependencies:dependencies_needs_start
      ~release:false
      ~rules:(make_rules ~changes:changeset_octez_or_doc ())
      ()
    |> enable_dune_cache ~key:build_cache_key ~policy:Push
  in

  let build_arm_rules = make_rules ~label:"ci--arm64" ~manual:Yes () in
  let job_build_arm64_release : Tezos_ci.tezos_job =
    job_build_arm64_release ~rules:build_arm_rules ()
  in
  let job_build_arm64_exp_dev_extra : Tezos_ci.tezos_job =
    job_build_arm64_exp_dev_extra ~rules:build_arm_rules ()
  in
  let job_build_kernels =
    job_build_kernels
      ~rules:
        (make_rules
           ~changes:changeset_octez_or_kernels_or_doc
           ~dependent:true
           ())
      ()
  in
  let job_build_dsn_node =
    job_build_dsn_node
      ~rules:
        (make_rules
           ~changes:changeset_octez_or_kernels_or_doc
           ~dependent:true
           ())
      ()
  in
  let job_tezt_fetch_records =
    Tezt.job_tezt_fetch_records
      ~rules:(make_rules ~changes:changeset_octez ())
      ()
  in
  let job_select_tezts =
    (* Scheduled pipelines execute all tezt tests: no need for [job_select_tezts]. *)
    match pipeline_type with
    | Before_merging | Merge_train ->
        Some
          (Tezt.job_select_tezts
             ~rules:(make_rules ~changes:changeset_octez ())
             ())
    | Schedule_extended_test -> None
  in
  (* Octez static binaries *)
  let job_static_x86_64_experimental =
    job_build_static_binaries
      ~__POS__
      ~arch:Amd64
      ~cpu:Very_high
<<<<<<< HEAD
=======
      ~storage:Ramfs
      ~retry:
        {max = 2; when_ = [Stuck_or_timeout_failure; Runner_system_failure]}
>>>>>>> 4e3e2258
        (* Even though not many tests depend on static executables, some
           of those that do are limiting factors in the total duration
           of pipelines. So we start this job as early as possible,
           without waiting for sanity_ci. *)
      ~dependencies:dependencies_needs_start
      ~rules:(make_rules ~changes:changeset_octez ())
      ()
  in
  let job_static_arm64_experimental =
    job_build_static_binaries
      ~__POS__
      ~arch:Arm64
      ~storage:Ramfs
      ~dependencies:dependencies_needs_start (* See rationale above *)
      ~rules:(make_rules ~manual:(On_changes changeset_octez) ())
      ()
  in

  (* EVM static binaires *)
  let job_evm_static_x86_64_experimental =
    job
      ~__POS__
      ~arch:Amd64
      ~name:("etherlink.build:static-" ^ arch_to_string Amd64)
      ~image:Images.CI.build
      ~stage:Stages.build
      ~rules:(make_rules ~manual:(On_changes changeset_etherlink) ())
      ~artifacts:
        (artifacts
           ~name:"evm-binaries"
           ~when_:On_success
           ["octez-evm-*"; "etherlink-*"])
      ~cpu:Very_high
      ~retry:
        {max = 2; when_ = [Stuck_or_timeout_failure; Runner_system_failure]}
      ~before_script:
        [
          "./scripts/ci/take_ownership.sh";
          ". ./scripts/version.sh";
          "eval $(opam env)";
        ]
      ["make evm-node-static"]
    |> enable_cargo_cache
    |> enable_sccache ~cache_size:"2G"
    |> enable_cargo_target_caches
  in

  let job_evm_static_arm64_experimental =
    job
      ~__POS__
      ~arch:Arm64
      ~storage:Ramfs
      ~name:("etherlink.build:static-" ^ arch_to_string Arm64)
      ~image:Images.CI.build
      ~stage:Stages.build
      ~rules:(make_rules ~manual:(On_changes changeset_etherlink) ())
      ~artifacts:
        (artifacts
           ~name:"evm-binaries"
           ~when_:On_success
           ["octez-evm-*"; "etherlink-*"])
      ~before_script:
        [
          "./scripts/ci/take_ownership.sh";
          ". ./scripts/version.sh";
          "eval $(opam env)";
        ]
      ["make evm-node-static"]
    |> enable_cargo_cache
    |> enable_sccache ~cache_size:"2G"
    |> enable_cargo_target_caches
  in

  (* Build jobs *)
  let build =
    let stage = Stages.build in
    (* TODO: The code is a bit convoluted here because these jobs are
       either in the build or in the manual stage depending on the
       pipeline type. However, we can put them in the build stage on
       [before_merging] pipelines as long as we're careful to put
       [allow_failure: true]. *)
    let bin_packages_jobs =
      match pipeline_type with
      | Schedule_extended_test | Before_merging | Merge_train -> []
    in
    let wasm_runtime_check : tezos_job =
      job
        ~__POS__
        ~name:"wasm-runtime-check"
        ~image:Images.CI.build
        ~stage
        ~dependencies:dependencies_needs_start
        ~rules:(make_rules ~changes:changeset_wasm_runtime_check_files ())
        ~before_script:
          (before_script
             ~take_ownership:true
             ~source_version:true
             ~eval_opam:true
             [])
        ["etherlink/lib_wasm_runtime/lint.sh"]
      |> enable_cargo_cache |> enable_sccache
    in
<<<<<<< HEAD
    let job_ocaml_check : tezos_job =
      job
        ~__POS__
        ~name:"ocaml-check"
        ~cpu:High
        ~image:Images.CI.build
        ~stage
        ~retry:
          {max = 2; when_ = [Stuck_or_timeout_failure; Runner_system_failure]}
        ~dependencies:dependencies_needs_start
        ~rules:(make_rules ~changes:changeset_ocaml_check_files ())
        ~before_script:
          (before_script
             ~take_ownership:true
             ~source_version:true
             ~eval_opam:true
             [])
        (* Stops on first error for easier detection of problems in
           the log and to reduce time to merge of other MRs further
           down the merge train. *)
        ["dune build @check --stop-on-first-error"]
      |> enable_cargo_cache |> enable_sccache |> enable_dune_cache
    in
=======
>>>>>>> 4e3e2258
    let build_octez_source =
      (* We check compilation of the octez tarball on scheduled
         pipelines because it's not worth testing it for every merge
         request pipeline. The job is manual on regular MR
         pipelines. *)
      job
        ~__POS__
        ~stage
        ~image:Images.CI.build
        ~cpu:Very_high
        ~storage:Ramfs
        ~rules:(make_rules ~manual:Yes ())
        ~before_script:
          (before_script
             ~take_ownership:true
             ~source_version:true
             ~eval_opam:true
             [])
        ~name:"build_octez_source"
        [
          "./scripts/ci/restrict_export_to_octez_source.sh";
          "./scripts/ci/create_octez_tarball.sh octez";
          "mv octez.tar.bz2 ../";
          "cd ../";
          "tar xf octez.tar.bz2";
          "cd octez/";
          "eval $(opam env)";
          "make octez";
        ]
      |> enable_cargo_cache
      |> enable_sccache ~cache_size:"2G"
    in
    let job_build_grafazos =
      match pipeline_type with
      | Merge_train | Before_merging ->
          Grafazos.Common.job_build
            ~rules:
              [
                job_rule
                  ~when_:Always
                  ~changes:(Changeset.encode Grafazos.Common.changeset_grafazos)
                  ();
                job_rule ~when_:Manual ();
              ]
            ()
      | Schedule_extended_test ->
          Grafazos.Common.job_build ~rules:[job_rule ~when_:Always ()] ()
    in
<<<<<<< HEAD
    let job_build_teztale ~arch =
      Teztale.job_build
        ~arch
        ~rules:(make_rules ~manual:Yes ~changes:Teztale.changeset ())
=======
    let job_build_teztale ?cpu ~arch ?storage ?(sccache_size = "5G") () =
      Teztale.Common.job_build
        ~arch
        ?cpu
        ?storage
        ~rules:(make_rules ~manual:Yes ~changes:Teztale.Common.changeset ())
        ?sccache_size:(Some sccache_size)
>>>>>>> 4e3e2258
        ()
    in
    [
      job_build_arm64_release;
      job_build_arm64_exp_dev_extra;
      job_static_x86_64_experimental;
      job_static_arm64_experimental;
      job_build_x86_64_release;
      job_build_x86_64_exp_dev_extra;
      wasm_runtime_check;
      job_build_kernels;
      job_build_dsn_node;
      job_tezt_fetch_records;
      build_octez_source;
      job_build_grafazos;
<<<<<<< HEAD
      job_build_teztale ~arch:Amd64;
      job_build_teztale ~arch:Arm64;
      job_build_layer1_profiling ();
=======
      job_build_teztale
        ~arch:Amd64
        ~cpu:Very_high
        ~storage:Ramfs
        ~sccache_size:"2G"
        ();
      job_build_teztale ~arch:Arm64 ~storage:Ramfs ();
      job_evm_static_x86_64_experimental;
      job_evm_static_arm64_experimental;
      job_build_layer1_profiling
        ~rules:(make_rules ~changes:changeset_octez ())
        ();
>>>>>>> 4e3e2258
    ]
    @ Option.to_list job_select_tezts
    @ bin_packages_jobs
  in

  (* Packaging jobs *)
  let packaging =
    match pipeline_type with
    | Merge_train | Before_merging -> []
    | Schedule_extended_test ->
        Opam.jobs_opam_packages
          ~dependencies:dependencies_needs_start
          pipeline_type
  in
  (* Dependencies for jobs that should run immediately after jobs
     [job_build_x86_64] in [Before_merging] if they are present
     (otherwise, they run immediately after [job_start]). In
     [Scheduled_extended_test] we are not in a hurry and we let them
     be [Staged []]. *)
  let order_after_build =
    make_dependencies
      ~before_merging:(fun job_start ->
        Dependent
          (Job job_start
          :: [
               Optional job_build_x86_64_release;
               Optional job_build_x86_64_exp_dev_extra;
             ]))
      ~schedule_extended_test:(fun () -> Staged [])
  in

  (* Test jobs*)
  let test =
    let job_ocaml_check : tezos_job =
      job
        ~__POS__
        ~name:"ocaml-check"
        ~cpu:Very_high
        ~image:Images.CI.build
        ~stage:Stages.test
        ~retry:
          {max = 2; when_ = [Stuck_or_timeout_failure; Runner_system_failure]}
        ~dependencies:dependencies_needs_start
        ~rules:(make_rules ~changes:changeset_ocaml_check_files ())
        ~before_script:
          (before_script
             ~take_ownership:true
             ~source_version:true
             ~eval_opam:true
             [])
        (* Stops on first error for easier detection of problems in
           the log and to reduce time to merge of other MRs further
           down the merge train. *)
        ["dune build @check --stop-on-first-error"]
      |> enable_cargo_cache |> enable_sccache |> enable_dune_cache
    in
    (* This job triggers the debian child pipeline automatically if any
       files in the changeset is modified. It's the same as
       job_debian_repository_trigger that can be run manually.
        We want both:
       - to trigger the debian repository test automatically when relevant
          files change, if the whole pipeline was triggered;
       - and to be able to trigger the debian repository test manually,
          whether relevant files changed or not, without having to trigger the
          whole pipeline.
         To achieve that we need to duplicate the job, because
         it needs two different sets of dependencies. *)
    let job_debian_repository_trigger_auto =
      trigger_job
        ~__POS__
        ~rules:(make_rules ~manual:No ~changes:changeset_debian_packages ())
        ~stage:Stages.test
        ~dependencies:dependencies_needs_start
        Debian_repository.child_pipeline_partial_auto
    in
    let job_debian_repository_trigger_full : tezos_job =
      trigger_job
        ~__POS__
        ~dependencies:(Dependent [])
        ~stage:Stages.test
        Debian_repository.child_pipeline_full
    in

    (* rpm counterpart of the debian tests *)
    let job_rpm_repository_trigger_auto =
      trigger_job
        ~__POS__
        ~rules:(make_rules ~manual:No ~changes:changeset_rpm_packages ())
        ~stage:Stages.test
        ~dependencies:dependencies_needs_start
        Rpm_repository.child_pipeline_partial_auto
    in
    let job_rpm_repository_trigger_full : tezos_job =
      trigger_job
        ~__POS__
        ~dependencies:(Dependent [])
        ~stage:Stages.test
        Rpm_repository.child_pipeline_full
    in

    let job_homebrew_trigger_auto =
      trigger_job
        ~__POS__
        ~rules:(make_rules ~manual:No ~changes:changeset_homebrew ())
        ~stage:Stages.test
        ~dependencies:dependencies_needs_start
        Homebrew.child_pipeline_full_auto
    in
    let job_homebrew_trigger_full =
      trigger_job
        ~__POS__
        ~rules:(make_rules ~manual:No ~changes:changeset_homebrew ())
        ~stage:Stages.test
        ~dependencies:(Dependent [])
        Homebrew.child_pipeline_full
    in

    let job_base_images_trigger =
      trigger_job
        ~__POS__
        ~rules:(make_rules ~manual:No ~changes:changeset_base_images ())
        ~stage:Stages.images
        ~dependencies:(Dependent [])
        Base_images.child_pipeline
    in

    (* check that ksy files are still up-to-date with octez *)
    let job_kaitai_checks : tezos_job =
      job
        ~__POS__
        ~name:"kaitai_checks"
        ~image:Images.CI.build
        ~stage:Stages.test
        ~dependencies:dependencies_needs_start
        ~rules:(make_rules ~changes:changeset_kaitai_e2e_files ())
        ~before_script:(before_script ~source_version:true ~eval_opam:true [])
        [
          "make -C ${CI_PROJECT_DIR} check-kaitai-struct-files || (echo 'Octez \
           encodings and Kaitai files seem to be out of sync. You might need \
           to run `make check-kaitai-struct-files` and commit the resulting \
           diff.' ; false)";
        ]
        ~artifacts:
          (artifacts
             ~expire_in:(Duration (Hours 1))
             ~when_:On_success
             ["_build/default/client-libs/bin_codec_kaitai/codec.exe"])
      |> enable_cargo_cache |> enable_sccache
    in
    let job_kaitai_e2e_checks =
      job
        ~__POS__
        ~name:"kaitai_e2e_checks"
        ~image:Images.client_libs_dependencies
        ~stage:Stages.test
        ~dependencies:(Dependent [Artifacts job_kaitai_checks])
        ~rules:
          (make_rules ~changes:changeset_kaitai_e2e_files ~dependent:true ())
        ~before_script:
          (before_script
             ~source_version:true
               (* TODO: https://gitlab.com/tezos/tezos/-/issues/5026
                  As observed for the `unit:js_components` running `npm i`
                  every time we run a job is inefficient.

                  The benefit of this approach is that we specify node version
                  and npm dependencies (package.json) in one place, and that the local
                  environment is then the same as CI environment. *)
             ~install_js_deps:true
             [])
        [
          "./client-libs/kaitai-struct-files/scripts/kaitai_e2e.sh \
           client-libs/kaitai-struct-files/files 2>/dev/null";
        ]
    in
    let job_oc_check_lift_limits_patch =
      job
        ~__POS__
        ~name:"oc.check_lift_limits_patch"
        ~image:Images.CI.build
        ~stage:Stages.test
        ~dependencies:dependencies_needs_start
        ~rules:(make_rules ~changes:changeset_lift_limits_patch ())
        ~before_script:(before_script ~source_version:true ~eval_opam:true [])
        [
          (* Check that the patch only modifies the
             src/proto_alpha/lib_protocol. If not, the rules above have to be
             updated. *)
          "[ $(git apply --numstat src/bin_tps_evaluation/lift_limits.patch | \
           cut -f3) = \"src/proto_alpha/lib_protocol/main.ml\" ]";
          "git apply src/bin_tps_evaluation/lift_limits.patch";
          "dune build @src/proto_alpha/lib_protocol/check";
        ]
      |> enable_cargo_cache |> enable_sccache
    in
    let job_oc_python_check : tezos_job =
      job
        ~__POS__
        ~name:"oc.python_check"
        ~image:Images.CI.test
        ~stage:Stages.test
        ~dependencies:dependencies_needs_start
        ~rules:(make_rules ~changes:changeset_python_files ())
        ~before_script:
          (before_script
             ~take_ownership:true
             ~source_version:true
             ~init_python_venv:true
             [])
        ["./scripts/ci/lint_misc_python_check.sh"]
    in
    let jobs_unit : tezos_job list =
      let build_dependencies = function
        | Amd64 ->
            Dependent
              [Job job_build_x86_64_release; Job job_build_x86_64_exp_dev_extra]
        | Arm64 ->
            Dependent
              [Job job_build_arm64_release; Job job_build_arm64_exp_dev_extra]
      in
      let rules =
        (* TODO: Note that all jobs defined here are
           [dependent] in the sense that they all have
           [dependencies:]. However, AFAICT, these dependencies are all
           dummy dependencies for ordering -- not for artifacts. This
           means that these unit tests can very well run even if their
           dependencies failed. Moreover, the ordering serves no purpose
           on scheduled pipelines, so we might even remove them for that
           [pipeline_type]. *)
        make_rules ~changes:changeset_octez ~dependent:true ()
      in
      let job_unit_test ~__POS__ ?(image = Images.CI.build) ?timeout
<<<<<<< HEAD
          ?parallel_vector ?(rules = rules) ~arch ?(cpu = Normal) ~name
=======
          ?parallel_vector ?(rules = rules) ~arch ?(cpu = Normal) ?storage ~name
>>>>>>> 4e3e2258
          ~make_targets () : tezos_job =
        let arch_string = arch_to_string arch in
        let script = ["make $MAKE_TARGETS"] in
        let dependencies = build_dependencies arch in
        let variables =
          [
            ("ARCH", arch_string);
            ("MAKE_TARGETS", String.concat " " make_targets);
          ]
        in

        let variables, parallel =
          (* When parallel_vector is set to non-zero (translating to the
             [parallel_vector:] clause), set the variable
             [DISTRIBUTE_TESTS_TO_PARALLELS] to [true], so that
             [scripts/test_wrapper.sh] partitions the set of @runtest
             targets to build. *)
          match parallel_vector with
          | Some n ->
              ( variables @ [("DISTRIBUTE_TESTS_TO_PARALLELS", "true")],
                Some (Vector n) )
          | None -> (variables, None)
        in
        let job =
          job
            ?timeout
            ?parallel
            ~__POS__
            ~retry:Gitlab_ci.Types.{max = 2; when_ = []}
            ~name
            ~stage:Stages.test
            ~image
            ~arch
            ~cpu
<<<<<<< HEAD
=======
            ?storage
>>>>>>> 4e3e2258
            ~dependencies
            ~rules
            ~variables
            ~artifacts:
              (artifacts
                 ~name:"$CI_JOB_NAME-$CI_COMMIT_SHA-${ARCH}"
                 ["test_results"]
                 ~reports:(reports ~junit:"test_results/*.xml" ())
                 ~expire_in:(Duration (Days 1))
                 ~when_:Always)
            ~before_script:
              (before_script ~source_version:true ~eval_opam:true [])
            script
          |> enable_cargo_cache |> enable_sccache
        in
        if arch = Amd64 then
          enable_dune_cache ~key:build_cache_key ~policy:Pull job
        else job
      in
      let oc_unit_non_proto_x86_64 =
        job_unit_test
          ~__POS__
          ~name:"oc.unit:non-proto-x86_64"
          ~arch:Amd64 (* The [lib_benchmark] unit tests require Python *)
          ~image:Images.CI.test
          ~make_targets:["test-nonproto-unit"]
          ()
        |> enable_coverage_instrumentation |> enable_coverage_output_artifact
      in
      let oc_unit_etherlink_x86_64 =
        job_unit_test
          ~__POS__
          ~name:"oc.unit:etherlink-x86_64"
          ~arch:Amd64
          ~rules:(make_rules ~changes:changeset_etherlink ~dependent:true ())
          ~make_targets:["test-etherlink-unit"]
          ()
        |> enable_coverage_instrumentation |> enable_coverage_output_artifact
      in
      let oc_unit_other_x86_64 =
        (* Runs unit tests for contrib. *)
        job_unit_test
          ~__POS__
          ~name:"oc.unit:other-x86_64"
          ~arch:Amd64
          ~cpu:High
          ~make_targets:["test-other-unit"]
          ()
        |> enable_coverage_instrumentation |> enable_coverage_output_artifact
      in
      let oc_unit_proto_x86_64 =
        (* Runs unit tests for protocol. *)
        job_unit_test
          ~__POS__
          ~name:"oc.unit:proto-x86_64"
          ~arch:Amd64
          ~cpu:Very_high
          ~make_targets:["test-proto-unit"]
          ()
        |> enable_coverage_instrumentation |> enable_coverage_output_artifact
      in
      let oc_unit_non_proto_arm64 =
        (* No coverage for arm64 jobs -- the code they test is a
           subset of that tested by x86_64 unit tests. *)
        job_unit_test
          ~__POS__
          ~name:"oc.unit:non-proto-arm64"
          ~storage:Ramfs
          ~parallel_vector:2
          ~arch:Arm64 (* The [lib_benchmark] unit tests require Python *)
          ~image:Images.CI.test
          ~make_targets:["test-nonproto-unit"; "test-webassembly"]
          ()
      in
      let oc_unit_webassembly_x86_64 =
        job
          ~__POS__
          ~name:"oc.unit:webassembly-x86_64"
          ~arch:Amd64 (* The wasm tests are written in Python *)
          ~image:Images.CI.test
          ~stage:Stages.test
          ~dependencies:(build_dependencies Amd64)
          ~rules
          ~before_script:(before_script ~source_version:true ~eval_opam:true [])
            (* TODO: https://gitlab.com/tezos/tezos/-/issues/4663
               This test takes around 2 to 4min to complete, but it sometimes
               hangs. We use a timeout to retry the test in this case. The
               underlying issue should be fixed eventually, turning this timeout
               unnecessary. *)
          ~timeout:(Minutes 20)
          ["make test-webassembly"]
      in
      let oc_unit_protocol_compiles =
        job
          ~__POS__
          ~name:"oc.unit:protocol_compiles"
          ~arch:Amd64
          ~cpu:Very_high
          ~retry:
            {max = 2; when_ = [Stuck_or_timeout_failure; Runner_system_failure]}
          ~image:Images.CI.build
          ~stage:Stages.test
          ~dependencies:(build_dependencies Amd64)
          ~rules
          ~before_script:(before_script ~source_version:true ~eval_opam:true [])
          ["dune build @runtest_compile_protocol"]
        |> enable_cargo_cache |> enable_sccache
      in
      (* "de" stands for data-encoding, since data-encoding is considered
         to be a separate product. *)
      let de_unit arch ?storage () =
        job
          ~__POS__
          ~name:("de.unit:" ^ arch_to_string arch)
          ~arch
          ?storage
          ~image:Images.CI.test
          ~stage:Stages.test
          ~rules:
            (make_rules
               ~changes:
                 (Changeset.union
                    changeset_base
                    (Changeset.make ["data-encoding/**"]))
               ())
          ~dependencies:(build_dependencies arch)
          ~before_script:(before_script ~eval_opam:true [])
          ["dune runtest data-encoding"]
      in
      let resto_unit arch ?storage () =
        job
          ~__POS__
          ~name:("resto.unit:" ^ arch_to_string arch)
          ~arch
          ?storage
          ~image:Images.CI.test
          ~stage:Stages.test
          ~timeout:(Minutes 10)
          ~rules:
            (make_rules
               ~changes:
                 (Changeset.union changeset_base (Changeset.make ["resto/**"]))
               ())
          ~dependencies:(build_dependencies arch)
          ~before_script:(before_script ~eval_opam:true [])
          ["dune runtest resto"]
      in
      [
        job_ocaml_check;
        oc_unit_non_proto_x86_64;
        oc_unit_etherlink_x86_64;
        oc_unit_other_x86_64;
        oc_unit_proto_x86_64;
        oc_unit_non_proto_arm64;
        oc_unit_webassembly_x86_64;
        oc_unit_protocol_compiles;
        de_unit Amd64 ();
        de_unit Arm64 ~storage:Ramfs ();
        resto_unit Amd64 ();
        resto_unit Arm64 ~storage:Ramfs ();
      ]
    in
    let job_oc_integration_compiler_rejections : tezos_job =
      job
        ~__POS__
        ~name:"oc.integration:compiler-rejections"
        ~stage:Stages.test
        ~image:Images.CI.build
        ~rules:(make_rules ~changes:changeset_octez ())
        ~dependencies:
          (Dependent
             [Job job_build_x86_64_release; Job job_build_x86_64_exp_dev_extra])
        ~before_script:(before_script ~source_version:true ~eval_opam:true [])
        ["dune build @runtest_rejections"]
      |> enable_cargo_cache |> enable_sccache
    in
    let job_oc_script_test_gen_genesis : tezos_job =
      job
        ~__POS__
        ~name:"oc.script:test-gen-genesis"
        ~stage:Stages.test
        ~image:Images.CI.build
        ~dependencies:dependencies_needs_start
        ~rules:(make_rules ~changes:changeset_octez ())
        ~before_script:
          (before_script ~eval_opam:true ["cd scripts/gen-genesis"])
        ["dune build gen_genesis.exe"]
    in
    let job_oc_script_snapshot_alpha_and_link : tezos_job =
      job
        ~__POS__
        ~name:"oc.script:snapshot_alpha_and_link"
        ~stage:Stages.test
        ~image:Images.CI.build
        ~cpu:Very_high
<<<<<<< HEAD
=======
        ~retry:
          {max = 2; when_ = [Stuck_or_timeout_failure; Runner_system_failure]}
>>>>>>> 4e3e2258
        ~dependencies:order_after_build
          (* Since the above dependencies are only for ordering, we do not set [dependent] *)
        ~rules:(make_rules ~changes:changeset_script_snapshot_alpha_and_link ())
        ~before_script:
          (before_script
             ~take_ownership:true
             ~source_version:true
             ~eval_opam:true
             [])
        ["./scripts/ci/script:snapshot_alpha_and_link.sh"]
      |> enable_cargo_cache |> enable_sccache
      |> enable_dune_cache ~key:build_cache_key ~policy:Pull
    in
    let job_oc_script_test_release_versions : tezos_job =
      job
        ~__POS__
        ~name:"oc.script:test_octez_release_versions"
        ~stage:Stages.test
        ~image:Images.CI.build
        ~dependencies:
          (Dependent
             [Job job_build_x86_64_release; Job job_build_x86_64_exp_dev_extra])
          (* Since the above dependencies are only for ordering, we do not set [dependent] *)
        ~rules:(make_rules ~changes:changeset_octez ())
        ~before_script:
          (before_script
             ~take_ownership:true
             ~source_version:true
             ~eval_opam:true
             [])
        ["./scripts/test_octez_release_version.sh"]
    in
    let job_oc_script_b58_prefix =
      job
        ~__POS__
        ~name:"oc.script:b58_prefix"
        ~stage:Stages.test
          (* Requires Python. Can be changed to a python image, but using
             the build docker image to keep in sync with the python
             version used for the tests *)
        ~image:Images.CI.test
        ~rules:(make_rules ~changes:changeset_script_b58_prefix ())
        ~dependencies:dependencies_needs_start
        ~before_script:
          (before_script ~source_version:true ~init_python_venv:true [])
        [
          "poetry run pylint scripts/b58_prefix/b58_prefix.py \
           --disable=missing-docstring --disable=invalid-name";
          "poetry run pytest scripts/b58_prefix/test_b58_prefix.py";
        ]
    in
    let job_oc_test_liquidity_baking_scripts : tezos_job =
      job
        ~__POS__
        ~name:"oc.test-liquidity-baking-scripts"
        ~stage:Stages.test
        ~image:Images.CI.build
        ~dependencies:
          (Dependent
             [
               Artifacts job_build_x86_64_release;
               Artifacts job_build_x86_64_exp_dev_extra;
             ])
        ~rules:
          (make_rules
             ~dependent:true
             ~changes:changeset_test_liquidity_baking_scripts
             ())
        ~before_script:(before_script ~source_version:true ~eval_opam:true [])
        ["./scripts/ci/test_liquidity_baking_scripts.sh"]
    in
    let job_test_release_versions =
      job
        ~__POS__
        ~image:Images.CI.prebuild
        ~stage:Stages.test
        ~name:"oc:scripts:release_script_values"
        ~dependencies:dependencies_needs_start
        ["scripts/ci/test_release_values.sh"]
    in
    (* The set of installation test jobs *)
    let jobs_install_octez : tezos_job list =
      let compile_octez_rules =
        make_rules
          ~changes:(Changeset.make ["docs/introduction/compile-sources.sh"])
          ~manual:Yes
          ()
      in
      let job_install_opam_noble : tezos_job =
        job
          ~__POS__
          ~name:"oc.install_opam_noble"
          ~image:Images.opam_ubuntu_noble
          ~dependencies:dependencies_needs_start
          ~rules:(make_rules ~manual:Yes ())
          ~allow_failure:Yes
          ~stage:Stages.test
            (* The default behavior of opam is to use `nproc` to determine its level of
               parallelism. This returns the number of CPU of the "host" CI runner
               instead of the number of cores a single CI job can reasonably use. *)
          ~variables:[("OPAMJOBS", "4")]
            (* As this job is long, we override the default timeout to
               2 hours. *)
          ~timeout:(Hours 2)
          ["./docs/introduction/install-opam.sh"]
      in
      let job_compile_sources ~__POS__ ~name ~image ~project ~branch ?cpu ?retry
          () =
        job
          ~__POS__
          ~name
          ~image
          ?cpu
          ?retry
          ~dependencies:dependencies_needs_start
          ~rules:compile_octez_rules
          ~stage:Stages.test
            (* This job uses a CARGO_HOME different from
               {!Common.cargo_home}. That CARGO_HOME used is outside the
               CI_PROJECT_DIR, and is thus uncachable. *)
          ~variables:[("CARGO_HOME", "/home/opam/.cargo")]
          [sf "./docs/introduction/compile-sources.sh %s %s" project branch]
        |> enable_networked_cargo
      in
      [(* Test installing through opam *) job_install_opam_noble]
      @
      match pipeline_type with
      (* These tests make sure that the compilation instructions
         in master are still valid for the latest-release branch *)
      | Schedule_extended_test ->
          [
            job_compile_sources
              ~__POS__
              ~name:"oc.compile_sources_doc_bookworm"
              ~image:Images.opam_debian_bookworm
              ~project:"tezos/tezos"
              ~branch:"latest-release"
              ~cpu:Very_high
              ~retry:
                {
                  max = 2;
                  when_ = [Stuck_or_timeout_failure; Runner_system_failure];
                }
              ();
            job_compile_sources
              ~__POS__
              ~name:"oc.compile_sources_doc_oracular"
              ~image:Images.opam_ubuntu_oracular
              ~project:"tezos/tezos"
              ~branch:"latest-release"
              ();
          ]
      (* Test compiling the [master] branch on Bookworm, to make sure
         that the compilation instructions in this branch are still
         valid.
      *)
      | _ ->
          [
            job_compile_sources
              ~__POS__
              ~name:"oc.compile_sources_doc_bookworm"
              ~image:Images.opam_debian_bookworm
              ~project:"${CI_MERGE_REQUEST_SOURCE_PROJECT_PATH:-tezos/tezos}"
              ~branch:"${CI_MERGE_REQUEST_SOURCE_BRANCH_NAME:-master}"
              ~cpu:Very_high
              ~retry:
                {
                  max = 2;
                  when_ = [Stuck_or_timeout_failure; Runner_system_failure];
                }
              ();
          ]
    in
    (* Tezt jobs.

              The Tezt jobs are split into a set of special-purpose jobs running the
              tests of the corresponding tag:
              - [tezt-time_sensitive]: runs the jobs with tag [time_sensitive];
              - [tezt-slow]: runs the jobs with tag [slow];
              - [tezt-extra]: runs the jobs with tag [extra] not tagged
                 as [flaky].
              - [tezt-flaky]: runs the jobs with tag [flaky] and
                 none of the tags above;

              and a job [tezt] that runs all remaining tests (excepting those
              that are tagged [ci_disabled], that are disabled in the CI.)

              There is an implicit rule that the Tezt tags [time_sensitive],
              [slow], [extra] and [cloud] are mutually exclusive.
              The [flaky] tag is not exclusive to these tags.
              If e.g. a test has both tags [slow] and [flaky], it will run in
              [tezt-slow], to prevent flaky tests to run in the [tezt-flaky]
              job if they also have another special tag. Tests tagged [cloud] are
              meant to be used with Tezt cloud (see [tezt/lib_cloud/README.md]) and
              do not run in the CI.

              For more information on tags, see [src/lib_test/tag.mli].

              Important: the [Custom_test_extended_pipeline.jobs] function
              declares a set of jobs that must match the ones defined
              below. Please update the jobs accordingly.
    *)
    let jobs_tezt =
      let dependencies =
        Dependent
          [
            Artifacts job_build_x86_64_release;
            Artifacts job_build_x86_64_exp_dev_extra;
            Artifacts job_build_kernels;
            Artifacts job_build_dsn_node;
            Artifacts job_tezt_fetch_records;
          ]
      in
      (* Rules for tezt jobs that are started automatically.

         Tezt jobs are selected whenever a file in [changeset_octez] is modified.
         The tezt jobs are dependent (they need the binaries and such). *)
      let rules = make_rules ~dependent:true ~changes:changeset_octez () in
      (* Rules for tezt jobs that are started manually.

         These jobs can only be manually started on [before_merging]
         pipelines when its artifact dependencies exist, which they do
         when [changeset_octez] is changed. *)
      let rules_manual =
        make_rules ~dependent:true ~manual:(On_changes changeset_octez) ()
      in
      let coverage_expiry = Duration (Days 3) in
      let keep_going =
        match pipeline_type with Schedule_extended_test -> true | _ -> false
      in
      let tezt : tezos_job =
        Tezt.job
          ~__POS__
          ~name:"tezt"
            (* Exclude all tests with tags in [tezt_tags_always_disable] or
               [tezt_tags_exclusive_tags]. *)
          ~tezt_tests:(Tezt.tests_tag_selector [Not (Has_tag "flaky")])
          ~tezt_parallel:6
          ~parallel:(Vector 50)
          ~timeout:(Minutes 40)
          ~rules
          ~dependencies
          ~keep_going
          ?job_select_tezts
          ()
        |> enable_coverage_output_artifact ~expire_in:coverage_expiry
      in
      let tezt_time_sensitive : tezos_job =
        (* the following tests are executed with [~tezt_parallel:1] to ensure
           that other tests do not affect their executions. However, these
           tests are not particularly cpu/memory-intensive hence they do not
           need to run on a particular machine contrary to performance
           regression tests. *)
        Tezt.job
          ~__POS__
          ~name:"tezt-time-sensitive"
          ~tezt_tests:(Tezt.tests_tag_selector ~time_sensitive:true [])
          ~tezt_variant:"-time_sensitive"
          ~dependencies
          ~keep_going
          ?job_select_tezts
          ~rules
          ()
        |> enable_coverage_output_artifact ~expire_in:coverage_expiry
      in
      let tezt_slow : tezos_job =
        Tezt.job
          ~__POS__
          ~name:"tezt-slow"
          ~rules:rules_manual
          ~tezt_tests:
            (Tezt.tests_tag_selector
               ~slow:true
               (* TODO: https://gitlab.com/tezos/tezos/-/issues/7063
                  The deselection of Paris [test_adaptive_issuance_launch.ml]
                  should be removed once the fixes to its slowness has been
                  snapshotted from Alpha. *)
               [
                 Not
                   (String_predicate
                      ( File,
                        Is
                          "src/proto_019_PtParisA/lib_protocol/test/integration/test_adaptive_issuance_launch.ml"
                      ));
               ])
          ~tezt_variant:"-slow"
          ~retry:2
          ~tezt_parallel:3
          ~parallel:(Vector 20)
          ~dependencies
          ~keep_going
          ?job_select_tezts
          ~disable_test_timeout:true
          ()
      in
      let tezt_extra : tezos_job =
        Tezt.job
          ~__POS__
          ~name:"tezt-extra"
          ~rules:rules_manual
          ~tezt_tests:
            (Tezt.tests_tag_selector ~extra:true [Not (Has_tag "flaky")])
          ~tezt_variant:"-extra"
          ~retry:2
          ~tezt_parallel:6
          ~parallel:(Vector 10)
          ~dependencies
          ~keep_going
          ?job_select_tezts
          ()
      in
      let tezt_flaky : tezos_job =
        (* Runs tests tagged "flaky" [Tag.flaky].

           These tests only run on scheduled pipelines. They run with
           higher retries (both GitLab CI job retries, and tezt
           retries). They also run with [~parallel:1] to increase
           stability. *)
        Tezt.job
          ~__POS__
          ~name:"tezt-flaky"
          ~tezt_tests:(Tezt.tests_tag_selector [Has_tag "flaky"])
          ~tezt_variant:"-flaky"
            (* To handle flakiness, consider tweaking [~tezt_parallel] (passed to
               Tezt's '--job-count'), and [~tezt_retry] (passed to Tezt's
               '--retry') *)
          ~retry:2
          ~tezt_retry:3
          ~tezt_parallel:1
          ~dependencies
          ~keep_going
          ?job_select_tezts
          ~rules:rules_manual
          ~allow_failure:Yes
          ()
        |> enable_coverage_output_artifact
      in
      let tezt_static_binaries : tezos_job =
        Tezt.job
          ~__POS__
          ~tag:Gcp
          ~name:"tezt:static-binaries"
          ~tezt_tests:
            (Tezt.tests_tag_selector [Has_tag "cli"; Not (Has_tag "flaky")])
          ~tezt_parallel:3
          ~retry:0
          ~dependencies:
            (Dependent
               [
                 Artifacts job_build_x86_64_exp_dev_extra;
                 Artifacts job_static_x86_64_experimental;
                 Artifacts job_tezt_fetch_records;
               ])
          ~keep_going
          ~rules
          ?job_select_tezts
          ~before_script:(before_script ["mv octez-binaries/x86_64/octez-* ."])
          ()
      in
      [
        tezt;
        tezt_time_sensitive;
        tezt_slow;
        tezt_extra;
        tezt_flaky;
        tezt_static_binaries;
      ]
    in
    let jobs_sdk_rust : tezos_job list =
      let job_test_sdk_rust =
        job
          ~__POS__
          ~name:"test_sdk_rust"
          ~image:Images.rust_toolchain
          ~stage:Stages.test
          ~dependencies:dependencies_needs_start
          ~rules:
            (make_rules ~dependent:true ~changes:changeset_test_sdk_rust ())
          ["make -C sdk/rust check"; "make -C sdk/rust test"]
        |> enable_cargo_cache |> enable_sccache
      in
      [job_test_sdk_rust]
    in
    let jobs_sdk_bindings : tezos_job list =
      let job_test_sdk_bindings =
        job
          ~__POS__
          ~name:"test_sdk_bindings"
          ~image:Images.rust_sdk_bindings
          ~stage:Stages.test
          ~dependencies:dependencies_needs_start
          ~before_script:(before_script ~init_python_venv:true [])
          ~rules:
            (make_rules ~dependent:true ~changes:changeset_test_sdk_bindings ())
          [
            "make -C contrib/sdk-bindings check";
            "make -C contrib/sdk-bindings test";
          ]
        |> enable_cargo_cache |> enable_sccache
      in
      [job_test_sdk_bindings]
    in
    let jobs_kernels : tezos_job list =
      let make_job_kernel ?dependencies ?(image = Images.rust_toolchain)
          ?(stage = Stages.test) ~__POS__ ~name ~changes script =
        job
          ?dependencies
          ~__POS__
          ~name
          ~image
          ~stage
          ~rules:(make_rules ~dependent:true ~changes ())
          script
        |> enable_kernels |> enable_cargo_cache |> enable_sccache
      in
      let job_test_kernels : tezos_job =
        make_job_kernel
          ~__POS__
          ~name:"test_kernels"
          ~changes:changeset_test_kernels
          ~dependencies:(Dependent [Job job_build_kernels])
          ["make -f kernels.mk check"; "make -f kernels.mk test"]
      in
      let job_test_etherlink_kernel : tezos_job =
        make_job_kernel
          ~__POS__
          ~name:"test_etherlink_kernel"
          ~changes:changeset_test_etherlink_kernel
          ~dependencies:(Dependent [Job job_build_kernels])
          ["make -f etherlink.mk check"; "make -f etherlink.mk test"]
      in
      let job_test_etherlink_firehose : tezos_job =
        make_job_kernel
          ~__POS__
          ~name:"test_etherlink_firehose"
          ~changes:changeset_test_etherlink_firehose
          ~dependencies:(Dependent [Job job_build_kernels])
          ["make -C etherlink/firehose check"]
      in
      let job_audit_riscv_deps : tezos_job =
        make_job_kernel
          ~stage:Stages.sanity
          ~image:Images.rust_toolchain_master
          ~dependencies:(Dependent [])
          ~__POS__
          ~name:"audit_riscv_deps"
          ~changes:changeset_riscv_kernels
          ["make -C src/riscv audit"]
      in
      let riscv_ci_flags =
        (* These flags ensure we don't need Ocaml installed in the check and test jobs *)
        "--no-default-features --features ci"
      in
      let job_check_riscv_kernels : tezos_job =
        make_job_kernel
          ~__POS__
          ~name:"check_riscv_kernels"
          ~changes:changeset_riscv_kernels
          ~dependencies:(Dependent [Job job_audit_riscv_deps])
          [
            Format.asprintf
              "make -C src/riscv CHECK_FLAGS= EXTRA_FLAGS='%s' check"
              riscv_ci_flags;
          ]
      in
      let job_test_evm_compatibility : tezos_job =
        make_job_kernel
          ~__POS__
          ~name:"test_evm_compatibility"
          ~changes:changeset_test_evm_compatibility
          ~dependencies:(Dependent [Job job_build_kernels])
          [
            "make -f etherlink.mk EVM_EVALUATION_FEATURES=disable-file-logs \
             evm-evaluation-assessor";
            "git clone --depth 1 --branch v14.1@etherlink \
             https://github.com/functori/tests ethereum_tests";
            "./evm-evaluation-assessor --eth-tests ./ethereum_tests/ \
             --resources ./etherlink/kernel_latest/evm_evaluation/resources/ \
             -c";
          ]
      in
      [
        job_test_kernels;
        job_test_etherlink_kernel;
        job_test_etherlink_firehose;
        job_audit_riscv_deps;
        job_check_riscv_kernels;
        job_test_evm_compatibility;
      ]
    in
    let job_mir_unit =
      job
        ~__POS__
        ~name:"mir_unit"
        ~image:Images.CI.test
        ~stage:Stages.test
        ~dependencies:dependencies_needs_start
        ~rules:(make_rules ~changes:changeset_mir ())
        ["cargo test --manifest-path contrib/mir/Cargo.toml"]
      |> enable_cargo_cache
    in
    let job_mir_tzt =
      job
        ~__POS__
        ~name:"mir_tzt"
        ~image:Images.CI.test
        ~stage:Stages.test
        ~dependencies:dependencies_needs_start
        ~rules:(make_rules ~changes:changeset_mir_tzt ())
        [
          "cargo run --manifest-path contrib/mir/Cargo.toml --bin tzt_runner \
           tzt_reference_test_suite/*.tzt";
        ]
      |> enable_cargo_cache
    in
    let jobs_misc =
      [
        job_kaitai_checks;
        job_kaitai_e2e_checks;
        job_oc_check_lift_limits_patch;
        job_oc_python_check;
        job_oc_integration_compiler_rejections;
        job_oc_script_test_gen_genesis;
        job_oc_script_snapshot_alpha_and_link;
        job_oc_script_test_release_versions;
        job_oc_script_b58_prefix;
        job_oc_test_liquidity_baking_scripts;
        job_test_release_versions;
        job_mir_unit;
        job_mir_tzt;
      ]
    in
    let jobs_debian =
      match pipeline_type with
      | Before_merging | Merge_train ->
          [
            job_debian_repository_trigger_auto;
            job_rpm_repository_trigger_auto;
            job_homebrew_trigger_auto;
          ]
      | Schedule_extended_test ->
          [
            job_debian_repository_trigger_full;
            job_rpm_repository_trigger_full;
            job_homebrew_trigger_full;
            job_base_images_trigger;
          ]
    in
    jobs_debian @ jobs_misc @ jobs_sdk_rust @ jobs_sdk_bindings @ jobs_kernels
    @ jobs_unit @ jobs_install_octez @ jobs_tezt
  in

  (*Coverage jobs *)
  let coverage =
    match pipeline_type with
    | Before_merging | Merge_train ->
        (* Write the name of each job that produces coverage as input for other scripts.
           Only includes the stem of the name: parallel jobs only appear once.
           E.g. as [tezt], not [tezt X/Y]. *)
        Base.write_file
          "script-inputs/ci-coverage-producing-jobs"
          ~contents:
            (String.concat
               "\n"
               (List.map Tezos_ci.name_of_tezos_job !jobs_with_coverage_output)
            ^ "\n") ;
        (* This job fetches coverage files by precedent test stage. It creates
           the html, summary and cobertura reports. It also provide a coverage %
           for the merge request. *)
        let job_unified_coverage : tezos_job =
          let dependencies = List.rev !jobs_with_coverage_output in
          job
            ~__POS__
            ~image:Images.CI.e2etest
            ~name:"oc.unified_coverage"
            ~stage:Stages.test_coverage
            ~coverage:"/Coverage: ([^%]+%)/"
            ~rules:
              (make_rules
                 ~final_pipeline_disable:true
                 ~changes:changeset_octez
                 ())
            ~variables:
              [
                (* This inhibits the Makefile's opam version check, which
                   this job's opam-less image
                   ([e2etest]) cannot pass. *)
                ("TEZOS_WITHOUT_OPAM", "true");
              ]
            ~dependencies:(Staged dependencies)
            (* On the development branches, we compute coverage.
               TODO: https://gitlab.com/tezos/tezos/-/issues/6173
               We propagate the exit code to temporarily allow corrupted coverage files. *)
            (script_propagate_exit_code "./scripts/ci/report_coverage.sh")
            ~allow_failure:(With_exit_codes [64])
          |> enable_coverage_location |> enable_coverage_report
        in
        [job_unified_coverage]
    | Schedule_extended_test -> []
  in

  (* Doc jobs *)
  let doc =
    let jobs_install_python =
      (* Creates a job that tests installation of the python environment in [image] *)
      let job_install_python ~__POS__ ~name ~image ~project ~branch =
        job
          ~__POS__
          ~name
          ~image
          ~stage:Stages.test
          ~dependencies:dependencies_needs_start
          ~rules:
            (make_rules
               ~changes:
                 (Changeset.make
                    [
                      "docs/developer/install-python-debian-ubuntu.sh";
                      "pyproject.toml";
                      "poetry.lock";
                    ])
               ~manual:Yes
               ~label:"ci--docs"
               ())
          [
            sf
              "./docs/developer/install-python-debian-ubuntu.sh %s %s"
              project
              branch;
          ]
      in
      (* The set of python installation test jobs. Since python is
         today less used, we do the bulk of the tests in scheduled pipelines
         and we only test debian_bookworm in a merge pipeline *)
      match pipeline_type with
      | Schedule_extended_test ->
          [
            job_install_python
              ~__POS__
              ~name:"documentation:install_python_noble"
              ~image:Images.ubuntu_noble
              ~project:"tezos/tezos"
              ~branch:"master";
            job_install_python
              ~__POS__
              ~name:"documentation:install_python_jammy"
              ~image:Images.ubuntu_jammy
              ~project:"tezos/tezos"
              ~branch:"master";
            job_install_python
              ~__POS__
              ~name:"documentation:install_python_bookworm"
              ~image:Images.debian_bookworm
              ~project:"tezos/tezos"
              ~branch:"master";
          ]
      | Before_merging | Merge_train ->
          [
            job_install_python
              ~__POS__
              ~name:"documentation:install_python_bookworm"
              ~image:Images.debian_bookworm
              ~project:"${CI_MERGE_REQUEST_SOURCE_PROJECT_PATH:-tezos/tezos}"
              ~branch:"${CI_MERGE_REQUEST_SOURCE_BRANCH_NAME:-master}";
          ]
    in
    let jobs_documentation : tezos_job list =
      let rules =
        make_rules ~changes:changeset_octez_docs ~label:"ci--docs" ()
      in
      let dependencies = dependencies_needs_start in
      let job_odoc =
        Documentation.job_odoc ~rules ~dependencies ~lite:true ()
      in
      let job_manuals =
        Documentation.job_manuals
          ~rules
          ~use_static_executables:false
          ~dependencies:
            (Dependent
               [
                 Artifacts job_build_x86_64_release;
                 Artifacts job_build_x86_64_exp_dev_extra;
                 Artifacts job_build_kernels;
                 Artifacts job_build_dsn_node;
               ])
          ()
      in
      let job_docgen = Documentation.job_docgen ~rules ~dependencies () in
      let job_build_all =
        Documentation.job_build_all
          ~job_odoc
          ~job_manuals
          ~job_docgen
          ~rules:
            (make_rules
               ~dependent:true
               ~changes:changeset_octez_docs
               ~label:"ci--docs"
               ())
          ()
      in
      let job_documentation_linkcheck : tezos_job =
        Documentation.job_linkcheck
          ~job_manuals
          ~job_docgen
          ~job_build_all
          ~rules:
            (make_rules
               ~dependent:true
               ~label:"ci--docs"
               ~manual:(On_changes changeset_octez_docs)
               ())
          ()
      in
      [
        job_odoc;
        job_manuals;
        job_docgen;
        job_build_all;
        job_documentation_linkcheck;
      ]
    in
    jobs_install_python @ jobs_documentation
  in

  (* Manual jobs *)
  let manual =
    (* On scheduled pipelines we build and test the full packages test matrix.
       On [Before_merging] pipelines only a subset of the packages are built
       and tested. There is a similar job job_debian_repository_trigger_auto
       in the test stage that is started automatically if any files related to
       packaging is changed. *)
    let job_debian_repository_trigger_partial : tezos_job =
      (* Same as [job_debian_repository_trigger_auto] but manual,
         so that one can trigger it without triggering the whole main pipeline.
         See comment near the definition of [job_debian_repository_trigger_auto]. *)
      trigger_job
        ~__POS__
        ~rules:(make_rules ~manual:Yes ())
        ~dependencies:(Dependent [])
        ~stage:Stages.manual
        Debian_repository.child_pipeline_partial
    in
    let job_rpm_repository_trigger_partial : tezos_job =
      (* Same as [job_rpm_repository_trigger_auto] but manual,
         so that one can trigger it without triggering the whole main pipeline.
         See comment near the definition of [job_rpm_repository_trigger_auto]. *)
      trigger_job
        ~__POS__
        ~rules:(make_rules ~manual:Yes ())
        ~dependencies:(Dependent [])
        ~stage:Stages.manual
        Rpm_repository.child_pipeline_partial
    in
    let job_homebrew_repository_trigger : tezos_job =
      (* We leave the possibility to run this pipeline manually, in particular
         to generate the formula on scheduled pipelines *)
      trigger_job
        ~__POS__
        ~rules:(make_rules ~manual:Yes ())
        ~dependencies:(Dependent [])
        ~stage:Stages.manual
        Homebrew.child_pipeline_full
    in
    let job_base_images_trigger =
      trigger_job
        ~__POS__
        ~rules:(make_rules ~manual:Yes ())
        ~stage:Stages.manual
        ~dependencies:(Dependent [])
        Base_images.child_pipeline
    in
    match pipeline_type with
    | Before_merging | Merge_train ->
        (* Note: manual jobs in stage [manual] (which is the final
           stage) in [Before_merging] pipelines should be [Dependent]
           by default, and in particular [Dependent []] if they have
           no need for artifacts from other jobs. Making these
           dependent on [job_start] is redundant since they are
           already manual, and what's more, puts the pipeline in a
           confusing "pending state" with a yellow "pause" icon on the
           [manual] stage. *)
        let job_docker_amd64_test_manual : Tezos_ci.tezos_job =
          job_docker_build
            ~__POS__
            ~arch:Amd64
            ~dependencies:(Dependent [])
            ~rules:(make_rules ~changes:changeset_docker_files ~manual:Yes ())
            Test_manual
        in
        let job_docker_arm64_test_manual : Tezos_ci.tezos_job =
          job_docker_build
            ~__POS__
            ~arch:Arm64
            ~storage:Ramfs
            ~dependencies:(Dependent [])
            ~rules:(make_rules ~changes:changeset_docker_files ~manual:Yes ())
            Test_manual
        in
        let job_docker_verify_test_amd64 : tezos_job =
          job_docker_authenticated
            ~__POS__
            ~name:"oc.script.docker_verify_image_amd64"
            ~stage:Stages.manual
            ~variables:[("IMAGE_ARCH_PREFIX", "amd64_")]
            ~rules:(make_rules ~manual:Yes ())
            ~dependencies:(Dependent [Job job_docker_amd64_test_manual])
            ["./scripts/ci/docker_verify_signature.sh"]
        in
        let job_docker_verify_test_arm64 : tezos_job =
          job_docker_authenticated
            ~__POS__
            ~name:"oc.script.docker_verify_image_arm64"
            ~stage:Stages.manual
            ~variables:[("IMAGE_ARCH_PREFIX", "arm64_")]
            ~rules:(make_rules ~manual:Yes ())
            ~dependencies:(Dependent [Job job_docker_arm64_test_manual])
            ["./scripts/ci/docker_verify_signature.sh"]
        in
        let jobs =
          [
            job_docker_amd64_test_manual;
            job_docker_arm64_test_manual;
            job_docker_verify_test_arm64;
            job_docker_verify_test_amd64;
            job_base_images_trigger;
          ]
        in
        if pipeline_type = Merge_train then jobs
        else
          [
            job_homebrew_repository_trigger;
            job_rpm_repository_trigger_partial;
            job_debian_repository_trigger_partial;
          ]
          @ jobs
    (* No manual jobs on the scheduled pipeline *)
    | Schedule_extended_test -> []
  in
  start_stage @ sanity @ build @ packaging @ test @ coverage @ doc @ manual<|MERGE_RESOLUTION|>--- conflicted
+++ resolved
@@ -597,12 +597,8 @@
     job_build_dynamic_binaries
       ~__POS__
       ~arch:Amd64
-<<<<<<< HEAD
-      ~cpu:High
-=======
       ~cpu:Very_high
       ~storage:Ramfs
->>>>>>> 4e3e2258
       ~retry:
         {max = 2; when_ = [Stuck_or_timeout_failure; Runner_system_failure]}
       ~dependencies:dependencies_needs_start
@@ -677,12 +673,9 @@
       ~__POS__
       ~arch:Amd64
       ~cpu:Very_high
-<<<<<<< HEAD
-=======
       ~storage:Ramfs
       ~retry:
         {max = 2; when_ = [Stuck_or_timeout_failure; Runner_system_failure]}
->>>>>>> 4e3e2258
         (* Even though not many tests depend on static executables, some
            of those that do are limiting factors in the total duration
            of pipelines. So we start this job as early as possible,
@@ -785,32 +778,6 @@
         ["etherlink/lib_wasm_runtime/lint.sh"]
       |> enable_cargo_cache |> enable_sccache
     in
-<<<<<<< HEAD
-    let job_ocaml_check : tezos_job =
-      job
-        ~__POS__
-        ~name:"ocaml-check"
-        ~cpu:High
-        ~image:Images.CI.build
-        ~stage
-        ~retry:
-          {max = 2; when_ = [Stuck_or_timeout_failure; Runner_system_failure]}
-        ~dependencies:dependencies_needs_start
-        ~rules:(make_rules ~changes:changeset_ocaml_check_files ())
-        ~before_script:
-          (before_script
-             ~take_ownership:true
-             ~source_version:true
-             ~eval_opam:true
-             [])
-        (* Stops on first error for easier detection of problems in
-           the log and to reduce time to merge of other MRs further
-           down the merge train. *)
-        ["dune build @check --stop-on-first-error"]
-      |> enable_cargo_cache |> enable_sccache |> enable_dune_cache
-    in
-=======
->>>>>>> 4e3e2258
     let build_octez_source =
       (* We check compilation of the octez tarball on scheduled
          pipelines because it's not worth testing it for every merge
@@ -859,12 +826,6 @@
       | Schedule_extended_test ->
           Grafazos.Common.job_build ~rules:[job_rule ~when_:Always ()] ()
     in
-<<<<<<< HEAD
-    let job_build_teztale ~arch =
-      Teztale.job_build
-        ~arch
-        ~rules:(make_rules ~manual:Yes ~changes:Teztale.changeset ())
-=======
     let job_build_teztale ?cpu ~arch ?storage ?(sccache_size = "5G") () =
       Teztale.Common.job_build
         ~arch
@@ -872,7 +833,6 @@
         ?storage
         ~rules:(make_rules ~manual:Yes ~changes:Teztale.Common.changeset ())
         ?sccache_size:(Some sccache_size)
->>>>>>> 4e3e2258
         ()
     in
     [
@@ -888,11 +848,6 @@
       job_tezt_fetch_records;
       build_octez_source;
       job_build_grafazos;
-<<<<<<< HEAD
-      job_build_teztale ~arch:Amd64;
-      job_build_teztale ~arch:Arm64;
-      job_build_layer1_profiling ();
-=======
       job_build_teztale
         ~arch:Amd64
         ~cpu:Very_high
@@ -905,7 +860,6 @@
       job_build_layer1_profiling
         ~rules:(make_rules ~changes:changeset_octez ())
         ();
->>>>>>> 4e3e2258
     ]
     @ Option.to_list job_select_tezts
     @ bin_packages_jobs
@@ -1138,11 +1092,7 @@
         make_rules ~changes:changeset_octez ~dependent:true ()
       in
       let job_unit_test ~__POS__ ?(image = Images.CI.build) ?timeout
-<<<<<<< HEAD
-          ?parallel_vector ?(rules = rules) ~arch ?(cpu = Normal) ~name
-=======
           ?parallel_vector ?(rules = rules) ~arch ?(cpu = Normal) ?storage ~name
->>>>>>> 4e3e2258
           ~make_targets () : tezos_job =
         let arch_string = arch_to_string arch in
         let script = ["make $MAKE_TARGETS"] in
@@ -1177,10 +1127,7 @@
             ~image
             ~arch
             ~cpu
-<<<<<<< HEAD
-=======
             ?storage
->>>>>>> 4e3e2258
             ~dependencies
             ~rules
             ~variables
@@ -1376,11 +1323,8 @@
         ~stage:Stages.test
         ~image:Images.CI.build
         ~cpu:Very_high
-<<<<<<< HEAD
-=======
         ~retry:
           {max = 2; when_ = [Stuck_or_timeout_failure; Runner_system_failure]}
->>>>>>> 4e3e2258
         ~dependencies:order_after_build
           (* Since the above dependencies are only for ordering, we do not set [dependent] *)
         ~rules:(make_rules ~changes:changeset_script_snapshot_alpha_and_link ())
