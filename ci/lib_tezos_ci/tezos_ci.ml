--- conflicted
+++ resolved
@@ -736,11 +736,8 @@
   | Gcp_high_cpu_dev
   | Gcp_very_high_cpu
   | Gcp_very_high_cpu_dev
-<<<<<<< HEAD
-=======
   | Gcp_very_high_cpu_ramfs
   | Gcp_very_high_cpu_ramfs_dev
->>>>>>> 4e3e2258
   | Aws_specific
   | Dynamic
 
@@ -755,27 +752,17 @@
   | Gcp_high_cpu_dev -> "gcp_high_cpu_dev"
   | Gcp_very_high_cpu -> "gcp_very_high_cpu"
   | Gcp_very_high_cpu_dev -> "gcp_very_high_cpu_dev"
-<<<<<<< HEAD
-=======
   | Gcp_very_high_cpu_ramfs -> "gcp_very_high_cpu_ramfs"
   | Gcp_very_high_cpu_ramfs_dev -> "gcp_very_high_cpu_ramfs_dev"
->>>>>>> 4e3e2258
   | Aws_specific -> "aws_specific"
   | Dynamic -> Gitlab_ci.Var.encode dynamic_tag_var
 
 (** The architecture of the runner associated to a tag . *)
 let arch_of_tag = function
   | Gcp_arm64 | Gcp_dev_arm64 -> Some Arm64
-<<<<<<< HEAD
-  | Gcp | Gcp_dev | Gcp_tezt | Gcp_tezt_dev | Gcp_tezt_memory_3k
-  | Gcp_tezt_memory_3k_dev | Gcp_tezt_memory_4k | Gcp_tezt_memory_4k_dev
-  | Gcp_high_cpu | Gcp_high_cpu_dev | Gcp_very_high_cpu | Gcp_very_high_cpu_dev
-  | Aws_specific ->
-=======
   | Gcp | Gcp_dev | Gcp_tezt | Gcp_tezt_dev | Gcp_high_cpu | Gcp_high_cpu_dev
   | Gcp_very_high_cpu | Gcp_very_high_cpu_dev | Gcp_very_high_cpu_ramfs
   | Gcp_very_high_cpu_ramfs_dev | Aws_specific ->
->>>>>>> 4e3e2258
       Some Amd64
   | Dynamic -> None
 
@@ -837,14 +824,11 @@
   | High  (** Target GCP high runner pool. *)
   | Very_high  (** Target GCP very high runner pool. *)
 
-<<<<<<< HEAD
-=======
 (** The list of storage profiling tags for runners. *)
 type storage =
   | Network  (** Target default storage runner pool. *)
   | Ramfs  (** Target ramfs storage runner pool. *)
 
->>>>>>> 4e3e2258
 let enc_git_strategy = function
   | Fetch -> "fetch"
   | Clone -> "clone"
@@ -853,31 +837,6 @@
 let job ?arch ?after_script ?allow_failure ?artifacts ?(before_script = [])
     ?cache ?id_tokens ?interruptible ?(dependencies = Staged [])
     ?(image_dependencies = []) ?services ?variables ?rules
-<<<<<<< HEAD
-    ?(timeout = Gitlab_ci.Types.Minutes 60) ?tag ?(cpu = Normal) ?git_strategy
-    ?coverage ?retry ?parallel ?description ~__POS__ ?image ?template ~stage
-    ~name script : tezos_job =
-  (* The tezos/tezos CI uses singleton tags for its runners. *)
-  let tag =
-    match (arch, tag, cpu) with
-    | Some _, Some _, High
-    | None, Some _, High
-    | Some _, None, High
-    | None, None, High ->
-        Gcp_high_cpu
-    | Some _, Some _, Very_high
-    | None, Some _, Very_high
-    | Some _, None, Very_high
-    | None, None, Very_high ->
-        Gcp_very_high_cpu
-    | Some arch, None, Normal -> (
-        match arch with Amd64 -> Gcp | Arm64 -> Gcp_arm64)
-    | None, Some tag, Normal -> tag
-    | None, None, Normal ->
-        (* By default, we assume Amd64 runners as given by the [gcp] tag. *)
-        Gcp
-    | Some _, Some _, Normal ->
-=======
     ?(timeout = Gitlab_ci.Types.Minutes 60) ?tag ?(cpu = Normal)
     ?(storage = Network) ?git_strategy ?coverage ?retry ?parallel ?description
     ?(dev_infra = false) ~__POS__ ?image ?template ~stage ~name script :
@@ -930,7 +889,6 @@
         (* By default, we assume Amd64 runners as given by the [gcp] tag. *)
         Gcp
     | Some _, Some _, Normal, _ ->
->>>>>>> 4e3e2258
         failwith
           "[job] cannot specify both [arch] and [tags] at the same time in job \
            '%s'."
