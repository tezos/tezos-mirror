(*****************************************************************************)
(*                                                                           *)
(* SPDX-License-Identifier: MIT                                              *)
(* Copyright (c) 2023 Nomadic Labs. <contact@nomadic-labs.com>               *)
(*                                                                           *)
(*****************************************************************************)

(** A GitLab CI job annotated with Octez-specific meta-data. *)
type tezos_job

module Rules : module type of Rules

(** The name of a {!tezos_job} as given to [~name] of {!job}.

    This returns the stem of the job name. Parallel jobs produce
    multiple job instances ([JOB N/M] for a {!Vector}-parallel job and
    [JOB: [foo, bar, ...]] for {!Matrix}-parallel jobs) -- the stem of such
    jobs is [JOB]. For non-parallel jobs, the argument given to
    [~name] and the stem is equivalent. *)
val name_of_tezos_job : tezos_job -> string

(** A string that should be prepended to all generated files.

    Warns not to modify the generated files, and refers to the generator. *)
val header : string

(** Write a CI configuration to a file *)
val to_file : filename:string -> Gitlab_ci.Types.config -> unit

(** Checks that should be performed after {!Pipeline.write}.

    Checks that the file [.gitlab-ci.yml] and all the [.yml] files in [.gitlab]
    are either generated or excluded. It is an error if a generated file is excluded.
    You can use [exclude] to specify which files should be excluded.
    [exclude] is given a path relative to the [root] directory
    and shall return [true] for excluded paths.

    In case of errors, errors are printed and the process exits with exit code 1. *)
val check_files :
  remove_extra_files:bool -> ?exclude:(string -> bool) -> unit -> unit

(** Run-time configuration and command-line processing. *)
module Cli : sig
  (** Action the binary should perform. *)
  type action =
    | Write  (** Write the CI configuration *)
    | Overview_pipelines  (** Print pipelines as table. *)
    | List_pipelines  (** List registered pipelines. *)
    | Describe_pipeline of {name : string}
        (** Describe a registered pipeline. *)

  (** Type of the command-line configuration for the generator binary. *)
  type config = {
    mutable verbose : bool;
        (** Enable [verbose] output, including the source of generated jobs. *)
    mutable inline_source_info : bool;
        (** Enable the emission of source information in generated configuration. *)
    mutable remove_extra_files : bool;
        (** Remove files that are neither generated nor excluded. *)
    mutable action : action;  (** Action to perform *)
  }

  (** Populate  {!config} from command-line arguments.

      Terminates the program with usage help if invalid arguments, or
      [--help] is passed. *)
  val init : unit -> unit

  (** The current command-line configuration, as populated by {!init}. *)
  val config : config
end

(** A facility for registering pipeline stages. *)
module Stage : sig
  (* Represents a pipeline stage *)
  type t

  (** Register a stage.

      Fails if a stage of the same name has already been registered. *)
  val register : string -> t
end

(** A facility for registering pipelines. *)
module Pipeline : sig
  (** Register a pipeline.

      [register ~description ?variables name rule] will register a pipeline [name]
      that runs when [rule] is true.

      If [variables] is set, then these variables will be added to the
      [workflow:] clause for this pipeline in the top-level [.gitlab-ci.yml].
      Similarly, an [auto_cancel] clause can be specified.

      The [description] is printed in {!list_pipelines}.

      The [jobs] of the pipeline are generated to the file
      [.gitlab/ci/pipelines/NAME.yml] when {!write} is called. *)
  val register :
    ?variables:Gitlab_ci.Types.variables ->
    ?auto_cancel:Gitlab_ci.Types.auto_cancel ->
    description:string ->
    jobs:tezos_job list ->
    string ->
    Gitlab_ci.If.t ->
    unit

  (** A child pipeline.

      See {!register_child} and {!trigger_job} for more information. *)
  type child_pipeline

  (** Register a child pipeline.

      [register_child name] will register a child pipeline called [name].

      The [jobs] of the pipeline are generated to the file
      [.gitlab/ci/pipelines/NAME.yml] when {!write} is called. See
      {!register} for info on [auto_cancel].

      The [description] is printed in {!list_pipelines}.

      Child pipelines cannot be launched without a trigger job that is
      included in a regular pipeline (see {!trigger_job}). *)
  val register_child :
    ?auto_cancel:Gitlab_ci.Types.auto_cancel ->
    ?inherit_:Gitlab_ci.Types.inherit_ ->
    description:string ->
    jobs:tezos_job list ->
    string ->
    child_pipeline

  (** Writes the set of registered pipelines.

      A top-level configuration is generated to [filename]. It
      contains a [workflow:] section that enables pipeline execution
      for each registered, non-child pipeline and an [include:]
      section that includes the set of jobs for the given pipeline. If
      specified, [default:] and [variables:] sections are also written
      to the top-level configuration. The [stages:] section
      automatically contains all the stages registered with
      {!Stage.register} that are used in the given pipeline.

      A [dummy_job] is written to the top-level configuration. This
      job is never enabled, but it works around a GitLab CI issue that
      occurs when the top-level configuration contains no visible
      jobs.

      Then, each registered pipeline is written to
      [.gitlab/ci/pipelines/NAME.yml].

      The string {!header} will be prepended to each written file. *)
  val write :
    ?default:Gitlab_ci.Types.default ->
    ?variables:Gitlab_ci.Types.variables ->
    filename:string ->
    unit ->
    unit

  (** Outputs the set of registered pipelines with their description. *)
  val list_pipelines : unit -> unit

  (** Pretty prints the set of registered pipelines as a table. *)
  val overview_pipelines : unit -> unit

  (** Describe the registered pipeline of a given name.

      If no such pipeline is registered, [exit 1] is called and an
      error message is printed. *)
  val describe_pipeline : string -> unit
end

(** Add variable enabling sccache.

    This function should be applied to jobs that build rust files and
    which has a configured sccache Gitlab CI cache.

    - [key] and [path] configure the key under which the cache is
    stored, and the path that will be cached. By default, the [key]
    contains the name of the job, thus scoping the cache to all
    instances of that job. By default, [path] is the folder
    ["$CI_PROJECT_DIR/_sccache"], and this function also sets the
    environment dir [SCCACHE_DIR] such that sccache stores its caches
    there.

    - [cache_size] sets the environment variable [SCCACHE_CACHE_SIZE]
    that configures the maximum size of the cache.

    - [error_log], [idle_timeout] and [log] sets the environment
    variables [SCCACHE_ERROR_LOG], [SCCACHE_IDLE_TIMEOUT] and
    [SCCACHE_LOG] respectively. See the sccache documentation for more
    information on these variables. *)
val enable_sccache :
  ?key:string ->
  ?error_log:string ->
  ?idle_timeout:string ->
  ?log:string ->
  ?path:string ->
  ?cache_size:string ->
  tezos_job ->
  tezos_job

(** Allow cargo to access the network by setting [CARGO_NET_OFFLINE=false].

    This function should only be applied to jobs that have a GitLab CI
    cache for [CARGO_HOME], as enabled through [enable_cache_cargo] (that
    function calls this function, so there is no need to apply both).
    Exceptions can be made for jobs that must have CARGO_HOME set to
    something different than {!cargo_home}. *)
val enable_networked_cargo : tezos_job -> tezos_job

(** Adds a GitLab CI cache for the CARGO_HOME folder.

    More precisely, we only cache the non-SCM dependencies in the
    sub-directory [registry/cache]. *)
val enable_cargo_cache : tezos_job -> tezos_job

(** Enable caching of Cargo's target folder which stores files which
    can speed up subsequent compilation passes.

    All folders are stored in a single cacheable directory to work
    around GitLab's restriction on the number caches a job may have. *)
val enable_cargo_target_caches : ?key:string -> tezos_job -> tezos_job

(** A facility for registering images for [image:] keywords.

    Images can be registered in two manners:
     - {i External} images are built outside the [tezos/tezos] CI and are
       registered with their path (e.g. [alpine:3.18]).

     - {i Internal} images are built in the pipeline they are
       used. They are registered an [image_path] and an
       [image_builder]. The [script:] of an [image_builder]
       must build the image and push it to [image_path].

    Pipelines with jobs using internal images automatically include
    corresponding image builder jobs with appropriate dependencies. *)
module Image : sig
  (** A registered Docker image in which a job can execute. *)
  type t

  (** Register an external image of the given [image_path]. *)
  val mk_external : image_path:string -> t

  (** Register internal image for [image_path] built by [image_builder_amd64].

      Optionally, a builder for an arm64 version of the image can be
      registered by supplying [image_builder_arm64]. If
      [image_builder_arm64] is supplied, then it must have a distinct
      name from [image_builder_amd64].

      Note: the name of the image builder(s) must uniquely identify the
      job definition. If two image builders with the same name but
      differing job definitions (as per polymorphic comparison of the
      underlying {!Gitlab_ci.Types.job}) are registered, then this
      function throws a run-time error. *)
  val mk_internal :
    ?image_builder_arm64:tezos_job ->
    image_builder_amd64:tezos_job ->
    image_path:string ->
    unit ->
    t
end

(** Changesets are used to specify [changes:] clauses in rules.

    Note: Operations over changesets do not preserve order nor
    duplicates. Ordering and duplicates in [changes:] clauses have no
    semantic impact. *)
module Changeset : sig
  (** A changeset. *)
  type t

  (** Create a changeset from a list of strings. *)
  val make : string list -> t

  (** Encode a changeset as a alphabetically sorted list of strings. *)
  val encode : t -> string list

  (** Combine two changesets. *)
  val union : t -> t -> t

  (** Operator for {!union}. *)
  val ( @ ) : t -> t -> t
end

(** Represents architectures. *)
type arch = Amd64 | Arm64

(** String representation of architectures ([Amd64] is ["x86_64"]) *)
val arch_to_string : arch -> string

(** Alternative string representation of architectures ([Amd64] is ["amd64"]) *)
val arch_to_string_alt : arch -> string

(** The list of available runner tags. *)
type tag =
  | Gcp  (** GCP prod AMD64 runner, general purpose. *)
  | Gcp_arm64  (** GCP prod ARM64 runner, general purpose. *)
  | Gcp_dev  (** GCP dev AMD64 runner, general purpose. *)
  | Gcp_dev_arm64  (** GCP dev ARM64 runner, general purpose. *)
  | Gcp_tezt
      (** GCP prod AMD64 runner, suitable for tezt jobs (more RAM and CPU) *)
  | Gcp_tezt_dev
      (** GCP dev AMD64 runner, suitable for tezt jobs (more RAM and CPU) *)
  | Gcp_high_cpu
      (** GCP prod AMD64 runner, suitable for jobs needing high CPU. *)
  | Gcp_high_cpu_dev
      (** GCP dev AMD64 runner, suitable for jobs needing high CPU. *)
  | Gcp_very_high_cpu
      (** GCP prod AMD64 runner, suitable for jobs needing very high CPU. *)
  | Gcp_very_high_cpu_dev
      (** GCP dev AMD64 runner, suitable for jobs needing very high CPU. *)
<<<<<<< HEAD
=======
  | Gcp_very_high_cpu_ramfs
      (** GCP prod AMD64 runner, suitable for jobs needing very high CPU and RAMFS. *)
  | Gcp_very_high_cpu_ramfs_dev
      (** GCP dev AMD64 runner, suitable for jobs needing very high CPU and RAMFS. *)
>>>>>>> 4e3e2258
  | Aws_specific
      (** AWS runners, in cases where a CI is legacy or not suitable for GCP. *)
  | Dynamic
      (** The runner is dynamically set through the CI variable {!dynamic_tag_var}. *)

(** The variable to set enabling dynamic runner selection.

    To dynamically set the runner of a job through a CI/CD variable,
    assign to this variable using [variables:] or [parallel:matrix:]. *)
val dynamic_tag_var : Gitlab_ci.Var.t

(** The architecture of the runner associated to a tag if statically known. *)
val arch_of_tag : tag -> arch option

(** The string representation of a tag. *)
val string_of_tag : tag -> string

(** A job dependency.

    - A job that depends on [Job j] will not start until [j] finishes.

    - A job that depends on [Optional j] will not start until [j]
    finishes, if it is present in the pipeline. For more information,
    see
    {{:https://docs.gitlab.com/ee/ci/yaml/#needsoptional}needs:optional}.

    - A job that depends on [Artefacts j] will not start until [j] finishes
      and will also have the artefacts of [j] available. *)
type dependency =
  | Job of tezos_job
  | Optional of tezos_job
  | Artifacts of tezos_job

(** Job dependency sets.

    - A [Staged artifact_deps] job implements the default GitLab CI behavior of
      running once all jobs in the previous stage have terminated. Artifacts are
      downloaded from the list of jobs in [artifact_deps] (by default, no
      artifacts are downloaded).
    - An [Dependent deps] job runs once all the jobs in [deps] have terminated.
      To have a job run immediately, set [Dependent []]

    In practice, prefer using [Dependent]. Only use [Staged
    artifact_deps] when the number of dependencies exceed the GitLab
    imposed limit of 50 [needs:] per job. *)
type dependencies = Staged of tezos_job list | Dependent of dependency list

(** Add the artifacts of [tezos_job] to a [dependencies] set. *)
val dependencies_add_artifact_dependency :
  dependencies -> tezos_job -> dependencies

(** Values for the [GIT_STRATEGY] variable.

    This can be used to specify whether a job should [Fetch] or [Clone]
    the git repository, or not get it at all with [No_strategy].

    For more information, see
   {{:https://docs.gitlab.com/ee/ci/runners/configure_runners.html#git-strategy}GIT_STRATEGY} *)
type git_strategy =
  | Fetch  (** Translates to [fetch]. *)
  | Clone  (** Translates to [clone]. *)
  | No_strategy
      (** Translates to [none].

          Renamed to avoid clashes with {!Option.None}. *)

(** GitLab CI/CD YAML representation of [git_strategy].

    Translates {!git_strategy} to values of accepted by the GitLab
    CI/CD YAML variable [GIT_STRATEGY]. *)
val enc_git_strategy : git_strategy -> string

type cpu =
  | Normal  (** Target default Gitlab runner pool. *)
  | High  (** Target GCP high runner pool. *)
  | Very_high  (** Target GCP very high runner pool. *)

<<<<<<< HEAD
=======
type storage =
  | Network  (** Target default storage runner pool. *)
  | Ramfs  (** Target ramfs storage runner pool. *)

>>>>>>> 4e3e2258
(** Define a job.

    This smart constructor for {!Gitlab_ci.Types.job} additionally:

    - Translates each {!dependency} to [needs:] and [dependencies:]
    keywords as detailed in the documentation of {!dependency}.
    - Adds [tag:] based on [arch] and [tag]:

      - If only [tag] is set, then it is passed as is to the job's [tags:]
        field. The runners of the tezos/tezos CI all use singleton tags,
        hence we only allow one tag per job.
      - Setting both [arch] and [tag] throws an error.
      - Omitting both [arch] and [tag] is equivalent to setting
        [~tag:Gcp] or, equivalently, omitting tag and setting
        [~arch:Amd64].

    - [image_dependencies] is a list of internal !{Image.t}s that this
      job uses indirectly, i.e. not in it's [image:] field. For
      instance, this can be used by a job that builds a Docker image
      with an internal image as input.  A run-time error will be thrown
      if this list includes an external image.

    - If both a [template] and an [image] are provided, then a
    run-time error is raised to prevent overriding the image defined
    in the GitLab template.

    - If the [image] used is {!Internal} and [tag] is set to
    {!Dynamic} then a run-time error is generated as the required
    architecture for the internal image cannot be statically
    deduced.

    - The [cpu] parameter specifies the CPU allocation for the job,
      allowing it to run on a GCP GitLab runner with normal, high,
<<<<<<< HEAD
      or very high CPU capacity. *)
=======
      or very high CPU capacity.

    - The [dev_infra] parameter allows to run the job on the dev infrastructure.
      This parameter is used for tests only and should not be merged in
      production.*)
>>>>>>> 4e3e2258

val job :
  ?arch:arch ->
  ?after_script:string list ->
  ?allow_failure:Gitlab_ci.Types.allow_failure_job ->
  ?artifacts:Gitlab_ci.Types.artifacts ->
  ?before_script:string list ->
  ?cache:Gitlab_ci.Types.cache list ->
  ?id_tokens:Gitlab_ci.Types.id_tokens ->
  ?interruptible:bool ->
  ?dependencies:dependencies ->
  ?image_dependencies:Image.t list ->
  ?services:Gitlab_ci.Types.service list ->
  ?variables:Gitlab_ci.Types.variables ->
  ?rules:Gitlab_ci.Types.job_rule list ->
  ?timeout:Gitlab_ci.Types.time_interval ->
  ?tag:tag ->
  ?cpu:cpu ->
<<<<<<< HEAD
=======
  ?storage:storage ->
>>>>>>> 4e3e2258
  ?git_strategy:git_strategy ->
  ?coverage:string ->
  ?retry:Gitlab_ci.Types.retry ->
  ?parallel:Gitlab_ci.Types.parallel ->
  ?description:string ->
  ?dev_infra:bool ->
  __POS__:string * int * int * int ->
  ?image:Image.t ->
  ?template:Gitlab_ci.Types.template ->
  stage:Stage.t ->
  name:string ->
  string list ->
  tezos_job

(** Define a trigger job for a child pipeline.

    The trigger job will be named [trigger:CHILD_PIPELINE_NAME]. *)
val trigger_job :
  ?dependencies:dependencies ->
  ?rules:Gitlab_ci.Types.job_rule list ->
  ?description:string ->
  __POS__:string * int * int * int ->
  stage:Stage.t ->
  Pipeline.child_pipeline ->
  tezos_job

(** Adds artifacts to a job without overriding, if possible, existing artifacts.

    Throws error when applied to {!trigger_job}s.

    - If the job already has an artifact with [old_name] and [name] is given, then
      [name] is used.
    - If the job already has an artifact exposed as [old_exposed_as] and
      [exposed_as] is given, then [exposed_as] is used.
    - If the job already has an artifact added [old_when] and
      [when_] is given, the new artifact will be added:
        - at [old_when] if [old_when = when_]
        - at [Always] if [old_when <> when_]
    - If the job already has an artifact that expires in [old_expires_in] and
      [expires_in] is given, then the largest of the two durations is used. Note
      that for the purpose of this comparison, we consider that a minute is 60
      seconds, that an hour is 60 minutes, that a week is 7 days, that a
      month is 31 days, and that a year is 365 days.
    - Individual fields of a {!report} cannot be combined: a run-time error is
      raised if [reports] contains a report that is already set in the job.
    - [paths] are appended to the set of paths in [job]. *)
val add_artifacts :
  ?name:string ->
  ?expose_as:string ->
  ?reports:Gitlab_ci.Types.reports ->
  ?expire_in:Gitlab_ci.Types.expiration ->
  ?when_:Gitlab_ci.Types.when_artifact ->
  string list ->
  tezos_job ->
  tezos_job

(** Append the variables [variables] to the variables of [job].

    Throws error when applied to {!trigger_job}s.

    Raises [Failure] if any of the [variables] is already defined for
    [job], unless [allow_overwrite] is true (default is [false]). *)
val append_variables :
  ?allow_overwrite:bool -> Gitlab_ci.Types.variables -> tezos_job -> tezos_job

(** Append to the [script:] section of a job.

    Throws error when applied to {!trigger_job}s. *)
val append_script : string list -> tezos_job -> tezos_job

(** Append to the [cache:] section of a job.

    Throws error when applied to {!trigger_job}s. *)
val append_cache : Gitlab_ci.Types.cache -> tezos_job -> tezos_job

(** Append to the [before_script:] section of a job.

    Throws error when applied to {!trigger_job}s. *)
val append_before_script : string list -> tezos_job -> tezos_job

(** Append to the [after_script:] section of a job.

    Throws error when applied to {!trigger_job}s. *)
val append_after_script : string list -> tezos_job -> tezos_job

(** Override the [interruptible:] flag of a job.

    Has no effect on {!trigger_job}s. *)
val with_interruptible : bool -> tezos_job -> tezos_job

val job_docker_authenticated :
  ?skip_docker_initialization:bool ->
  ?ci_docker_hub:bool ->
  ?artifacts:Gitlab_ci.Types.artifacts ->
  ?variables:(string * string) list ->
  ?rules:Gitlab_ci.Types.job_rule list ->
  ?dependencies:dependencies ->
  ?image_dependencies:Image.t list ->
  ?arch:arch ->
  ?storage:storage ->
  ?tag:tag ->
  ?allow_failure:Gitlab_ci.Types.allow_failure_job ->
  ?parallel:Gitlab_ci.Types.parallel ->
  ?timeout:Gitlab_ci.Types.time_interval ->
  ?retry:Gitlab_ci.Types.retry ->
  ?description:string ->
  ?dev_infra:bool ->
  __POS__:string * int * int * int ->
  stage:Stage.t ->
  name:string ->
  string list ->
  tezos_job

module Stages : sig
  val start : Stage.t

  val images : Stage.t

  val sanity : Stage.t

  val build : Stage.t

  val test : Stage.t

  val test_coverage : Stage.t

  val packaging : Stage.t

  val publish : Stage.t

  val publishing_tests : Stage.t

  val manual : Stage.t
end

module Images_external : sig
  val nix : Image.t

  val docker : Image.t

  val datadog_ci : Image.t

  val debian_bookworm : Image.t

  val ubuntu_noble : Image.t

  val ubuntu_jammy : Image.t

  val ubuntu_oracular : Image.t

  val fedora_37 : Image.t

  val fedora_39 : Image.t

  val rockylinux_93 : Image.t

  val opam_ubuntu_oracular : Image.t

  val opam_ubuntu_noble : Image.t

  val opam_debian_bookworm : Image.t

  val ci_release : Image.t

  val hadolint : Image.t

  val semgrep_agent : Image.t
end

module Images : sig
  val nix : Image.t

  val docker : Image.t

  val datadog_ci : Image.t

  val debian_bookworm : Image.t

  val ubuntu_noble : Image.t

  val ubuntu_jammy : Image.t

  val ubuntu_oracular : Image.t

  val fedora_37 : Image.t

  val fedora_39 : Image.t

  val rockylinux_93 : Image.t

  val opam_ubuntu_oracular : Image.t

  val opam_ubuntu_noble : Image.t

  val opam_debian_bookworm : Image.t

  val ci_release : Image.t

  val hadolint : Image.t

  val semgrep_agent : Image.t

  val macosx_14 : Image.t

  val client_libs_dependencies : Image.t

  val rust_toolchain : Image.t

  val rust_toolchain_master : Image.t

  val rust_sdk_bindings : Image.t

  val trivy : Image.t

  val jsonnet : Image.t

  val jsonnet_master : Image.t

  module CI : sig
    val job_docker_ci : arch -> ?storage:storage -> unit -> tezos_job

    val runtime : Image.t

    val monitoring : Image.t

    val prebuild : Image.t

    val prebuild_master : Image.t

    val build : Image.t

    val build_master : Image.t

    val test : Image.t

    val test_master : Image.t

    val e2etest : Image.t
  end
end

(* OIDC tokens to be generated by GitLab *)
val id_tokens : Gitlab_ci.Types.id_tokens

module Hooks : sig
  (** Hooks for other libraries.

      Hooks allow to extend CIAO from outside of CIAO.
      This makes it possible for components to define their CI locally
      and can result in better separation of concerns. *)

  (** Jobs to add to [before_merging] and [merge_train] pipelines. *)
  val before_merging : tezos_job list ref

  (** Jobs to add to [master] branch pipelines. *)
  val master : tezos_job list ref

  (** Regular expressions that match release tags.

      Used by [ci/bin/main.ml] to define the [non_release_tag]
      and [non_release_tag_test] pipelines. *)
  val release_tags : string list ref
end

val job_datadog_pipeline_trace : tezos_job<|MERGE_RESOLUTION|>--- conflicted
+++ resolved
@@ -311,13 +311,10 @@
       (** GCP prod AMD64 runner, suitable for jobs needing very high CPU. *)
   | Gcp_very_high_cpu_dev
       (** GCP dev AMD64 runner, suitable for jobs needing very high CPU. *)
-<<<<<<< HEAD
-=======
   | Gcp_very_high_cpu_ramfs
       (** GCP prod AMD64 runner, suitable for jobs needing very high CPU and RAMFS. *)
   | Gcp_very_high_cpu_ramfs_dev
       (** GCP dev AMD64 runner, suitable for jobs needing very high CPU and RAMFS. *)
->>>>>>> 4e3e2258
   | Aws_specific
       (** AWS runners, in cases where a CI is legacy or not suitable for GCP. *)
   | Dynamic
@@ -395,13 +392,10 @@
   | High  (** Target GCP high runner pool. *)
   | Very_high  (** Target GCP very high runner pool. *)
 
-<<<<<<< HEAD
-=======
 type storage =
   | Network  (** Target default storage runner pool. *)
   | Ramfs  (** Target ramfs storage runner pool. *)
 
->>>>>>> 4e3e2258
 (** Define a job.
 
     This smart constructor for {!Gitlab_ci.Types.job} additionally:
@@ -435,15 +429,11 @@
 
     - The [cpu] parameter specifies the CPU allocation for the job,
       allowing it to run on a GCP GitLab runner with normal, high,
-<<<<<<< HEAD
-      or very high CPU capacity. *)
-=======
       or very high CPU capacity.
 
     - The [dev_infra] parameter allows to run the job on the dev infrastructure.
       This parameter is used for tests only and should not be merged in
       production.*)
->>>>>>> 4e3e2258
 
 val job :
   ?arch:arch ->
@@ -462,10 +452,7 @@
   ?timeout:Gitlab_ci.Types.time_interval ->
   ?tag:tag ->
   ?cpu:cpu ->
-<<<<<<< HEAD
-=======
   ?storage:storage ->
->>>>>>> 4e3e2258
   ?git_strategy:git_strategy ->
   ?coverage:string ->
   ?retry:Gitlab_ci.Types.retry ->
