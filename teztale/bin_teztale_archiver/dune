; This file was automatically generated, do not edit.
; Edit file manifest/main.ml instead.

(executable
 (name teztale_archiver_main)
 (public_name octez-teztale-archiver)
 (package octez-teztale)
 (instrumentation (backend bisect_ppx))
 (libraries
  octez-rust-deps
  bls12-381.archive
  octez-libs.base
  octez-libs.stdlib-unix
  octez-shell-libs.shell-services
  octez-shell-libs.client-base
  octez-shell-libs.client-base-unix
  octez-libs.rpc-http-client-unix
  octez-libs.rpc-http
  octez-version.value
  tls-lwt
  conduit-lwt-unix
  lib_teztale_base
  x509
  (select PtCJ7pwo_machine.ml from
   (octez-protocol-001-PtCJ7pwo-libs.client -> PtCJ7pwo_machine.real.ml)
   (-> PtCJ7pwo_machine.no.ml))
  (select PsYLVpVv_machine.ml from
   (octez-protocol-002-PsYLVpVv-libs.client -> PsYLVpVv_machine.real.ml)
   (-> PsYLVpVv_machine.no.ml))
  (select PsddFKi3_machine.ml from
   (octez-protocol-003-PsddFKi3-libs.client -> PsddFKi3_machine.real.ml)
   (-> PsddFKi3_machine.no.ml))
  (select Pt24m4xi_machine.ml from
   (octez-protocol-004-Pt24m4xi-libs.client -> Pt24m4xi_machine.real.ml)
   (-> Pt24m4xi_machine.no.ml))
  (select PsBabyM1_machine.ml from
   (octez-protocol-005-PsBabyM1-libs.client -> PsBabyM1_machine.real.ml)
   (-> PsBabyM1_machine.no.ml))
  (select PsCARTHA_machine.ml from
   (octez-protocol-006-PsCARTHA-libs.client -> PsCARTHA_machine.real.ml)
   (-> PsCARTHA_machine.no.ml))
  (select PsDELPH1_machine.ml from
   (octez-protocol-007-PsDELPH1-libs.client -> PsDELPH1_machine.real.ml)
   (-> PsDELPH1_machine.no.ml))
  (select PtEdo2Zk_machine.ml from
   (octez-protocol-008-PtEdo2Zk-libs.client -> PtEdo2Zk_machine.real.ml)
   (-> PtEdo2Zk_machine.no.ml))
  (select PsFLoren_machine.ml from
   (octez-protocol-009-PsFLoren-libs.client -> PsFLoren_machine.real.ml)
   (-> PsFLoren_machine.no.ml))
  (select PtGRANAD_machine.ml from
   (octez-protocol-010-PtGRANAD-libs.client -> PtGRANAD_machine.real.ml)
   (-> PtGRANAD_machine.no.ml))
  (select PtHangz2_machine.ml from
   (octez-protocol-011-PtHangz2-libs.client -> PtHangz2_machine.real.ml)
   (-> PtHangz2_machine.no.ml))
  (select Psithaca_machine.ml from
   (octez-protocol-012-Psithaca-libs.client -> Psithaca_machine.real.ml)
   (-> Psithaca_machine.no.ml))
  (select PtJakart_machine.ml from
   (octez-protocol-013-PtJakart-libs.client -> PtJakart_machine.real.ml)
   (-> PtJakart_machine.no.ml))
  (select PtKathma_machine.ml from
   (octez-protocol-014-PtKathma-libs.client -> PtKathma_machine.real.ml)
   (-> PtKathma_machine.no.ml))
  (select PtLimaPt_machine.ml from
   (octez-protocol-015-PtLimaPt-libs.client -> PtLimaPt_machine.real.ml)
   (-> PtLimaPt_machine.no.ml))
  (select PtMumbai_machine.ml from
   (octez-protocol-016-PtMumbai-libs.client -> PtMumbai_machine.real.ml)
   (-> PtMumbai_machine.no.ml))
  (select PtNairob_machine.ml from
   (octez-protocol-017-PtNairob-libs.client -> PtNairob_machine.real.ml)
   (-> PtNairob_machine.no.ml))
  (select Proxford_machine.ml from
   (octez-protocol-018-Proxford-libs.client -> Proxford_machine.real.ml)
   (-> Proxford_machine.no.ml))
  (select PtParisB_machine.ml from
   (octez-protocol-019-PtParisB-libs.client -> PtParisB_machine.real.ml)
   (-> PtParisB_machine.no.ml))
  (select PsParisC_machine.ml from
   (octez-protocol-020-PsParisC-libs.client -> PsParisC_machine.real.ml)
   (-> PsParisC_machine.no.ml))
  (select PsQuebec_machine.ml from
   (octez-protocol-021-PsQuebec-libs.client -> PsQuebec_machine.real.ml)
   (-> PsQuebec_machine.no.ml))
<<<<<<< HEAD
=======
  (select PsRiotum_machine.ml from
   (octez-protocol-022-PsRiotum-libs.client -> PsRiotum_machine.real.ml)
   (-> PsRiotum_machine.no.ml))
>>>>>>> 51f9139c
  (select alpha_machine.ml from
   (octez-protocol-alpha-libs.client -> alpha_machine.real.ml)
   (-> alpha_machine.no.ml)))
 (link_flags
  (:standard)
  (:include %{workspace_root}/macos-link-flags.sexp)
  (:include %{workspace_root}/static-link-flags-teztale.sexp))
 (flags
  (:standard)
  -open Tezos_base.TzPervasives
  -open Tezos_stdlib_unix
  -open Tezos_shell_services
  -open Tezos_client_base
  -open Tezos_client_base_unix
  -open Tezos_rpc_http_client_unix
  -open Tezos_rpc_http
  -open Lib_teztale_base))

(rule
<<<<<<< HEAD
 (target PsQuebec_machine.real.ml)
=======
 (target PsRiotum_machine.real.ml)
>>>>>>> 51f9139c
 (mode fallback)
 (deps next_machine.real.ml)
 (action
  (progn
<<<<<<< HEAD
   (copy beta_machine.real.ml PsQuebec_machine.real.ml)
   (run
    sed
    -i.bak -e s/Tezos_client_beta/Tezos_client_PsQuebec/g -e
    s/Tezos_protocol_beta/Tezos_protocol_PsQuebec/g -e
    s/Tezos_protocol_plugin_beta/Tezos_protocol_plugin_PsQuebec/g
    PsQuebec_machine.real.ml))))
=======
   (copy next_machine.real.ml PsRiotum_machine.real.ml)
   (run
    sed
    -i.bak -e s/Tezos_client_next/Tezos_client_PsRiotum/g -e
    s/Tezos_protocol_next/Tezos_protocol_PsRiotum/g -e
    s/Tezos_protocol_plugin_next/Tezos_protocol_plugin_PsRiotum/g
    PsRiotum_machine.real.ml))))
>>>>>>> 51f9139c

(rule
 (target PsQuebec_machine.real.ml)
 (mode fallback)
 (deps next_machine.real.ml)
 (action
  (progn
   (copy next_machine.real.ml PsQuebec_machine.real.ml)
   (run
    sed
    -i.bak -e s/Tezos_client_next/Tezos_client_PsQuebec/g -e
    s/Tezos_protocol_next/Tezos_protocol_PsQuebec/g -e
    s/Tezos_protocol_plugin_next/Tezos_protocol_plugin_PsQuebec/g
    PsQuebec_machine.real.ml))))

(rule
 (target next_machine.real.ml)
 (mode fallback)
 (deps alpha_machine.real.ml)
 (action
  (progn
   (copy alpha_machine.real.ml next_machine.real.ml)
   (run
    sed
    -i.bak -e s/Tezos_client_alpha/Tezos_client_next/g -e
    s/Tezos_protocol_alpha/Tezos_protocol_next/g -e
    s/Tezos_protocol_plugin_alpha/Tezos_protocol_plugin_next/g
    next_machine.real.ml))))

(rule (action (write-file alpha_machine.no.ml "module M = struct end")))

<<<<<<< HEAD
=======
(rule (action (write-file PsRiotum_machine.no.ml "module M = struct end")))

>>>>>>> 51f9139c
(rule (action (write-file PsQuebec_machine.no.ml "module M = struct end")))

(rule (action (write-file PsParisC_machine.no.ml "module M = struct end")))

(rule (action (write-file PtParisB_machine.no.ml "module M = struct end")))

(rule (action (write-file Proxford_machine.no.ml "module M = struct end")))

(rule (action (write-file PtNairob_machine.no.ml "module M = struct end")))

(rule (action (write-file PtMumbai_machine.no.ml "module M = struct end")))

(rule (action (write-file PtLimaPt_machine.no.ml "module M = struct end")))

(rule (action (write-file PtKathma_machine.no.ml "module M = struct end")))

(rule (action (write-file PtJakart_machine.no.ml "module M = struct end")))

(rule (action (write-file Psithaca_machine.no.ml "module M = struct end")))

(rule (action (write-file PtHangz2_machine.no.ml "module M = struct end")))

(rule (action (write-file PtGRANAD_machine.no.ml "module M = struct end")))

(rule (action (write-file PsFLoren_machine.no.ml "module M = struct end")))

(rule (action (write-file PtEdo2Zk_machine.no.ml "module M = struct end")))

(rule (action (write-file PsDELPH1_machine.no.ml "module M = struct end")))

(rule (action (write-file PsCARTHA_machine.no.ml "module M = struct end")))

(rule (action (write-file PsBabyM1_machine.no.ml "module M = struct end")))

(rule (action (write-file Pt24m4xi_machine.no.ml "module M = struct end")))

(rule (action (write-file PsddFKi3_machine.no.ml "module M = struct end")))

(rule (action (write-file PsYLVpVv_machine.no.ml "module M = struct end")))

(rule (action (write-file PtCJ7pwo_machine.no.ml "module M = struct end")))<|MERGE_RESOLUTION|>--- conflicted
+++ resolved
@@ -84,12 +84,9 @@
   (select PsQuebec_machine.ml from
    (octez-protocol-021-PsQuebec-libs.client -> PsQuebec_machine.real.ml)
    (-> PsQuebec_machine.no.ml))
-<<<<<<< HEAD
-=======
   (select PsRiotum_machine.ml from
    (octez-protocol-022-PsRiotum-libs.client -> PsRiotum_machine.real.ml)
    (-> PsRiotum_machine.no.ml))
->>>>>>> 51f9139c
   (select alpha_machine.ml from
    (octez-protocol-alpha-libs.client -> alpha_machine.real.ml)
    (-> alpha_machine.no.ml)))
@@ -109,24 +106,11 @@
   -open Lib_teztale_base))
 
 (rule
-<<<<<<< HEAD
- (target PsQuebec_machine.real.ml)
-=======
  (target PsRiotum_machine.real.ml)
->>>>>>> 51f9139c
  (mode fallback)
  (deps next_machine.real.ml)
  (action
   (progn
-<<<<<<< HEAD
-   (copy beta_machine.real.ml PsQuebec_machine.real.ml)
-   (run
-    sed
-    -i.bak -e s/Tezos_client_beta/Tezos_client_PsQuebec/g -e
-    s/Tezos_protocol_beta/Tezos_protocol_PsQuebec/g -e
-    s/Tezos_protocol_plugin_beta/Tezos_protocol_plugin_PsQuebec/g
-    PsQuebec_machine.real.ml))))
-=======
    (copy next_machine.real.ml PsRiotum_machine.real.ml)
    (run
     sed
@@ -134,7 +118,6 @@
     s/Tezos_protocol_next/Tezos_protocol_PsRiotum/g -e
     s/Tezos_protocol_plugin_next/Tezos_protocol_plugin_PsRiotum/g
     PsRiotum_machine.real.ml))))
->>>>>>> 51f9139c
 
 (rule
  (target PsQuebec_machine.real.ml)
@@ -166,11 +149,8 @@
 
 (rule (action (write-file alpha_machine.no.ml "module M = struct end")))
 
-<<<<<<< HEAD
-=======
 (rule (action (write-file PsRiotum_machine.no.ml "module M = struct end")))
 
->>>>>>> 51f9139c
 (rule (action (write-file PsQuebec_machine.no.ml "module M = struct end")))
 
 (rule (action (write-file PsParisC_machine.no.ml "module M = struct end")))
