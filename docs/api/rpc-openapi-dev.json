{
  "openapi": "3.0.0",
  "info": {
    "title": "Octez RPC",
    "description": "The RPC API served by the Octez node.",
<<<<<<< HEAD
    "version": "Octez 21.0~rc3+dev (2cd0ffe3)"
=======
    "version": "Octez 21.0 (87e7ddd4)"
>>>>>>> 51f9139c
  },
  "paths": {
    "/chains/{chain_id}": {
      "patch": {
        "description": "Forcefully set the bootstrapped flag of the node",
        "parameters": [
          {
            "name": "chain_id",
            "in": "path",
            "description": "A chain identifier. This is either a chain hash in Base58Check notation or a one the predefined aliases: 'main', 'test'.",
            "required": true,
            "schema": {
              "type": "string"
            }
          }
        ],
        "requestBody": {
          "content": {
            "application/json": {
              "schema": {
                "type": "object",
                "properties": {
                  "bootstrapped": {
                    "type": "boolean"
                  }
                },
                "required": [
                  "bootstrapped"
                ]
              }
            }
          }
        },
        "responses": {
          "200": {
            "description": "",
            "content": {
              "application/json": {
                "schema": {}
              }
            }
          },
          "default": {
            "description": "",
            "content": {
              "application/json": {
                "schema": {
                  "description": "An error trace. The full list of errors is available with the global RPC `GET errors`"
                }
              }
            }
          }
        }
      }
    },
    "/chains/{chain_id}/blocks": {
      "get": {
        "description": "Lists block hashes from '<chain>', up to the last checkpoint, sorted with decreasing fitness. Without arguments it returns the head of the chain. Optional arguments allow to return the list of predecessors of a given block or of a set of blocks.",
        "parameters": [
          {
            "name": "chain_id",
            "in": "path",
            "description": "A chain identifier. This is either a chain hash in Base58Check notation or a one the predefined aliases: 'main', 'test'.",
            "required": true,
            "schema": {
              "type": "string"
            }
          },
          {
            "name": "length",
            "in": "query",
            "description": "The requested number of predecessors to return (per request; see next argument).",
            "required": false,
            "schema": {
              "type": "string"
            }
          },
          {
            "name": "head",
            "in": "query",
            "description": "block_hash (Base58Check-encoded) An empty argument requests blocks starting with the current head. A non empty list allows to request one or more specific fragments of the chain.",
            "required": false,
            "schema": {
              "type": "string"
            }
          },
          {
            "name": "min_date",
            "in": "query",
            "description": "A date in seconds from epoch When `min_date` is provided, blocks with a timestamp before `min_date` are filtered out. However, if the `length` parameter is also provided, then up to that number of predecessors will be returned regardless of their date.",
            "required": false,
            "schema": {
              "type": "string"
            }
          }
        ],
        "responses": {
          "200": {
            "description": "",
            "content": {
              "application/json": {
                "schema": {
                  "type": "array",
                  "items": {
                    "type": "array",
                    "items": {
                      "$ref": "#/components/schemas/block_hash"
                    }
                  }
                }
              }
            }
          },
          "default": {
            "description": "",
            "content": {
              "application/json": {
                "schema": {
                  "description": "An error trace. The full list of errors is available with the global RPC `GET errors`"
                }
              }
            }
          }
        }
      }
    },
    "/chains/{chain_id}/chain_id": {
      "get": {
        "description": "The chain unique identifier.",
        "parameters": [
          {
            "name": "chain_id",
            "in": "path",
            "description": "A chain identifier. This is either a chain hash in Base58Check notation or a one the predefined aliases: 'main', 'test'.",
            "required": true,
            "schema": {
              "type": "string"
            }
          }
        ],
        "responses": {
          "200": {
            "description": "",
            "content": {
              "application/json": {
                "schema": {
                  "title": "Network identifier (Base58Check-encoded)",
                  "oneOf": [
                    {
                      "$ref": "#/components/schemas/unistring"
                    }
                  ]
                }
              }
            }
          },
          "default": {
            "description": "",
            "content": {
              "application/json": {
                "schema": {
                  "description": "An error trace. The full list of errors is available with the global RPC `GET errors`"
                }
              }
            }
          }
        }
      }
    },
    "/chains/{chain_id}/invalid_blocks": {
      "get": {
        "description": "Lists blocks that have been declared invalid along with the errors that led to them being declared invalid.",
        "parameters": [
          {
            "name": "chain_id",
            "in": "path",
            "description": "A chain identifier. This is either a chain hash in Base58Check notation or a one the predefined aliases: 'main', 'test'.",
            "required": true,
            "schema": {
              "type": "string"
            }
          }
        ],
        "responses": {
          "200": {
            "description": "",
            "content": {
              "application/json": {
                "schema": {
                  "type": "array",
                  "items": {
                    "type": "object",
                    "properties": {
                      "block": {
                        "$ref": "#/components/schemas/block_hash"
                      },
                      "level": {
                        "type": "integer",
                        "minimum": -2147483648,
                        "maximum": 2147483647
                      },
                      "errors": {
                        "$ref": "#/components/schemas/error"
                      }
                    },
                    "required": [
                      "block",
                      "level",
                      "errors"
                    ]
                  }
                }
              }
            }
          },
          "default": {
            "description": "",
            "content": {
              "application/json": {
                "schema": {
                  "description": "An error trace. The full list of errors is available with the global RPC `GET errors`"
                }
              }
            }
          }
        }
      }
    },
    "/chains/{chain_id}/invalid_blocks/{block_hash}": {
      "get": {
        "description": "The errors that appears during the block (in)validation.",
        "parameters": [
          {
            "name": "chain_id",
            "in": "path",
            "description": "A chain identifier. This is either a chain hash in Base58Check notation or a one the predefined aliases: 'main', 'test'.",
            "required": true,
            "schema": {
              "type": "string"
            }
          },
          {
            "name": "block_hash",
            "in": "path",
            "description": "block_hash (Base58Check-encoded)",
            "required": true,
            "schema": {
              "type": "string"
            }
          }
        ],
        "responses": {
          "200": {
            "description": "",
            "content": {
              "application/json": {
                "schema": {
                  "type": "object",
                  "properties": {
                    "block": {
                      "$ref": "#/components/schemas/block_hash"
                    },
                    "level": {
                      "type": "integer",
                      "minimum": -2147483648,
                      "maximum": 2147483647
                    },
                    "errors": {
                      "$ref": "#/components/schemas/error"
                    }
                  },
                  "required": [
                    "block",
                    "level",
                    "errors"
                  ]
                }
              }
            }
          },
          "default": {
            "description": "",
            "content": {
              "application/json": {
                "schema": {
                  "description": "An error trace. The full list of errors is available with the global RPC `GET errors`"
                }
              }
            }
          }
        }
      },
      "delete": {
        "description": "Remove an invalid block for the tezos storage",
        "parameters": [
          {
            "name": "chain_id",
            "in": "path",
            "description": "A chain identifier. This is either a chain hash in Base58Check notation or a one the predefined aliases: 'main', 'test'.",
            "required": true,
            "schema": {
              "type": "string"
            }
          },
          {
            "name": "block_hash",
            "in": "path",
            "description": "block_hash (Base58Check-encoded)",
            "required": true,
            "schema": {
              "type": "string"
            }
          }
        ],
        "responses": {
          "200": {
            "description": "",
            "content": {
              "application/json": {
                "schema": {
                  "type": "object",
                  "properties": {}
                }
              }
            }
          },
          "default": {
            "description": "",
            "content": {
              "application/json": {
                "schema": {
                  "description": "An error trace. The full list of errors is available with the global RPC `GET errors`"
                }
              }
            }
          }
        }
      }
    },
    "/chains/{chain_id}/is_bootstrapped": {
      "get": {
        "description": "The bootstrap status of a chain",
        "parameters": [
          {
            "name": "chain_id",
            "in": "path",
            "description": "A chain identifier. This is either a chain hash in Base58Check notation or a one the predefined aliases: 'main', 'test'.",
            "required": true,
            "schema": {
              "type": "string"
            }
          }
        ],
        "responses": {
          "200": {
            "description": "",
            "content": {
              "application/json": {
                "schema": {
                  "type": "object",
                  "properties": {
                    "bootstrapped": {
                      "type": "boolean"
                    },
                    "sync_state": {
                      "$ref": "#/components/schemas/chain_status"
                    }
                  },
                  "required": [
                    "bootstrapped",
                    "sync_state"
                  ]
                }
              }
            }
          },
          "default": {
            "description": "",
            "content": {
              "application/json": {
                "schema": {
                  "description": "An error trace. The full list of errors is available with the global RPC `GET errors`"
                }
              }
            }
          }
        }
      }
    },
    "/chains/{chain_id}/levels/caboose": {
      "get": {
        "description": "The current caboose for this chain.",
        "parameters": [
          {
            "name": "chain_id",
            "in": "path",
            "description": "A chain identifier. This is either a chain hash in Base58Check notation or a one the predefined aliases: 'main', 'test'.",
            "required": true,
            "schema": {
              "type": "string"
            }
          }
        ],
        "responses": {
          "200": {
            "description": "",
            "content": {
              "application/json": {
                "schema": {
                  "type": "object",
                  "properties": {
                    "block_hash": {
                      "$ref": "#/components/schemas/block_hash"
                    },
                    "level": {
                      "type": "integer",
                      "minimum": -2147483648,
                      "maximum": 2147483647
                    }
                  },
                  "required": [
                    "block_hash",
                    "level"
                  ]
                }
              }
            }
          },
          "default": {
            "description": "",
            "content": {
              "application/json": {
                "schema": {
                  "description": "An error trace. The full list of errors is available with the global RPC `GET errors`"
                }
              }
            }
          }
        }
      }
    },
    "/chains/{chain_id}/levels/checkpoint": {
      "get": {
        "description": "The current checkpoint for this chain.",
        "parameters": [
          {
            "name": "chain_id",
            "in": "path",
            "description": "A chain identifier. This is either a chain hash in Base58Check notation or a one the predefined aliases: 'main', 'test'.",
            "required": true,
            "schema": {
              "type": "string"
            }
          }
        ],
        "responses": {
          "200": {
            "description": "",
            "content": {
              "application/json": {
                "schema": {
                  "type": "object",
                  "properties": {
                    "block_hash": {
                      "$ref": "#/components/schemas/block_hash"
                    },
                    "level": {
                      "type": "integer",
                      "minimum": -2147483648,
                      "maximum": 2147483647
                    }
                  },
                  "required": [
                    "block_hash",
                    "level"
                  ]
                }
              }
            }
          },
          "default": {
            "description": "",
            "content": {
              "application/json": {
                "schema": {
                  "description": "An error trace. The full list of errors is available with the global RPC `GET errors`"
                }
              }
            }
          }
        }
      }
    },
    "/chains/{chain_id}/levels/savepoint": {
      "get": {
        "description": "The current savepoint for this chain.",
        "parameters": [
          {
            "name": "chain_id",
            "in": "path",
            "description": "A chain identifier. This is either a chain hash in Base58Check notation or a one the predefined aliases: 'main', 'test'.",
            "required": true,
            "schema": {
              "type": "string"
            }
          }
        ],
        "responses": {
          "200": {
            "description": "",
            "content": {
              "application/json": {
                "schema": {
                  "type": "object",
                  "properties": {
                    "block_hash": {
                      "$ref": "#/components/schemas/block_hash"
                    },
                    "level": {
                      "type": "integer",
                      "minimum": -2147483648,
                      "maximum": 2147483647
                    }
                  },
                  "required": [
                    "block_hash",
                    "level"
                  ]
                }
              }
            }
          },
          "default": {
            "description": "",
            "content": {
              "application/json": {
                "schema": {
                  "description": "An error trace. The full list of errors is available with the global RPC `GET errors`"
                }
              }
            }
          }
        }
      }
    },
    "/config": {
      "get": {
        "description": "Return the runtime node configuration (this takes into account the command-line arguments and the on-disk configuration file)",
        "responses": {
          "200": {
            "description": "",
            "content": {
              "application/json": {
                "schema": {
                  "type": "object",
                  "properties": {
                    "data-dir": {
                      "description": "Location of the data dir on disk.",
                      "oneOf": [
                        {
                          "$ref": "#/components/schemas/unistring"
                        }
                      ]
                    },
                    "disable-config-validation": {
                      "description": "Disable the node configuration validation.",
                      "type": "boolean"
                    },
                    "rpc": {
                      "description": "Configuration of rpc parameters",
                      "type": "object",
                      "properties": {
                        "listen-addrs": {
                          "description": "Hosts to listen to. If the port is not specified, the default port 8732 will be assumed.",
                          "type": "array",
                          "items": {
                            "$ref": "#/components/schemas/unistring"
                          }
                        },
                        "external-listen-addrs": {
                          "description": "Hosts to listen to. If the port is not specified, the default port 8732 will be assumed.",
                          "type": "array",
                          "items": {
                            "$ref": "#/components/schemas/unistring"
                          }
                        },
                        "listen-addr": {
                          "description": "Legacy value: Host to listen to",
                          "oneOf": [
                            {
                              "$ref": "#/components/schemas/unistring"
                            }
                          ]
                        },
                        "cors-origin": {
                          "description": "Cross Origin Resource Sharing parameters, see https://en.wikipedia.org/wiki/Cross-origin_resource_sharing.",
                          "type": "array",
                          "items": {
                            "$ref": "#/components/schemas/unistring"
                          }
                        },
                        "cors-headers": {
                          "description": "Cross Origin Resource Sharing parameters, see https://en.wikipedia.org/wiki/Cross-origin_resource_sharing.",
                          "type": "array",
                          "items": {
                            "$ref": "#/components/schemas/unistring"
                          }
                        },
                        "crt": {
                          "description": "Certificate file (necessary when TLS is used).",
                          "oneOf": [
                            {
                              "$ref": "#/components/schemas/unistring"
                            }
                          ]
                        },
                        "key": {
                          "description": "Key file (necessary when TLS is used).",
                          "oneOf": [
                            {
                              "$ref": "#/components/schemas/unistring"
                            }
                          ]
                        },
                        "acl": {
                          "description": "A list of RPC ACLs for specific listening addresses.",
                          "type": "array",
                          "items": {
                            "oneOf": [
                              {
                                "title": "Whitelist",
                                "type": "object",
                                "properties": {
                                  "address": {
                                    "$ref": "#/components/schemas/unistring"
                                  },
                                  "whitelist": {
                                    "type": "array",
                                    "items": {
                                      "$ref": "#/components/schemas/unistring"
                                    }
                                  }
                                },
                                "required": [
                                  "address",
                                  "whitelist"
                                ]
                              },
                              {
                                "title": "Blacklist",
                                "type": "object",
                                "properties": {
                                  "address": {
                                    "$ref": "#/components/schemas/unistring"
                                  },
                                  "blacklist": {
                                    "type": "array",
                                    "items": {
                                      "$ref": "#/components/schemas/unistring"
                                    }
                                  }
                                },
                                "required": [
                                  "address",
                                  "blacklist"
                                ]
                              }
                            ]
                          }
                        },
                        "media-type": {
                          "description": "The media types supported by the server.",
                          "type": "string",
                          "enum": [
                            "json",
                            "any",
                            "binary"
                          ]
                        },
                        "max_active_rpc_connections": {
                          "description": "The maximum number of active connections per RPC endpoint.",
                          "oneOf": [
                            {
                              "$ref": "#/components/schemas/max_active_rpc_connections"
                            }
                          ]
                        },
                        "enable-http-cache-headers": {
                          "description": "Enables HTTP cache headers in the RPC response. When enabled, 'Cache-control' will be present with 'max-age' in the response header of relative queries (eg. head, head-n, head~n). The 'max-age' value indicates the duration of which the returned response is cacheable. It is an estimate of the remaining duration of the current round based on when the block was forged. Enabling this feature adds a performance overhead to all queries hence you should only do so if you are running the RPC server behind a caching server. The feature is implemented based on RFC9111 hence useful for reverse proxies with auto-caching mechanism.",
                          "type": "boolean"
                        }
                      }
                    },
                    "p2p": {
                      "description": "Configuration of network parameters",
                      "type": "object",
                      "properties": {
                        "expected-proof-of-work": {
                          "description": "Floating point number between 0 and 256 that represents a difficulty, 24 signifies for example that at least 24 leading zeroes are expected in the hash.",
                          "type": "number"
                        },
                        "bootstrap-peers": {
                          "description": "List of hosts. Tezos can connect to both IPv6 and IPv4 hosts. If the port is not specified, default port 9732 will be assumed.",
                          "type": "array",
                          "items": {
                            "$ref": "#/components/schemas/unistring"
                          }
                        },
                        "listen-addr": {
                          "description": "Host to listen to. If the port is not specified, the default port 9732 will be assumed.",
                          "oneOf": [
                            {
                              "$ref": "#/components/schemas/unistring"
                            }
                          ]
                        },
                        "advertised-net-port": {
                          "description": "Alternative port advertised to other peers to connect to. If the port is not specified, the port from listen-addr will be assumed.",
                          "type": "integer",
                          "minimum": 0,
                          "maximum": 65535
                        },
                        "discovery-addr": {
                          "description": "Host for local peer discovery. If the port is not specified, the default port 10732 will be assumed.",
                          "nullable": true,
                          "oneOf": [
                            {
                              "title": "Some",
                              "oneOf": [
                                {
                                  "$ref": "#/components/schemas/unistring"
                                }
                              ]
                            }
                          ]
                        },
                        "private-mode": {
                          "description": "Specify if the node is in private mode or not. A node in private mode rejects incoming connections from untrusted peers and only opens outgoing connections to peers listed in 'bootstrap-peers' or provided with '--peer' option. Moreover, these peers will keep the identity and the address of the private node secret.",
                          "type": "boolean"
                        },
                        "limits": {
                          "description": "Network limits",
                          "type": "object",
                          "properties": {
                            "connection-timeout": {
                              "description": "Delay acceptable when initiating a connection to a new peer, in seconds.",
                              "oneOf": [
                                {
                                  "$ref": "#/components/schemas/timespan.system"
                                }
                              ]
                            },
                            "authentication-timeout": {
                              "description": "Delay granted to a peer to perform authentication, in seconds.",
                              "oneOf": [
                                {
                                  "$ref": "#/components/schemas/timespan.system"
                                }
                              ]
                            },
                            "min-connections": {
                              "description": "Strict minimum number of connections (triggers an urgent maintenance).",
                              "type": "integer",
                              "minimum": 0,
                              "maximum": 65535
                            },
                            "expected-connections": {
                              "description": "Targeted number of connections to reach when bootstrapping / maintaining.",
                              "type": "integer",
                              "minimum": 0,
                              "maximum": 65535
                            },
                            "max-connections": {
                              "description": "Maximum number of connections (exceeding peers are disconnected).",
                              "type": "integer",
                              "minimum": 0,
                              "maximum": 65535
                            },
                            "backlog": {
                              "description": "Number above which pending incoming connections are immediately rejected.",
                              "type": "integer",
                              "minimum": 0,
                              "maximum": 255
                            },
                            "max-incoming-connections": {
                              "description": "Number above which pending incoming connections are immediately rejected.",
                              "type": "integer",
                              "minimum": 0,
                              "maximum": 255
                            },
                            "max-download-speed": {
                              "description": "Max download speeds in KiB/s.",
                              "type": "integer",
                              "minimum": -1073741824,
                              "maximum": 1073741823
                            },
                            "max-upload-speed": {
                              "description": "Max upload speeds in KiB/s.",
                              "type": "integer",
                              "minimum": -1073741824,
                              "maximum": 1073741823
                            },
                            "swap-linger": {
                              "nullable": true,
                              "oneOf": [
                                {
                                  "title": "Some",
                                  "oneOf": [
                                    {
                                      "$ref": "#/components/schemas/timespan.system"
                                    }
                                  ]
                                }
                              ]
                            },
                            "binary-chunks-size": {
                              "type": "integer",
                              "minimum": 0,
                              "maximum": 255
                            },
                            "read-buffer-size": {
                              "description": "Size of the buffer passed to read(2).",
                              "type": "integer",
                              "minimum": -1073741824,
                              "maximum": 1073741823
                            },
                            "read-queue-size": {
                              "type": "integer",
                              "minimum": -1073741824,
                              "maximum": 1073741823
                            },
                            "write-queue-size": {
                              "type": "integer",
                              "minimum": -1073741824,
                              "maximum": 1073741823
                            },
                            "incoming-app-message-queue-size": {
                              "type": "integer",
                              "minimum": -1073741824,
                              "maximum": 1073741823
                            },
                            "incoming-message-queue-size": {
                              "type": "integer",
                              "minimum": -1073741824,
                              "maximum": 1073741823
                            },
                            "outgoing-message-queue-size": {
                              "type": "integer",
                              "minimum": -1073741824,
                              "maximum": 1073741823
                            },
                            "max_known_points": {
                              "description": "The max and target size for the known address table.",
                              "type": "array",
                              "items": {
                                "oneOf": [
                                  {
                                    "type": "integer",
                                    "minimum": 0,
                                    "maximum": 65535
                                  },
                                  {
                                    "type": "integer",
                                    "minimum": 0,
                                    "maximum": 65535
                                  }
                                ]
                              }
                            },
                            "max_known_peer_ids": {
                              "description": "The max and target size for the known peers table.",
                              "type": "array",
                              "items": {
                                "oneOf": [
                                  {
                                    "type": "integer",
                                    "minimum": 0,
                                    "maximum": 65535
                                  },
                                  {
                                    "type": "integer",
                                    "minimum": 0,
                                    "maximum": 65535
                                  }
                                ]
                              }
                            },
                            "peer_greylist_size": {
                              "description": "The number of peer_ids kept in the peer_id greylist.",
                              "type": "integer",
                              "minimum": 0,
                              "maximum": 65535
                            },
                            "ip_greylist_size_in_kilobytes": {
                              "description": "The size of the IP address greylist (in kilobytes).",
                              "type": "integer",
                              "minimum": 0,
                              "maximum": 65535
                            },
                            "ip_greylist_cleanup_delay": {
                              "description": "The time an IP address is kept in the greylist.",
                              "oneOf": [
                                {
                                  "$ref": "#/components/schemas/timespan.system"
                                }
                              ]
                            },
                            "greylist-timeout": {
                              "description": "GC delay for the greylists tables, in seconds.",
                              "oneOf": [
                                {
                                  "$ref": "#/components/schemas/timespan.system"
                                }
                              ]
                            },
                            "maintenance-idle-time": {
                              "description": "How long to wait at most, in seconds, before running a maintenance loop. If null -- decoding to None -- is provided then the maintenance is disabled.",
                              "nullable": true,
                              "oneOf": [
                                {
                                  "title": "Some",
                                  "oneOf": [
                                    {
                                      "$ref": "#/components/schemas/timespan.system"
                                    }
                                  ]
                                }
                              ]
                            }
                          }
                        },
                        "disable_mempool": {
                          "description": "If set to [true], the node will not participate in the propagation of pending operations (mempool). Default value is [false]. It can be used to decrease the memory and computation footprints of the node.",
                          "type": "boolean"
                        },
                        "enable_testchain": {
                          "description": "DEPRECATED. If set to [true], the node will spawn a testchain during the protocol's testing voting period. Default value is [false]. It is disabled to decrease the node storage usage and computation by dropping the validation of the test network blocks.",
                          "type": "boolean"
                        },
                        "greylisting_config": {
                          "description": "The reconnection policy regulates the frequency with which the node tries to reconnect to an old known peer.",
                          "type": "object",
                          "properties": {
                            "factor": {
                              "description": "The factor by which the reconnection delay is increased when a peer that was previously disconnected is disconnected again. This value should be set to 1 for a linear back-off and to >1 for an exponential back-off.",
                              "type": "number"
                            },
                            "initial-delay": {
                              "description": "The span of time a peer is disconnected for when it is first disconnected.",
                              "oneOf": [
                                {
                                  "$ref": "#/components/schemas/timespan.system"
                                }
                              ]
                            },
                            "disconnection-delay": {
                              "description": "The span of time a peer is disconnected for when it is disconnected as the result of an error.",
                              "oneOf": [
                                {
                                  "$ref": "#/components/schemas/timespan.system"
                                }
                              ]
                            },
                            "increase-cap": {
                              "description": "The maximum amount by which the reconnection is extended. This limits the rate of the exponential back-off, which eventually becomes linear when it reaches this limit. This limit is set to avoid reaching the End-of-Time when repeatedly reconnection a peer.",
                              "oneOf": [
                                {
                                  "$ref": "#/components/schemas/timespan.system"
                                }
                              ]
                            }
                          }
                        },
                        "disable_peer_discovery": {
                          "description": "This field should be used for testing purpose only. If set to [true], the node will not participate to the peer discovery mechanism. The node will not be able to find new peers to connect with.",
                          "type": "boolean"
                        }
                      }
                    },
                    "log": {
                      "description": "Configuration of the Lwt-log sink (part of the logging framework)",
                      "type": "object",
                      "properties": {
                        "output": {
                          "description": "Output for the logging function. Either 'stdout', 'stderr' or the name of a log file .",
                          "oneOf": [
                            {
                              "$ref": "#/components/schemas/unistring"
                            }
                          ]
                        },
                        "level": {
                          "description": "Verbosity level: one of 'fatal', 'error', 'warn','notice', 'info', 'debug'.",
                          "type": "string",
                          "enum": [
                            "info",
                            "debug",
                            "error",
                            "fatal",
                            "warning",
                            "notice"
                          ]
                        },
                        "colors": {
                          "description": "Enables light coloring in logs.",
                          "type": "boolean"
                        },
                        "rules": {
                          "description": "Fine-grained logging instructions. Same format as described in `octez-node run --help`, DEBUG section. In the example below, sections 'p2p' and all sections starting by 'client' will have their messages logged up to the debug level, whereas the rest of log sections will be logged up to the notice level.",
                          "oneOf": [
                            {
                              "$ref": "#/components/schemas/unistring"
                            }
                          ]
                        }
                      }
                    },
                    "internal-events": {
                      "description": "Configuration of the structured logging framework",
                      "oneOf": [
                        {
                          "title": "Active-Sinks",
                          "description": "List of sinks to make sure are activated.",
                          "type": "object",
                          "properties": {
                            "active_sinks": {
                              "description": "List of URIs to activate/configure sinks.",
                              "type": "array",
                              "items": {
                                "$ref": "#/components/schemas/unistring"
                              }
                            }
                          }
                        },
                        {
                          "title": "Active-Sinks-Deprecated",
                          "description": "List of sinks to make sure are activated, deprecated backwards-compatibility encoding.",
                          "type": "object",
                          "properties": {
                            "activate": {
                              "description": "List of URIs to activate/configure sinks.",
                              "type": "array",
                              "items": {
                                "$ref": "#/components/schemas/unistring"
                              }
                            }
                          }
                        }
                      ]
                    },
                    "shell": {
                      "description": "Configuration of network parameters",
                      "type": "object",
                      "properties": {
                        "peer_validator": {
                          "type": "object",
                          "properties": {
                            "block_header_request_timeout": {
                              "$ref": "#/components/schemas/timespan.system"
                            },
                            "block_operations_request_timeout": {
                              "$ref": "#/components/schemas/timespan.system"
                            },
                            "protocol_request_timeout": {
                              "$ref": "#/components/schemas/timespan.system"
                            },
                            "new_head_request_timeout": {
                              "$ref": "#/components/schemas/timespan.system"
                            }
                          }
                        },
                        "block_validator": {
                          "type": "object",
                          "properties": {
                            "protocol_request_timeout": {
                              "$ref": "#/components/schemas/timespan.system"
                            },
                            "operation_metadata_size_limit": {
                              "$ref": "#/components/schemas/operation_metadata_size_limit"
                            }
                          }
                        },
                        "prevalidator": {
                          "type": "object",
                          "properties": {
                            "operations_request_timeout": {
                              "$ref": "#/components/schemas/timespan.system"
                            },
                            "max_refused_operations": {
                              "type": "integer",
                              "minimum": 0,
                              "maximum": 65535
                            },
                            "operations_batch_size": {
                              "type": "integer",
                              "minimum": -1073741824,
                              "maximum": 1073741823
                            }
                          }
                        },
                        "chain_validator": {
                          "oneOf": [
                            {
                              "title": "synchronisation_heuristic_encoding",
                              "type": "object",
                              "properties": {
                                "latency": {
                                  "description": "[latency] is the time interval (in seconds) used to determine if a peer is synchronized with a chain. For instance, a peer whose known head has a timestamp T is considered synchronized if T >= now - latency. This parameter depends on the baking rate and the latency of the network.",
                                  "type": "integer",
                                  "minimum": 0,
                                  "maximum": 65535
                                },
                                "synchronisation_threshold": {
                                  "description": "The minimal number of peers this peer should be synchronized with in order to be bootstrapped.",
                                  "type": "integer",
                                  "minimum": 0,
                                  "maximum": 255
                                }
                              }
                            },
                            {
                              "title": "legacy_bootstrap_threshold_encoding",
                              "type": "object",
                              "properties": {
                                "bootstrap_threshold": {
                                  "description": "[DEPRECATED] Set the number of peers with whom a chain synchronisation must be completed to bootstrap the node.",
                                  "type": "integer",
                                  "minimum": 0,
                                  "maximum": 255
                                }
                              }
                            }
                          ]
                        },
                        "history_mode": {
                          "$ref": "#/components/schemas/history_mode"
                        },
                        "disable_context_pruning": {
                          "type": "boolean"
                        },
                        "storage_maintenance_delay": {
                          "$ref": "#/components/schemas/storage_maintenance_delay"
                        }
                      }
                    },
                    "network": {
                      "description": "Configuration of which network/blockchain to connect to",
                      "oneOf": [
                        {
                          "title": "sandbox",
                          "type": "string",
                          "enum": [
                            "sandbox"
                          ]
                        },
                        {
                          "title": "mainnet",
                          "type": "string",
                          "enum": [
                            "mainnet"
                          ]
                        },
                        {
                          "title": "ghostnet",
                          "type": "string",
                          "enum": [
                            "ghostnet"
                          ]
                        },
                        {
                          "title": "Custom",
                          "type": "object",
                          "properties": {
                            "genesis": {
                              "type": "object",
                              "properties": {
                                "timestamp": {
                                  "$ref": "#/components/schemas/timestamp.protocol"
                                },
                                "block": {
                                  "$ref": "#/components/schemas/block_hash"
                                },
                                "protocol": {
                                  "$ref": "#/components/schemas/Protocol_hash"
                                }
                              },
                              "required": [
                                "timestamp",
                                "block",
                                "protocol"
                              ]
                            },
                            "genesis_parameters": {
                              "type": "object",
                              "properties": {
                                "context_key": {
                                  "$ref": "#/components/schemas/unistring"
                                },
                                "values": {}
                              },
                              "required": [
                                "values"
                              ]
                            },
                            "chain_name": {
                              "$ref": "#/components/schemas/distributed_db_version.name"
                            },
                            "old_chain_name": {
                              "$ref": "#/components/schemas/distributed_db_version.name"
                            },
                            "incompatible_chain_name": {
                              "$ref": "#/components/schemas/distributed_db_version.name"
                            },
                            "sandboxed_chain_name": {
                              "$ref": "#/components/schemas/distributed_db_version.name"
                            },
                            "user_activated_upgrades": {
                              "$ref": "#/components/schemas/user_activated.upgrades"
                            },
                            "user_activated_protocol_overrides": {
                              "$ref": "#/components/schemas/user_activated.protocol_overrides"
                            },
                            "default_bootstrap_peers": {
                              "description": "List of hosts to use if p2p.bootstrap_peers is unspecified.",
                              "type": "array",
                              "items": {
                                "$ref": "#/components/schemas/unistring"
                              }
                            },
                            "dal_config": {
                              "description": "USE FOR TESTING PURPOSE ONLY. Configuration for the data-availibility layer",
                              "type": "object",
                              "properties": {
                                "activated": {
                                  "type": "boolean"
                                },
                                "bootstrap_peers": {
                                  "type": "array",
                                  "items": {
                                    "$ref": "#/components/schemas/unistring"
                                  }
                                }
                              },
                              "required": [
                                "bootstrap_peers"
                              ]
                            }
                          },
                          "required": [
                            "genesis",
                            "chain_name",
                            "sandboxed_chain_name"
                          ]
                        }
                      ]
                    },
                    "metrics_addr": {
                      "description": "Configuration of the Prometheus metrics endpoint",
                      "type": "array",
                      "items": {
                        "$ref": "#/components/schemas/unistring"
                      }
                    }
                  }
                }
              }
            }
          },
          "default": {
            "description": "",
            "content": {
              "application/json": {
                "schema": {
                  "description": "An error trace. The full list of errors is available with the global RPC `GET errors`"
                }
              }
            }
          }
        }
      }
    },
    "/config/history_mode": {
      "get": {
        "description": "Returns the history mode of the node's underlying storage. In full or rolling mode, it provides the values of `additional_cycles` and `blocks_preservation_cycles`. The sum of these values is the total number of stored cycles.",
        "responses": {
          "200": {
            "description": "",
            "content": {
              "application/json": {
                "schema": {
                  "type": "object",
                  "properties": {
                    "history_mode": {
                      "$ref": "#/components/schemas/history_mode"
                    },
                    "blocks_preservation_cycles": {
                      "type": "integer",
                      "minimum": 0,
                      "maximum": 255
                    }
                  },
                  "required": [
                    "history_mode"
                  ]
                }
              }
            }
          },
          "default": {
            "description": "",
            "content": {
              "application/json": {
                "schema": {
                  "description": "An error trace. The full list of errors is available with the global RPC `GET errors`"
                }
              }
            }
          }
        }
      }
    },
    "/config/logging": {
      "put": {
        "description": "Replace the logging configuration of the node.",
        "requestBody": {
          "content": {
            "application/json": {
              "schema": {
                "oneOf": [
                  {
                    "title": "Active-Sinks",
                    "description": "List of sinks to make sure are activated.",
                    "type": "object",
                    "properties": {
                      "active_sinks": {
                        "description": "List of URIs to activate/configure sinks.",
                        "type": "array",
                        "items": {
                          "$ref": "#/components/schemas/unistring"
                        }
                      }
                    }
                  },
                  {
                    "title": "Active-Sinks-Deprecated",
                    "description": "List of sinks to make sure are activated, deprecated backwards-compatibility encoding.",
                    "type": "object",
                    "properties": {
                      "activate": {
                        "description": "List of URIs to activate/configure sinks.",
                        "type": "array",
                        "items": {
                          "$ref": "#/components/schemas/unistring"
                        }
                      }
                    }
                  }
                ]
              }
            }
          }
        },
        "responses": {
          "200": {
            "description": "",
            "content": {
              "application/json": {
                "schema": {
                  "type": "object",
                  "properties": {}
                }
              }
            }
          },
          "default": {
            "description": "",
            "content": {
              "application/json": {
                "schema": {
                  "description": "An error trace. The full list of errors is available with the global RPC `GET errors`"
                }
              }
            }
          }
        }
      }
    },
    "/config/network/dal": {
      "get": {
        "description": "Configuration for the DAL",
        "responses": {
          "200": {
            "description": "",
            "content": {
              "application/json": {
                "schema": {
                  "type": "object",
                  "properties": {
                    "activated": {
                      "type": "boolean"
                    },
                    "bootstrap_peers": {
                      "type": "array",
                      "items": {
                        "$ref": "#/components/schemas/unistring"
                      }
                    }
                  },
                  "required": [
                    "bootstrap_peers"
                  ]
                }
              }
            }
          },
          "default": {
            "description": "",
            "content": {
              "application/json": {
                "schema": {
                  "description": "An error trace. The full list of errors is available with the global RPC `GET errors`"
                }
              }
            }
          }
        }
      }
    },
    "/config/network/user_activated_protocol_overrides": {
      "get": {
        "description": "List of protocols which replace other protocols",
        "responses": {
          "200": {
            "description": "",
            "content": {
              "application/json": {
                "schema": {
                  "title": "User activated protocol overrides",
                  "description": "User activated protocol overrides: activate a protocol instead of another.",
                  "type": "array",
                  "items": {
                    "type": "object",
                    "properties": {
                      "replaced_protocol": {
                        "$ref": "#/components/schemas/Protocol_hash"
                      },
                      "replacement_protocol": {
                        "$ref": "#/components/schemas/Protocol_hash"
                      }
                    },
                    "required": [
                      "replaced_protocol",
                      "replacement_protocol"
                    ]
                  }
                }
              }
            }
          },
          "default": {
            "description": "",
            "content": {
              "application/json": {
                "schema": {
                  "description": "An error trace. The full list of errors is available with the global RPC `GET errors`"
                }
              }
            }
          }
        }
      }
    },
    "/config/network/user_activated_upgrades": {
      "get": {
        "description": "List of protocols to switch to at given levels",
        "responses": {
          "200": {
            "description": "",
            "content": {
              "application/json": {
                "schema": {
                  "title": "User activated upgrades",
                  "description": "User activated upgrades: at given level, switch to given protocol.",
                  "type": "array",
                  "items": {
                    "type": "object",
                    "properties": {
                      "level": {
                        "type": "integer",
                        "minimum": -2147483648,
                        "maximum": 2147483647
                      },
                      "replacement_protocol": {
                        "$ref": "#/components/schemas/Protocol_hash"
                      }
                    },
                    "required": [
                      "level",
                      "replacement_protocol"
                    ]
                  }
                }
              }
            }
          },
          "default": {
            "description": "",
            "content": {
              "application/json": {
                "schema": {
                  "description": "An error trace. The full list of errors is available with the global RPC `GET errors`"
                }
              }
            }
          }
        }
      }
    },
    "/errors": {
      "get": {
        "description": "Schema for all the RPC errors from the shell",
        "responses": {
          "200": {
            "description": "",
            "content": {
              "application/json": {
                "schema": {}
              }
            }
          },
          "default": {
            "description": "",
            "content": {
              "application/json": {
                "schema": {
                  "description": "An error trace. The full list of errors is available with the global RPC `GET errors`"
                }
              }
            }
          }
        }
      }
    },
    "/fetch_protocol/{Protocol_hash}": {
      "get": {
        "description": "Fetch a protocol from the network.",
        "parameters": [
          {
            "name": "Protocol_hash",
            "in": "path",
            "description": "Protocol_hash (Base58Check-encoded)",
            "required": true,
            "schema": {
              "type": "string"
            }
          }
        ],
        "responses": {
          "200": {
            "description": "",
            "content": {
              "application/json": {
                "schema": {}
              }
            }
          },
          "default": {
            "description": "",
            "content": {
              "application/json": {
                "schema": {
                  "description": "An error trace. The full list of errors is available with the global RPC `GET errors`"
                }
              }
            }
          }
        }
      }
    },
    "/health/ready": {
      "get": {
        "description": "Returns whether or not the node is ready to answer to requests.",
        "responses": {
          "200": {
            "description": "",
            "content": {
              "application/json": {
                "schema": {
                  "type": "object",
                  "properties": {
                    "ready": {
                      "type": "boolean"
                    }
                  },
                  "required": [
                    "ready"
                  ]
                }
              }
            }
          },
          "default": {
            "description": "",
            "content": {
              "application/json": {
                "schema": {
                  "description": "An error trace. The full list of errors is available with the global RPC `GET errors`"
                }
              }
            }
          }
        }
      }
    },
    "/injection/block": {
      "post": {
        "description": "Inject a block in the node and broadcast it. The `operations` embedded in `blockHeader` might be pre-validated using a contextual RPCs from the latest block (e.g. '/blocks/head/context/preapply'). Returns the ID of the block. By default, the RPC will wait for the block to be validated before answering. If ?async is true, the function returns immediately. Otherwise, the block will be validated before the result is returned. If ?force is true, it will be injected even on non strictly increasing fitness. An optional ?chain parameter can be used to specify whether to inject on the test chain or the main chain.",
        "parameters": [
          {
            "name": "async",
            "in": "query",
            "required": false,
            "schema": {
              "type": "string"
            }
          },
          {
            "name": "force",
            "in": "query",
            "required": false,
            "schema": {
              "type": "string"
            }
          },
          {
            "name": "chain",
            "in": "query",
            "description": "A chain identifier. This is either a chain hash in Base58Check notation or a one the predefined aliases: 'main', 'test'.",
            "required": false,
            "schema": {
              "type": "string"
            }
          }
        ],
        "requestBody": {
          "content": {
            "application/json": {
              "schema": {
                "type": "object",
                "properties": {
                  "data": {
                    "type": "string",
                    "pattern": "^([a-zA-Z0-9][a-zA-Z0-9])*$"
                  },
                  "operations": {
                    "type": "array",
                    "items": {
                      "type": "array",
                      "items": {
                        "$ref": "#/components/schemas/operation"
                      }
                    }
                  }
                },
                "required": [
                  "data",
                  "operations"
                ]
              }
            }
          }
        },
        "responses": {
          "200": {
            "description": "",
            "content": {
              "application/json": {
                "schema": {
                  "title": "A block identifier (Base58Check-encoded)",
                  "oneOf": [
                    {
                      "$ref": "#/components/schemas/unistring"
                    }
                  ]
                }
              }
            }
          },
          "default": {
            "description": "",
            "content": {
              "application/json": {
                "schema": {
                  "description": "An error trace. The full list of errors is available with the global RPC `GET errors`"
                }
              }
            }
          }
        }
      }
    },
    "/injection/operation": {
      "post": {
        "description": "Inject an operation in node and broadcast it. Returns the ID of the operation. The `signedOperationContents` should be constructed using contextual RPCs from the latest block and signed by the client. The injection of the operation will apply it on the current mempool context. This context may change at each operation injection or operation reception from peers. By default, the RPC will wait for the operation to be (pre-)validated before returning. However, if ?async is true, the function returns immediately. The optional ?chain parameter can be used to specify whether to inject on the test chain or the main chain.",
        "parameters": [
          {
            "name": "async",
            "in": "query",
            "required": false,
            "schema": {
              "type": "string"
            }
          },
          {
            "name": "chain",
            "in": "query",
            "description": "A chain identifier. This is either a chain hash in Base58Check notation or a one the predefined aliases: 'main', 'test'.",
            "required": false,
            "schema": {
              "type": "string"
            }
          }
        ],
        "requestBody": {
          "content": {
            "application/json": {
              "schema": {
                "type": "string",
                "pattern": "^([a-zA-Z0-9][a-zA-Z0-9])*$"
              }
            }
          }
        },
        "responses": {
          "200": {
            "description": "",
            "content": {
              "application/json": {
                "schema": {
                  "title": "A Tezos operation ID (Base58Check-encoded)",
                  "oneOf": [
                    {
                      "$ref": "#/components/schemas/unistring"
                    }
                  ]
                }
              }
            }
          },
          "default": {
            "description": "",
            "content": {
              "application/json": {
                "schema": {
                  "description": "An error trace. The full list of errors is available with the global RPC `GET errors`"
                }
              }
            }
          }
        }
      }
    },
    "/injection/protocol": {
      "post": {
        "description": "Inject a protocol in node. Returns the ID of the protocol. If ?async is true, the function returns immediately. Otherwise, the protocol will be validated before the result is returned.",
        "parameters": [
          {
            "name": "async",
            "in": "query",
            "required": false,
            "schema": {
              "type": "string"
            }
          }
        ],
        "requestBody": {
          "content": {
            "application/json": {
              "schema": {
                "description": "The environment a protocol relies on and the components a protocol is made of.",
                "type": "object",
                "properties": {
                  "expected_env_version": {
                    "$ref": "#/components/schemas/protocol.environment_version"
                  },
                  "components": {
                    "type": "array",
                    "items": {
                      "type": "object",
                      "properties": {
                        "name": {
                          "$ref": "#/components/schemas/unistring"
                        },
                        "interface": {
                          "$ref": "#/components/schemas/unistring"
                        },
                        "implementation": {
                          "$ref": "#/components/schemas/unistring"
                        }
                      },
                      "required": [
                        "name",
                        "implementation"
                      ]
                    }
                  }
                },
                "required": [
                  "expected_env_version",
                  "components"
                ]
              }
            }
          }
        },
        "responses": {
          "200": {
            "description": "",
            "content": {
              "application/json": {
                "schema": {
                  "title": "A Tezos protocol ID (Base58Check-encoded)",
                  "oneOf": [
                    {
                      "$ref": "#/components/schemas/unistring"
                    }
                  ]
                }
              }
            }
          },
          "default": {
            "description": "",
            "content": {
              "application/json": {
                "schema": {
                  "description": "An error trace. The full list of errors is available with the global RPC `GET errors`"
                }
              }
            }
          }
        }
      }
    },
    "/monitor/active_chains": {
      "get": {
        "description": "Monitor every chain creation and destruction. Currently active chains will be given as first elements",
        "responses": {
          "200": {
            "description": "",
            "content": {
              "application/json": {
                "schema": {
                  "type": "array",
                  "items": {
                    "oneOf": [
                      {
                        "title": "Main",
                        "type": "object",
                        "properties": {
                          "chain_id": {
                            "$ref": "#/components/schemas/Chain_id"
                          }
                        },
                        "required": [
                          "chain_id"
                        ]
                      },
                      {
                        "title": "Test",
                        "type": "object",
                        "properties": {
                          "chain_id": {
                            "$ref": "#/components/schemas/Chain_id"
                          },
                          "test_protocol": {
                            "$ref": "#/components/schemas/Protocol_hash"
                          },
                          "expiration_date": {
                            "$ref": "#/components/schemas/timestamp.protocol"
                          }
                        },
                        "required": [
                          "chain_id",
                          "test_protocol",
                          "expiration_date"
                        ]
                      },
                      {
                        "title": "Stopping",
                        "type": "object",
                        "properties": {
                          "stopping": {
                            "$ref": "#/components/schemas/Chain_id"
                          }
                        },
                        "required": [
                          "stopping"
                        ]
                      }
                    ]
                  }
                }
              }
            }
          },
          "default": {
            "description": "",
            "content": {
              "application/json": {
                "schema": {
                  "description": "An error trace. The full list of errors is available with the global RPC `GET errors`"
                }
              }
            }
          }
        }
      }
    },
    "/monitor/applied_blocks": {
      "get": {
        "description": "Monitor all blocks that are successfully applied and stored by the node, disregarding whether they were selected as the new head or not.",
        "parameters": [
          {
            "name": "protocol",
            "in": "query",
            "description": "Protocol_hash (Base58Check-encoded)",
            "required": false,
            "schema": {
              "type": "string"
            }
          },
          {
            "name": "next_protocol",
            "in": "query",
            "description": "Protocol_hash (Base58Check-encoded)",
            "required": false,
            "schema": {
              "type": "string"
            }
          },
          {
            "name": "chain",
            "in": "query",
            "description": "A chain identifier. This is either a chain hash in Base58Check notation or a one the predefined aliases: 'main', 'test'.",
            "required": false,
            "schema": {
              "type": "string"
            }
          }
        ],
        "responses": {
          "200": {
            "description": "",
            "content": {
              "application/json": {
                "schema": {
                  "type": "object",
                  "properties": {
                    "chain_id": {
                      "$ref": "#/components/schemas/Chain_id"
                    },
                    "hash": {
                      "$ref": "#/components/schemas/block_hash"
                    },
                    "header": {
                      "$ref": "#/components/schemas/block_header"
                    },
                    "operations": {
                      "type": "array",
                      "items": {
                        "type": "array",
                        "items": {
                          "$ref": "#/components/schemas/operation"
                        }
                      }
                    }
                  },
                  "required": [
                    "chain_id",
                    "hash",
                    "header",
                    "operations"
                  ]
                }
              }
            }
          },
          "default": {
            "description": "",
            "content": {
              "application/json": {
                "schema": {
                  "description": "An error trace. The full list of errors is available with the global RPC `GET errors`"
                }
              }
            }
          }
        }
      }
    },
    "/monitor/bootstrapped": {
      "get": {
        "description": "Wait for the node to have synchronized its chain with a few peers (configured by the node's administrator), streaming head updates that happen during the bootstrapping process, and closing the stream at the end. If the node was already bootstrapped, returns the current head immediately.",
        "responses": {
          "200": {
            "description": "",
            "content": {
              "application/json": {
                "schema": {
                  "type": "object",
                  "properties": {
                    "block": {
                      "$ref": "#/components/schemas/block_hash"
                    },
                    "timestamp": {
                      "$ref": "#/components/schemas/timestamp.protocol"
                    }
                  },
                  "required": [
                    "block",
                    "timestamp"
                  ]
                }
              }
            }
          },
          "default": {
            "description": "",
            "content": {
              "application/json": {
                "schema": {
                  "description": "An error trace. The full list of errors is available with the global RPC `GET errors`"
                }
              }
            }
          }
        }
      }
    },
    "/monitor/heads/{chain_id}": {
      "get": {
        "description": "Monitor all blocks that are successfully validated and applied by the node and selected as the new head of the given chain.",
        "parameters": [
          {
            "name": "chain_id",
            "in": "path",
            "description": "A chain identifier. This is either a chain hash in Base58Check notation or a one the predefined aliases: 'main', 'test'.",
            "required": true,
            "schema": {
              "type": "string"
            }
          },
          {
            "name": "protocol",
            "in": "query",
            "description": "Protocol_hash (Base58Check-encoded)",
            "required": false,
            "schema": {
              "type": "string"
            }
          },
          {
            "name": "next_protocol",
            "in": "query",
            "description": "Protocol_hash (Base58Check-encoded)",
            "required": false,
            "schema": {
              "type": "string"
            }
          }
        ],
        "responses": {
          "200": {
            "description": "",
            "content": {
              "application/json": {
                "schema": {
                  "title": "Block header",
                  "description": "Block header. It contains both shell and protocol specific data.",
                  "type": "object",
                  "properties": {
                    "hash": {
                      "$ref": "#/components/schemas/block_hash"
                    },
                    "level": {
                      "type": "integer",
                      "minimum": -2147483648,
                      "maximum": 2147483647
                    },
                    "proto": {
                      "type": "integer",
                      "minimum": 0,
                      "maximum": 255
                    },
                    "predecessor": {
                      "$ref": "#/components/schemas/block_hash"
                    },
                    "timestamp": {
                      "$ref": "#/components/schemas/timestamp.protocol"
                    },
                    "validation_pass": {
                      "type": "integer",
                      "minimum": 0,
                      "maximum": 255
                    },
                    "operations_hash": {
                      "$ref": "#/components/schemas/Operation_list_list_hash"
                    },
                    "fitness": {
                      "$ref": "#/components/schemas/fitness"
                    },
                    "context": {
                      "$ref": "#/components/schemas/Context_hash"
                    },
                    "protocol_data": {
                      "type": "string",
                      "pattern": "^([a-zA-Z0-9][a-zA-Z0-9])*$"
                    }
                  },
                  "required": [
                    "hash",
                    "level",
                    "proto",
                    "predecessor",
                    "timestamp",
                    "validation_pass",
                    "operations_hash",
                    "fitness",
                    "context",
                    "protocol_data"
                  ]
                }
              }
            }
          },
          "default": {
            "description": "",
            "content": {
              "application/json": {
                "schema": {
                  "description": "An error trace. The full list of errors is available with the global RPC `GET errors`"
                }
              }
            }
          }
        }
      }
    },
    "/monitor/protocols": {
      "get": {
        "description": "Monitor all economic protocols that are retrieved and successfully loaded and compiled by the node.",
        "responses": {
          "200": {
            "description": "",
            "content": {
              "application/json": {
                "schema": {
                  "title": "A Tezos protocol ID (Base58Check-encoded)",
                  "oneOf": [
                    {
                      "$ref": "#/components/schemas/unistring"
                    }
                  ]
                }
              }
            }
          },
          "default": {
            "description": "",
            "content": {
              "application/json": {
                "schema": {
                  "description": "An error trace. The full list of errors is available with the global RPC `GET errors`"
                }
              }
            }
          }
        }
      }
    },
    "/monitor/received_blocks/{chain_id}": {
      "get": {
        "description": "Monitor all newly received blocks that are not yet known by the store.",
        "parameters": [
          {
            "name": "chain_id",
            "in": "path",
            "description": "A chain identifier. This is either a chain hash in Base58Check notation or a one the predefined aliases: 'main', 'test'.",
            "required": true,
            "schema": {
              "type": "string"
            }
          }
        ],
        "responses": {
          "200": {
            "description": "",
            "content": {
              "application/json": {
                "schema": {
                  "type": "object",
                  "properties": {
                    "hash": {
                      "$ref": "#/components/schemas/block_hash"
                    }
                  },
                  "required": [
                    "hash"
                  ]
                }
              }
            }
          },
          "default": {
            "description": "",
            "content": {
              "application/json": {
                "schema": {
                  "description": "An error trace. The full list of errors is available with the global RPC `GET errors`"
                }
              }
            }
          }
        }
      }
    },
    "/monitor/validated_blocks": {
      "get": {
        "description": "Monitor all blocks that were successfully validated by the node but are not applied nor stored yet, disregarding whether they are going to be selected as the new head or not.",
        "parameters": [
          {
            "name": "protocol",
            "in": "query",
            "description": "Protocol_hash (Base58Check-encoded)",
            "required": false,
            "schema": {
              "type": "string"
            }
          },
          {
            "name": "next_protocol",
            "in": "query",
            "description": "Protocol_hash (Base58Check-encoded)",
            "required": false,
            "schema": {
              "type": "string"
            }
          },
          {
            "name": "chain",
            "in": "query",
            "description": "A chain identifier. This is either a chain hash in Base58Check notation or a one the predefined aliases: 'main', 'test'.",
            "required": false,
            "schema": {
              "type": "string"
            }
          }
        ],
        "responses": {
          "200": {
            "description": "",
            "content": {
              "application/json": {
                "schema": {
                  "type": "object",
                  "properties": {
                    "chain_id": {
                      "$ref": "#/components/schemas/Chain_id"
                    },
                    "hash": {
                      "$ref": "#/components/schemas/block_hash"
                    },
                    "header": {
                      "$ref": "#/components/schemas/block_header"
                    },
                    "operations": {
                      "type": "array",
                      "items": {
                        "type": "array",
                        "items": {
                          "$ref": "#/components/schemas/operation"
                        }
                      }
                    }
                  },
                  "required": [
                    "chain_id",
                    "hash",
                    "header",
                    "operations"
                  ]
                }
              }
            }
          },
          "default": {
            "description": "",
            "content": {
              "application/json": {
                "schema": {
                  "description": "An error trace. The full list of errors is available with the global RPC `GET errors`"
                }
              }
            }
          }
        }
      }
    },
    "/network/connections": {
      "get": {
        "description": "List the running P2P connection.",
        "responses": {
          "200": {
            "description": "",
            "content": {
              "application/json": {
                "schema": {
                  "type": "array",
                  "items": {
                    "type": "object",
                    "properties": {
                      "incoming": {
                        "type": "boolean"
                      },
                      "peer_id": {
                        "$ref": "#/components/schemas/Crypto_box.Public_key_hash"
                      },
                      "id_point": {
                        "$ref": "#/components/schemas/p2p_connection.id"
                      },
                      "remote_socket_port": {
                        "type": "integer",
                        "minimum": 0,
                        "maximum": 65535
                      },
                      "announced_version": {
                        "$ref": "#/components/schemas/network_version"
                      },
                      "private": {
                        "type": "boolean"
                      },
                      "local_metadata": {
                        "type": "object",
                        "properties": {
                          "disable_mempool": {
                            "type": "boolean"
                          },
                          "private_node": {
                            "type": "boolean"
                          }
                        },
                        "required": [
                          "disable_mempool",
                          "private_node"
                        ]
                      },
                      "remote_metadata": {
                        "type": "object",
                        "properties": {
                          "disable_mempool": {
                            "type": "boolean"
                          },
                          "private_node": {
                            "type": "boolean"
                          }
                        },
                        "required": [
                          "disable_mempool",
                          "private_node"
                        ]
                      }
                    },
                    "required": [
                      "incoming",
                      "peer_id",
                      "id_point",
                      "remote_socket_port",
                      "announced_version",
                      "private",
                      "local_metadata",
                      "remote_metadata"
                    ]
                  }
                }
              }
            }
          },
          "default": {
            "description": "",
            "content": {
              "application/json": {
                "schema": {
                  "description": "An error trace. The full list of errors is available with the global RPC `GET errors`"
                }
              }
            }
          }
        }
      }
    },
    "/network/connections/{peer_id}": {
      "get": {
        "description": "Details about the current P2P connection to the given peer.",
        "parameters": [
          {
            "name": "peer_id",
            "in": "path",
            "description": "A cryptographic node identity (Base58Check-encoded)",
            "required": true,
            "schema": {
              "type": "string"
            }
          }
        ],
        "responses": {
          "200": {
            "description": "",
            "content": {
              "application/json": {
                "schema": {
                  "type": "object",
                  "properties": {
                    "incoming": {
                      "type": "boolean"
                    },
                    "peer_id": {
                      "$ref": "#/components/schemas/Crypto_box.Public_key_hash"
                    },
                    "id_point": {
                      "$ref": "#/components/schemas/p2p_connection.id"
                    },
                    "remote_socket_port": {
                      "type": "integer",
                      "minimum": 0,
                      "maximum": 65535
                    },
                    "announced_version": {
                      "$ref": "#/components/schemas/network_version"
                    },
                    "private": {
                      "type": "boolean"
                    },
                    "local_metadata": {
                      "type": "object",
                      "properties": {
                        "disable_mempool": {
                          "type": "boolean"
                        },
                        "private_node": {
                          "type": "boolean"
                        }
                      },
                      "required": [
                        "disable_mempool",
                        "private_node"
                      ]
                    },
                    "remote_metadata": {
                      "type": "object",
                      "properties": {
                        "disable_mempool": {
                          "type": "boolean"
                        },
                        "private_node": {
                          "type": "boolean"
                        }
                      },
                      "required": [
                        "disable_mempool",
                        "private_node"
                      ]
                    }
                  },
                  "required": [
                    "incoming",
                    "peer_id",
                    "id_point",
                    "remote_socket_port",
                    "announced_version",
                    "private",
                    "local_metadata",
                    "remote_metadata"
                  ]
                }
              }
            }
          },
          "default": {
            "description": "",
            "content": {
              "application/json": {
                "schema": {
                  "description": "An error trace. The full list of errors is available with the global RPC `GET errors`"
                }
              }
            }
          }
        }
      },
      "delete": {
        "description": "Forced close of the current P2P connection to the given peer.",
        "parameters": [
          {
            "name": "peer_id",
            "in": "path",
            "description": "A cryptographic node identity (Base58Check-encoded)",
            "required": true,
            "schema": {
              "type": "string"
            }
          },
          {
            "name": "wait",
            "in": "query",
            "required": false,
            "schema": {
              "type": "string"
            }
          }
        ],
        "responses": {
          "200": {
            "description": "",
            "content": {
              "application/json": {
                "schema": {
                  "type": "object",
                  "properties": {}
                }
              }
            }
          },
          "default": {
            "description": "",
            "content": {
              "application/json": {
                "schema": {
                  "description": "An error trace. The full list of errors is available with the global RPC `GET errors`"
                }
              }
            }
          }
        }
      }
    },
    "/network/greylist": {
      "delete": {
        "description": "Clear all greylists tables. This will unban all addresses and peers automatically greylisted by the system.",
        "responses": {
          "200": {
            "description": "",
            "content": {
              "application/json": {
                "schema": {
                  "type": "object",
                  "properties": {}
                }
              }
            }
          },
          "default": {
            "description": "",
            "content": {
              "application/json": {
                "schema": {
                  "description": "An error trace. The full list of errors is available with the global RPC `GET errors`"
                }
              }
            }
          }
        }
      }
    },
    "/network/greylist/ips": {
      "get": {
        "description": "Returns an object that contains a list of IP and the field \"not_reliable_since\".\n           If the field \"not_reliable_since\" is None then the list contains the currently greylisted IP addresses.\n           If the field \"not_reliable_since\" Contains a date, this means that the greylist has been overflowed and it is no more possible to obtain the exact list of greylisted IPs. Since the greylist of IP addresses has been design to work whatever his size, there is no security issue related to this overflow.\n          Reinitialize the ACL structure by calling \"delete /network/greylist\" to get back this list reliable.",
        "responses": {
          "200": {
            "description": "",
            "content": {
              "application/json": {
                "schema": {
                  "type": "object",
                  "properties": {
                    "ips": {
                      "type": "array",
                      "items": {
                        "$ref": "#/components/schemas/p2p_address"
                      }
                    },
                    "not_reliable_since": {
                      "nullable": true,
                      "oneOf": [
                        {
                          "title": "Some",
                          "oneOf": [
                            {
                              "$ref": "#/components/schemas/timestamp.system"
                            }
                          ]
                        }
                      ]
                    }
                  },
                  "required": [
                    "ips",
                    "not_reliable_since"
                  ]
                }
              }
            }
          },
          "default": {
            "description": "",
            "content": {
              "application/json": {
                "schema": {
                  "description": "An error trace. The full list of errors is available with the global RPC `GET errors`"
                }
              }
            }
          }
        }
      }
    },
    "/network/greylist/peers": {
      "get": {
        "description": "List of the last greylisted peers.",
        "responses": {
          "200": {
            "description": "",
            "content": {
              "application/json": {
                "schema": {
                  "type": "array",
                  "items": {
                    "$ref": "#/components/schemas/Crypto_box.Public_key_hash"
                  }
                }
              }
            }
          },
          "default": {
            "description": "",
            "content": {
              "application/json": {
                "schema": {
                  "description": "An error trace. The full list of errors is available with the global RPC `GET errors`"
                }
              }
            }
          }
        }
      }
    },
    "/network/log": {
      "get": {
        "description": "Stream of all network events",
        "responses": {
          "200": {
            "description": "",
            "content": {
              "application/json": {
                "schema": {
                  "description": "An event that may happen during maintenance of and other operations on the p2p connection pool. Typically, it includes connection errors, peer swaps, etc.",
                  "oneOf": [
                    {
                      "title": "Too_few_connections",
                      "type": "object",
                      "properties": {
                        "event": {
                          "type": "string",
                          "enum": [
                            "too_few_connections"
                          ]
                        }
                      },
                      "required": [
                        "event"
                      ]
                    },
                    {
                      "title": "Too_many_connections",
                      "type": "object",
                      "properties": {
                        "event": {
                          "type": "string",
                          "enum": [
                            "too_many_connections"
                          ]
                        }
                      },
                      "required": [
                        "event"
                      ]
                    },
                    {
                      "title": "New_point",
                      "type": "object",
                      "properties": {
                        "event": {
                          "type": "string",
                          "enum": [
                            "new_point"
                          ]
                        },
                        "point": {
                          "$ref": "#/components/schemas/p2p_point.id"
                        }
                      },
                      "required": [
                        "event",
                        "point"
                      ]
                    },
                    {
                      "title": "New_peer",
                      "type": "object",
                      "properties": {
                        "event": {
                          "type": "string",
                          "enum": [
                            "new_peer"
                          ]
                        },
                        "peer_id": {
                          "$ref": "#/components/schemas/Crypto_box.Public_key_hash"
                        }
                      },
                      "required": [
                        "event",
                        "peer_id"
                      ]
                    },
                    {
                      "title": "Incoming_connection",
                      "type": "object",
                      "properties": {
                        "event": {
                          "type": "string",
                          "enum": [
                            "incoming_connection"
                          ]
                        },
                        "point": {
                          "$ref": "#/components/schemas/p2p_point.id"
                        }
                      },
                      "required": [
                        "event",
                        "point"
                      ]
                    },
                    {
                      "title": "Outgoing_connection",
                      "type": "object",
                      "properties": {
                        "event": {
                          "type": "string",
                          "enum": [
                            "outgoing_connection"
                          ]
                        },
                        "point": {
                          "$ref": "#/components/schemas/p2p_point.id"
                        }
                      },
                      "required": [
                        "event",
                        "point"
                      ]
                    },
                    {
                      "title": "Authentication_failed",
                      "type": "object",
                      "properties": {
                        "event": {
                          "type": "string",
                          "enum": [
                            "authentication_failed"
                          ]
                        },
                        "point": {
                          "$ref": "#/components/schemas/p2p_point.id"
                        }
                      },
                      "required": [
                        "event",
                        "point"
                      ]
                    },
                    {
                      "title": "Accepting_request",
                      "type": "object",
                      "properties": {
                        "event": {
                          "type": "string",
                          "enum": [
                            "accepting_request"
                          ]
                        },
                        "point": {
                          "$ref": "#/components/schemas/p2p_point.id"
                        },
                        "id_point": {
                          "$ref": "#/components/schemas/p2p_connection.id"
                        },
                        "peer_id": {
                          "$ref": "#/components/schemas/Crypto_box.Public_key_hash"
                        }
                      },
                      "required": [
                        "event",
                        "point",
                        "id_point",
                        "peer_id"
                      ]
                    },
                    {
                      "title": "Rejecting_request",
                      "type": "object",
                      "properties": {
                        "event": {
                          "type": "string",
                          "enum": [
                            "rejecting_request"
                          ]
                        },
                        "point": {
                          "$ref": "#/components/schemas/p2p_point.id"
                        },
                        "id_point": {
                          "$ref": "#/components/schemas/p2p_connection.id"
                        },
                        "peer_id": {
                          "$ref": "#/components/schemas/Crypto_box.Public_key_hash"
                        }
                      },
                      "required": [
                        "event",
                        "point",
                        "id_point",
                        "peer_id"
                      ]
                    },
                    {
                      "title": "Request_rejected",
                      "type": "object",
                      "properties": {
                        "event": {
                          "type": "string",
                          "enum": [
                            "request_rejected"
                          ]
                        },
                        "point": {
                          "$ref": "#/components/schemas/p2p_point.id"
                        },
                        "identity": {
                          "type": "array",
                          "items": {
                            "oneOf": [
                              {
                                "$ref": "#/components/schemas/p2p_connection.id"
                              },
                              {
                                "$ref": "#/components/schemas/Crypto_box.Public_key_hash"
                              }
                            ]
                          }
                        }
                      },
                      "required": [
                        "event",
                        "point"
                      ]
                    },
                    {
                      "title": "Connection_established",
                      "type": "object",
                      "properties": {
                        "event": {
                          "type": "string",
                          "enum": [
                            "connection_established"
                          ]
                        },
                        "id_point": {
                          "$ref": "#/components/schemas/p2p_connection.id"
                        },
                        "peer_id": {
                          "$ref": "#/components/schemas/Crypto_box.Public_key_hash"
                        }
                      },
                      "required": [
                        "event",
                        "id_point",
                        "peer_id"
                      ]
                    },
                    {
                      "title": "Disconnection",
                      "type": "object",
                      "properties": {
                        "event": {
                          "type": "string",
                          "enum": [
                            "disconnection"
                          ]
                        },
                        "peer_id": {
                          "$ref": "#/components/schemas/Crypto_box.Public_key_hash"
                        }
                      },
                      "required": [
                        "event",
                        "peer_id"
                      ]
                    },
                    {
                      "title": "External_disconnection",
                      "type": "object",
                      "properties": {
                        "event": {
                          "type": "string",
                          "enum": [
                            "external_disconnection"
                          ]
                        },
                        "peer_id": {
                          "$ref": "#/components/schemas/Crypto_box.Public_key_hash"
                        }
                      },
                      "required": [
                        "event",
                        "peer_id"
                      ]
                    },
                    {
                      "title": "Gc_points",
                      "type": "object",
                      "properties": {
                        "event": {
                          "type": "string",
                          "enum": [
                            "gc_points"
                          ]
                        }
                      },
                      "required": [
                        "event"
                      ]
                    },
                    {
                      "title": "Gc_peer_ids",
                      "type": "object",
                      "properties": {
                        "event": {
                          "type": "string",
                          "enum": [
                            "gc_peer_ids"
                          ]
                        }
                      },
                      "required": [
                        "event"
                      ]
                    },
                    {
                      "title": "Swap_request_received",
                      "type": "object",
                      "properties": {
                        "event": {
                          "type": "string",
                          "enum": [
                            "swap_request_received"
                          ]
                        },
                        "source": {
                          "$ref": "#/components/schemas/Crypto_box.Public_key_hash"
                        }
                      },
                      "required": [
                        "event",
                        "source"
                      ]
                    },
                    {
                      "title": "Swap_ack_received",
                      "type": "object",
                      "properties": {
                        "event": {
                          "type": "string",
                          "enum": [
                            "swap_ack_received"
                          ]
                        },
                        "source": {
                          "$ref": "#/components/schemas/Crypto_box.Public_key_hash"
                        }
                      },
                      "required": [
                        "event",
                        "source"
                      ]
                    },
                    {
                      "title": "Swap_request_sent",
                      "type": "object",
                      "properties": {
                        "event": {
                          "type": "string",
                          "enum": [
                            "swap_request_sent"
                          ]
                        },
                        "source": {
                          "$ref": "#/components/schemas/Crypto_box.Public_key_hash"
                        }
                      },
                      "required": [
                        "event",
                        "source"
                      ]
                    },
                    {
                      "title": "Swap_ack_sent",
                      "type": "object",
                      "properties": {
                        "event": {
                          "type": "string",
                          "enum": [
                            "swap_ack_sent"
                          ]
                        },
                        "source": {
                          "$ref": "#/components/schemas/Crypto_box.Public_key_hash"
                        }
                      },
                      "required": [
                        "event",
                        "source"
                      ]
                    },
                    {
                      "title": "Swap_request_ignored",
                      "type": "object",
                      "properties": {
                        "event": {
                          "type": "string",
                          "enum": [
                            "swap_request_ignored"
                          ]
                        },
                        "source": {
                          "$ref": "#/components/schemas/Crypto_box.Public_key_hash"
                        }
                      },
                      "required": [
                        "event",
                        "source"
                      ]
                    },
                    {
                      "title": "Swap_success",
                      "type": "object",
                      "properties": {
                        "event": {
                          "type": "string",
                          "enum": [
                            "swap_success"
                          ]
                        },
                        "source": {
                          "$ref": "#/components/schemas/Crypto_box.Public_key_hash"
                        }
                      },
                      "required": [
                        "event",
                        "source"
                      ]
                    },
                    {
                      "title": "Swap_failure",
                      "type": "object",
                      "properties": {
                        "event": {
                          "type": "string",
                          "enum": [
                            "swap_failure"
                          ]
                        },
                        "source": {
                          "$ref": "#/components/schemas/Crypto_box.Public_key_hash"
                        }
                      },
                      "required": [
                        "event",
                        "source"
                      ]
                    },
                    {
                      "title": "Bootstrap_sent",
                      "type": "object",
                      "properties": {
                        "event": {
                          "type": "string",
                          "enum": [
                            "bootstrap_sent"
                          ]
                        },
                        "source": {
                          "$ref": "#/components/schemas/Crypto_box.Public_key_hash"
                        }
                      },
                      "required": [
                        "event",
                        "source"
                      ]
                    },
                    {
                      "title": "Bootstrap_received",
                      "type": "object",
                      "properties": {
                        "event": {
                          "type": "string",
                          "enum": [
                            "bootstrap_received"
                          ]
                        },
                        "source": {
                          "$ref": "#/components/schemas/Crypto_box.Public_key_hash"
                        }
                      },
                      "required": [
                        "event",
                        "source"
                      ]
                    },
                    {
                      "title": "Advertise_sent",
                      "type": "object",
                      "properties": {
                        "event": {
                          "type": "string",
                          "enum": [
                            "advertise_sent"
                          ]
                        },
                        "source": {
                          "$ref": "#/components/schemas/Crypto_box.Public_key_hash"
                        }
                      },
                      "required": [
                        "event",
                        "source"
                      ]
                    },
                    {
                      "title": "Advertise_received",
                      "type": "object",
                      "properties": {
                        "event": {
                          "type": "string",
                          "enum": [
                            "advertise_received"
                          ]
                        },
                        "source": {
                          "$ref": "#/components/schemas/Crypto_box.Public_key_hash"
                        }
                      },
                      "required": [
                        "event",
                        "source"
                      ]
                    }
                  ]
                }
              }
            }
          },
          "default": {
            "description": "",
            "content": {
              "application/json": {
                "schema": {
                  "description": "An error trace. The full list of errors is available with the global RPC `GET errors`"
                }
              }
            }
          }
        }
      }
    },
    "/network/peers": {
      "get": {
        "description": "List the peers the node ever met.",
        "parameters": [
          {
            "name": "filter",
            "in": "query",
            "required": false,
            "schema": {
              "type": "string"
            }
          }
        ],
        "responses": {
          "200": {
            "description": "",
            "content": {
              "application/json": {
                "schema": {
                  "type": "array",
                  "items": {
                    "type": "array",
                    "items": {
                      "oneOf": [
                        {
                          "$ref": "#/components/schemas/Crypto_box.Public_key_hash"
                        },
                        {
                          "type": "object",
                          "properties": {
                            "score": {
                              "type": "number"
                            },
                            "trusted": {
                              "type": "boolean"
                            },
                            "conn_metadata": {
                              "type": "object",
                              "properties": {
                                "disable_mempool": {
                                  "type": "boolean"
                                },
                                "private_node": {
                                  "type": "boolean"
                                }
                              },
                              "required": [
                                "disable_mempool",
                                "private_node"
                              ]
                            },
                            "peer_metadata": {
                              "type": "object",
                              "properties": {
                                "responses": {
                                  "type": "object",
                                  "properties": {
                                    "sent": {
                                      "oneOf": [
                                        {
                                          "title": "peer_metadata.v1",
                                          "type": "object",
                                          "properties": {
                                            "branch": {
                                              "$ref": "#/components/schemas/bignum"
                                            },
                                            "head": {
                                              "$ref": "#/components/schemas/bignum"
                                            },
                                            "block_header": {
                                              "$ref": "#/components/schemas/bignum"
                                            },
                                            "operations": {
                                              "$ref": "#/components/schemas/bignum"
                                            },
                                            "protocols": {
                                              "$ref": "#/components/schemas/bignum"
                                            },
                                            "operation_hashes_for_block": {
                                              "$ref": "#/components/schemas/bignum"
                                            },
                                            "operations_for_block": {
                                              "$ref": "#/components/schemas/bignum"
                                            },
                                            "checkpoint": {
                                              "$ref": "#/components/schemas/bignum"
                                            },
                                            "protocol_branch": {
                                              "$ref": "#/components/schemas/bignum"
                                            },
                                            "predecessor_header": {
                                              "$ref": "#/components/schemas/bignum"
                                            },
                                            "other": {
                                              "$ref": "#/components/schemas/bignum"
                                            }
                                          },
                                          "required": [
                                            "branch",
                                            "head",
                                            "block_header",
                                            "operations",
                                            "protocols",
                                            "operation_hashes_for_block",
                                            "operations_for_block",
                                            "checkpoint",
                                            "protocol_branch",
                                            "predecessor_header",
                                            "other"
                                          ]
                                        },
                                        {
                                          "title": "peer_metadata.legacy_v0",
                                          "type": "object",
                                          "properties": {
                                            "branch": {
                                              "$ref": "#/components/schemas/bignum"
                                            },
                                            "head": {
                                              "$ref": "#/components/schemas/bignum"
                                            },
                                            "block_header": {
                                              "$ref": "#/components/schemas/bignum"
                                            },
                                            "operations": {
                                              "$ref": "#/components/schemas/bignum"
                                            },
                                            "protocols": {
                                              "$ref": "#/components/schemas/bignum"
                                            },
                                            "operation_hashes_for_block": {
                                              "$ref": "#/components/schemas/bignum"
                                            },
                                            "operations_for_block": {
                                              "$ref": "#/components/schemas/bignum"
                                            },
                                            "other": {
                                              "$ref": "#/components/schemas/bignum"
                                            }
                                          },
                                          "required": [
                                            "branch",
                                            "head",
                                            "block_header",
                                            "operations",
                                            "protocols",
                                            "operation_hashes_for_block",
                                            "operations_for_block",
                                            "other"
                                          ]
                                        }
                                      ]
                                    },
                                    "failed": {
                                      "oneOf": [
                                        {
                                          "title": "peer_metadata.v1",
                                          "type": "object",
                                          "properties": {
                                            "branch": {
                                              "$ref": "#/components/schemas/bignum"
                                            },
                                            "head": {
                                              "$ref": "#/components/schemas/bignum"
                                            },
                                            "block_header": {
                                              "$ref": "#/components/schemas/bignum"
                                            },
                                            "operations": {
                                              "$ref": "#/components/schemas/bignum"
                                            },
                                            "protocols": {
                                              "$ref": "#/components/schemas/bignum"
                                            },
                                            "operation_hashes_for_block": {
                                              "$ref": "#/components/schemas/bignum"
                                            },
                                            "operations_for_block": {
                                              "$ref": "#/components/schemas/bignum"
                                            },
                                            "checkpoint": {
                                              "$ref": "#/components/schemas/bignum"
                                            },
                                            "protocol_branch": {
                                              "$ref": "#/components/schemas/bignum"
                                            },
                                            "predecessor_header": {
                                              "$ref": "#/components/schemas/bignum"
                                            },
                                            "other": {
                                              "$ref": "#/components/schemas/bignum"
                                            }
                                          },
                                          "required": [
                                            "branch",
                                            "head",
                                            "block_header",
                                            "operations",
                                            "protocols",
                                            "operation_hashes_for_block",
                                            "operations_for_block",
                                            "checkpoint",
                                            "protocol_branch",
                                            "predecessor_header",
                                            "other"
                                          ]
                                        },
                                        {
                                          "title": "peer_metadata.legacy_v0",
                                          "type": "object",
                                          "properties": {
                                            "branch": {
                                              "$ref": "#/components/schemas/bignum"
                                            },
                                            "head": {
                                              "$ref": "#/components/schemas/bignum"
                                            },
                                            "block_header": {
                                              "$ref": "#/components/schemas/bignum"
                                            },
                                            "operations": {
                                              "$ref": "#/components/schemas/bignum"
                                            },
                                            "protocols": {
                                              "$ref": "#/components/schemas/bignum"
                                            },
                                            "operation_hashes_for_block": {
                                              "$ref": "#/components/schemas/bignum"
                                            },
                                            "operations_for_block": {
                                              "$ref": "#/components/schemas/bignum"
                                            },
                                            "other": {
                                              "$ref": "#/components/schemas/bignum"
                                            }
                                          },
                                          "required": [
                                            "branch",
                                            "head",
                                            "block_header",
                                            "operations",
                                            "protocols",
                                            "operation_hashes_for_block",
                                            "operations_for_block",
                                            "other"
                                          ]
                                        }
                                      ]
                                    },
                                    "received": {
                                      "oneOf": [
                                        {
                                          "title": "peer_metadata.v1",
                                          "type": "object",
                                          "properties": {
                                            "branch": {
                                              "$ref": "#/components/schemas/bignum"
                                            },
                                            "head": {
                                              "$ref": "#/components/schemas/bignum"
                                            },
                                            "block_header": {
                                              "$ref": "#/components/schemas/bignum"
                                            },
                                            "operations": {
                                              "$ref": "#/components/schemas/bignum"
                                            },
                                            "protocols": {
                                              "$ref": "#/components/schemas/bignum"
                                            },
                                            "operation_hashes_for_block": {
                                              "$ref": "#/components/schemas/bignum"
                                            },
                                            "operations_for_block": {
                                              "$ref": "#/components/schemas/bignum"
                                            },
                                            "checkpoint": {
                                              "$ref": "#/components/schemas/bignum"
                                            },
                                            "protocol_branch": {
                                              "$ref": "#/components/schemas/bignum"
                                            },
                                            "predecessor_header": {
                                              "$ref": "#/components/schemas/bignum"
                                            },
                                            "other": {
                                              "$ref": "#/components/schemas/bignum"
                                            }
                                          },
                                          "required": [
                                            "branch",
                                            "head",
                                            "block_header",
                                            "operations",
                                            "protocols",
                                            "operation_hashes_for_block",
                                            "operations_for_block",
                                            "checkpoint",
                                            "protocol_branch",
                                            "predecessor_header",
                                            "other"
                                          ]
                                        },
                                        {
                                          "title": "peer_metadata.legacy_v0",
                                          "type": "object",
                                          "properties": {
                                            "branch": {
                                              "$ref": "#/components/schemas/bignum"
                                            },
                                            "head": {
                                              "$ref": "#/components/schemas/bignum"
                                            },
                                            "block_header": {
                                              "$ref": "#/components/schemas/bignum"
                                            },
                                            "operations": {
                                              "$ref": "#/components/schemas/bignum"
                                            },
                                            "protocols": {
                                              "$ref": "#/components/schemas/bignum"
                                            },
                                            "operation_hashes_for_block": {
                                              "$ref": "#/components/schemas/bignum"
                                            },
                                            "operations_for_block": {
                                              "$ref": "#/components/schemas/bignum"
                                            },
                                            "other": {
                                              "$ref": "#/components/schemas/bignum"
                                            }
                                          },
                                          "required": [
                                            "branch",
                                            "head",
                                            "block_header",
                                            "operations",
                                            "protocols",
                                            "operation_hashes_for_block",
                                            "operations_for_block",
                                            "other"
                                          ]
                                        }
                                      ]
                                    },
                                    "unexpected": {
                                      "$ref": "#/components/schemas/bignum"
                                    },
                                    "outdated": {
                                      "$ref": "#/components/schemas/bignum"
                                    }
                                  },
                                  "required": [
                                    "sent",
                                    "failed",
                                    "received",
                                    "unexpected",
                                    "outdated"
                                  ]
                                },
                                "requests": {
                                  "type": "object",
                                  "properties": {
                                    "sent": {
                                      "oneOf": [
                                        {
                                          "title": "peer_metadata.v1",
                                          "type": "object",
                                          "properties": {
                                            "branch": {
                                              "$ref": "#/components/schemas/bignum"
                                            },
                                            "head": {
                                              "$ref": "#/components/schemas/bignum"
                                            },
                                            "block_header": {
                                              "$ref": "#/components/schemas/bignum"
                                            },
                                            "operations": {
                                              "$ref": "#/components/schemas/bignum"
                                            },
                                            "protocols": {
                                              "$ref": "#/components/schemas/bignum"
                                            },
                                            "operation_hashes_for_block": {
                                              "$ref": "#/components/schemas/bignum"
                                            },
                                            "operations_for_block": {
                                              "$ref": "#/components/schemas/bignum"
                                            },
                                            "checkpoint": {
                                              "$ref": "#/components/schemas/bignum"
                                            },
                                            "protocol_branch": {
                                              "$ref": "#/components/schemas/bignum"
                                            },
                                            "predecessor_header": {
                                              "$ref": "#/components/schemas/bignum"
                                            },
                                            "other": {
                                              "$ref": "#/components/schemas/bignum"
                                            }
                                          },
                                          "required": [
                                            "branch",
                                            "head",
                                            "block_header",
                                            "operations",
                                            "protocols",
                                            "operation_hashes_for_block",
                                            "operations_for_block",
                                            "checkpoint",
                                            "protocol_branch",
                                            "predecessor_header",
                                            "other"
                                          ]
                                        },
                                        {
                                          "title": "peer_metadata.legacy_v0",
                                          "type": "object",
                                          "properties": {
                                            "branch": {
                                              "$ref": "#/components/schemas/bignum"
                                            },
                                            "head": {
                                              "$ref": "#/components/schemas/bignum"
                                            },
                                            "block_header": {
                                              "$ref": "#/components/schemas/bignum"
                                            },
                                            "operations": {
                                              "$ref": "#/components/schemas/bignum"
                                            },
                                            "protocols": {
                                              "$ref": "#/components/schemas/bignum"
                                            },
                                            "operation_hashes_for_block": {
                                              "$ref": "#/components/schemas/bignum"
                                            },
                                            "operations_for_block": {
                                              "$ref": "#/components/schemas/bignum"
                                            },
                                            "other": {
                                              "$ref": "#/components/schemas/bignum"
                                            }
                                          },
                                          "required": [
                                            "branch",
                                            "head",
                                            "block_header",
                                            "operations",
                                            "protocols",
                                            "operation_hashes_for_block",
                                            "operations_for_block",
                                            "other"
                                          ]
                                        }
                                      ]
                                    },
                                    "received": {
                                      "oneOf": [
                                        {
                                          "title": "peer_metadata.v1",
                                          "type": "object",
                                          "properties": {
                                            "branch": {
                                              "$ref": "#/components/schemas/bignum"
                                            },
                                            "head": {
                                              "$ref": "#/components/schemas/bignum"
                                            },
                                            "block_header": {
                                              "$ref": "#/components/schemas/bignum"
                                            },
                                            "operations": {
                                              "$ref": "#/components/schemas/bignum"
                                            },
                                            "protocols": {
                                              "$ref": "#/components/schemas/bignum"
                                            },
                                            "operation_hashes_for_block": {
                                              "$ref": "#/components/schemas/bignum"
                                            },
                                            "operations_for_block": {
                                              "$ref": "#/components/schemas/bignum"
                                            },
                                            "checkpoint": {
                                              "$ref": "#/components/schemas/bignum"
                                            },
                                            "protocol_branch": {
                                              "$ref": "#/components/schemas/bignum"
                                            },
                                            "predecessor_header": {
                                              "$ref": "#/components/schemas/bignum"
                                            },
                                            "other": {
                                              "$ref": "#/components/schemas/bignum"
                                            }
                                          },
                                          "required": [
                                            "branch",
                                            "head",
                                            "block_header",
                                            "operations",
                                            "protocols",
                                            "operation_hashes_for_block",
                                            "operations_for_block",
                                            "checkpoint",
                                            "protocol_branch",
                                            "predecessor_header",
                                            "other"
                                          ]
                                        },
                                        {
                                          "title": "peer_metadata.legacy_v0",
                                          "type": "object",
                                          "properties": {
                                            "branch": {
                                              "$ref": "#/components/schemas/bignum"
                                            },
                                            "head": {
                                              "$ref": "#/components/schemas/bignum"
                                            },
                                            "block_header": {
                                              "$ref": "#/components/schemas/bignum"
                                            },
                                            "operations": {
                                              "$ref": "#/components/schemas/bignum"
                                            },
                                            "protocols": {
                                              "$ref": "#/components/schemas/bignum"
                                            },
                                            "operation_hashes_for_block": {
                                              "$ref": "#/components/schemas/bignum"
                                            },
                                            "operations_for_block": {
                                              "$ref": "#/components/schemas/bignum"
                                            },
                                            "other": {
                                              "$ref": "#/components/schemas/bignum"
                                            }
                                          },
                                          "required": [
                                            "branch",
                                            "head",
                                            "block_header",
                                            "operations",
                                            "protocols",
                                            "operation_hashes_for_block",
                                            "operations_for_block",
                                            "other"
                                          ]
                                        }
                                      ]
                                    },
                                    "failed": {
                                      "oneOf": [
                                        {
                                          "title": "peer_metadata.v1",
                                          "type": "object",
                                          "properties": {
                                            "branch": {
                                              "$ref": "#/components/schemas/bignum"
                                            },
                                            "head": {
                                              "$ref": "#/components/schemas/bignum"
                                            },
                                            "block_header": {
                                              "$ref": "#/components/schemas/bignum"
                                            },
                                            "operations": {
                                              "$ref": "#/components/schemas/bignum"
                                            },
                                            "protocols": {
                                              "$ref": "#/components/schemas/bignum"
                                            },
                                            "operation_hashes_for_block": {
                                              "$ref": "#/components/schemas/bignum"
                                            },
                                            "operations_for_block": {
                                              "$ref": "#/components/schemas/bignum"
                                            },
                                            "checkpoint": {
                                              "$ref": "#/components/schemas/bignum"
                                            },
                                            "protocol_branch": {
                                              "$ref": "#/components/schemas/bignum"
                                            },
                                            "predecessor_header": {
                                              "$ref": "#/components/schemas/bignum"
                                            },
                                            "other": {
                                              "$ref": "#/components/schemas/bignum"
                                            }
                                          },
                                          "required": [
                                            "branch",
                                            "head",
                                            "block_header",
                                            "operations",
                                            "protocols",
                                            "operation_hashes_for_block",
                                            "operations_for_block",
                                            "checkpoint",
                                            "protocol_branch",
                                            "predecessor_header",
                                            "other"
                                          ]
                                        },
                                        {
                                          "title": "peer_metadata.legacy_v0",
                                          "type": "object",
                                          "properties": {
                                            "branch": {
                                              "$ref": "#/components/schemas/bignum"
                                            },
                                            "head": {
                                              "$ref": "#/components/schemas/bignum"
                                            },
                                            "block_header": {
                                              "$ref": "#/components/schemas/bignum"
                                            },
                                            "operations": {
                                              "$ref": "#/components/schemas/bignum"
                                            },
                                            "protocols": {
                                              "$ref": "#/components/schemas/bignum"
                                            },
                                            "operation_hashes_for_block": {
                                              "$ref": "#/components/schemas/bignum"
                                            },
                                            "operations_for_block": {
                                              "$ref": "#/components/schemas/bignum"
                                            },
                                            "other": {
                                              "$ref": "#/components/schemas/bignum"
                                            }
                                          },
                                          "required": [
                                            "branch",
                                            "head",
                                            "block_header",
                                            "operations",
                                            "protocols",
                                            "operation_hashes_for_block",
                                            "operations_for_block",
                                            "other"
                                          ]
                                        }
                                      ]
                                    },
                                    "scheduled": {
                                      "oneOf": [
                                        {
                                          "title": "peer_metadata.v1",
                                          "type": "object",
                                          "properties": {
                                            "branch": {
                                              "$ref": "#/components/schemas/bignum"
                                            },
                                            "head": {
                                              "$ref": "#/components/schemas/bignum"
                                            },
                                            "block_header": {
                                              "$ref": "#/components/schemas/bignum"
                                            },
                                            "operations": {
                                              "$ref": "#/components/schemas/bignum"
                                            },
                                            "protocols": {
                                              "$ref": "#/components/schemas/bignum"
                                            },
                                            "operation_hashes_for_block": {
                                              "$ref": "#/components/schemas/bignum"
                                            },
                                            "operations_for_block": {
                                              "$ref": "#/components/schemas/bignum"
                                            },
                                            "checkpoint": {
                                              "$ref": "#/components/schemas/bignum"
                                            },
                                            "protocol_branch": {
                                              "$ref": "#/components/schemas/bignum"
                                            },
                                            "predecessor_header": {
                                              "$ref": "#/components/schemas/bignum"
                                            },
                                            "other": {
                                              "$ref": "#/components/schemas/bignum"
                                            }
                                          },
                                          "required": [
                                            "branch",
                                            "head",
                                            "block_header",
                                            "operations",
                                            "protocols",
                                            "operation_hashes_for_block",
                                            "operations_for_block",
                                            "checkpoint",
                                            "protocol_branch",
                                            "predecessor_header",
                                            "other"
                                          ]
                                        },
                                        {
                                          "title": "peer_metadata.legacy_v0",
                                          "type": "object",
                                          "properties": {
                                            "branch": {
                                              "$ref": "#/components/schemas/bignum"
                                            },
                                            "head": {
                                              "$ref": "#/components/schemas/bignum"
                                            },
                                            "block_header": {
                                              "$ref": "#/components/schemas/bignum"
                                            },
                                            "operations": {
                                              "$ref": "#/components/schemas/bignum"
                                            },
                                            "protocols": {
                                              "$ref": "#/components/schemas/bignum"
                                            },
                                            "operation_hashes_for_block": {
                                              "$ref": "#/components/schemas/bignum"
                                            },
                                            "operations_for_block": {
                                              "$ref": "#/components/schemas/bignum"
                                            },
                                            "other": {
                                              "$ref": "#/components/schemas/bignum"
                                            }
                                          },
                                          "required": [
                                            "branch",
                                            "head",
                                            "block_header",
                                            "operations",
                                            "protocols",
                                            "operation_hashes_for_block",
                                            "operations_for_block",
                                            "other"
                                          ]
                                        }
                                      ]
                                    }
                                  },
                                  "required": [
                                    "sent",
                                    "received",
                                    "failed",
                                    "scheduled"
                                  ]
                                },
                                "valid_blocks": {
                                  "$ref": "#/components/schemas/bignum"
                                },
                                "old_heads": {
                                  "$ref": "#/components/schemas/bignum"
                                },
                                "prevalidator_results": {
                                  "type": "object",
                                  "properties": {
                                    "cannot_download": {
                                      "$ref": "#/components/schemas/bignum"
                                    },
                                    "cannot_parse": {
                                      "$ref": "#/components/schemas/bignum"
                                    },
                                    "refused_by_prefilter": {
                                      "$ref": "#/components/schemas/bignum"
                                    },
                                    "refused_by_postfilter": {
                                      "$ref": "#/components/schemas/bignum"
                                    },
                                    "applied": {
                                      "$ref": "#/components/schemas/bignum"
                                    },
                                    "branch_delayed": {
                                      "$ref": "#/components/schemas/bignum"
                                    },
                                    "branch_refused": {
                                      "$ref": "#/components/schemas/bignum"
                                    },
                                    "refused": {
                                      "$ref": "#/components/schemas/bignum"
                                    },
                                    "duplicate": {
                                      "$ref": "#/components/schemas/bignum"
                                    },
                                    "outdated": {
                                      "$ref": "#/components/schemas/bignum"
                                    }
                                  },
                                  "required": [
                                    "cannot_download",
                                    "cannot_parse",
                                    "refused_by_prefilter",
                                    "refused_by_postfilter",
                                    "applied",
                                    "branch_delayed",
                                    "branch_refused",
                                    "refused",
                                    "duplicate",
                                    "outdated"
                                  ]
                                },
                                "unactivated_chains": {
                                  "$ref": "#/components/schemas/bignum"
                                },
                                "inactive_chains": {
                                  "$ref": "#/components/schemas/bignum"
                                },
                                "future_blocks_advertised": {
                                  "$ref": "#/components/schemas/bignum"
                                },
                                "unadvertised": {
                                  "type": "object",
                                  "properties": {
                                    "block": {
                                      "$ref": "#/components/schemas/bignum"
                                    },
                                    "operations": {
                                      "$ref": "#/components/schemas/bignum"
                                    },
                                    "protocol": {
                                      "$ref": "#/components/schemas/bignum"
                                    }
                                  },
                                  "required": [
                                    "block",
                                    "operations",
                                    "protocol"
                                  ]
                                },
                                "advertisements": {
                                  "type": "object",
                                  "properties": {
                                    "sent": {
                                      "type": "object",
                                      "properties": {
                                        "head": {
                                          "$ref": "#/components/schemas/bignum"
                                        },
                                        "branch": {
                                          "$ref": "#/components/schemas/bignum"
                                        }
                                      },
                                      "required": [
                                        "head",
                                        "branch"
                                      ]
                                    },
                                    "received": {
                                      "type": "object",
                                      "properties": {
                                        "head": {
                                          "$ref": "#/components/schemas/bignum"
                                        },
                                        "branch": {
                                          "$ref": "#/components/schemas/bignum"
                                        }
                                      },
                                      "required": [
                                        "head",
                                        "branch"
                                      ]
                                    }
                                  },
                                  "required": [
                                    "sent",
                                    "received"
                                  ]
                                }
                              },
                              "required": [
                                "responses",
                                "requests",
                                "valid_blocks",
                                "old_heads",
                                "prevalidator_results",
                                "unactivated_chains",
                                "inactive_chains",
                                "future_blocks_advertised",
                                "unadvertised",
                                "advertisements"
                              ]
                            },
                            "state": {
                              "$ref": "#/components/schemas/p2p_peer.state"
                            },
                            "reachable_at": {
                              "$ref": "#/components/schemas/p2p_connection.id"
                            },
                            "stat": {
                              "$ref": "#/components/schemas/p2p_stat"
                            },
                            "last_failed_connection": {
                              "type": "array",
                              "items": {
                                "oneOf": [
                                  {
                                    "$ref": "#/components/schemas/p2p_connection.id"
                                  },
                                  {
                                    "$ref": "#/components/schemas/timestamp.system"
                                  }
                                ]
                              }
                            },
                            "last_rejected_connection": {
                              "type": "array",
                              "items": {
                                "oneOf": [
                                  {
                                    "$ref": "#/components/schemas/p2p_connection.id"
                                  },
                                  {
                                    "$ref": "#/components/schemas/timestamp.system"
                                  }
                                ]
                              }
                            },
                            "last_established_connection": {
                              "type": "array",
                              "items": {
                                "oneOf": [
                                  {
                                    "$ref": "#/components/schemas/p2p_connection.id"
                                  },
                                  {
                                    "$ref": "#/components/schemas/timestamp.system"
                                  }
                                ]
                              }
                            },
                            "last_disconnection": {
                              "type": "array",
                              "items": {
                                "oneOf": [
                                  {
                                    "$ref": "#/components/schemas/p2p_connection.id"
                                  },
                                  {
                                    "$ref": "#/components/schemas/timestamp.system"
                                  }
                                ]
                              }
                            },
                            "last_seen": {
                              "type": "array",
                              "items": {
                                "oneOf": [
                                  {
                                    "$ref": "#/components/schemas/p2p_connection.id"
                                  },
                                  {
                                    "$ref": "#/components/schemas/timestamp.system"
                                  }
                                ]
                              }
                            },
                            "last_miss": {
                              "type": "array",
                              "items": {
                                "oneOf": [
                                  {
                                    "$ref": "#/components/schemas/p2p_connection.id"
                                  },
                                  {
                                    "$ref": "#/components/schemas/timestamp.system"
                                  }
                                ]
                              }
                            }
                          },
                          "required": [
                            "score",
                            "trusted",
                            "peer_metadata",
                            "state",
                            "stat"
                          ]
                        }
                      ]
                    }
                  }
                }
              }
            }
          },
          "default": {
            "description": "",
            "content": {
              "application/json": {
                "schema": {
                  "description": "An error trace. The full list of errors is available with the global RPC `GET errors`"
                }
              }
            }
          }
        }
      }
    },
    "/network/peers/{peer_id}": {
      "get": {
        "description": "Details about a given peer.",
        "parameters": [
          {
            "name": "peer_id",
            "in": "path",
            "description": "A cryptographic node identity (Base58Check-encoded)",
            "required": true,
            "schema": {
              "type": "string"
            }
          }
        ],
        "responses": {
          "200": {
            "description": "",
            "content": {
              "application/json": {
                "schema": {
                  "type": "object",
                  "properties": {
                    "score": {
                      "type": "number"
                    },
                    "trusted": {
                      "type": "boolean"
                    },
                    "conn_metadata": {
                      "type": "object",
                      "properties": {
                        "disable_mempool": {
                          "type": "boolean"
                        },
                        "private_node": {
                          "type": "boolean"
                        }
                      },
                      "required": [
                        "disable_mempool",
                        "private_node"
                      ]
                    },
                    "peer_metadata": {
                      "type": "object",
                      "properties": {
                        "responses": {
                          "type": "object",
                          "properties": {
                            "sent": {
                              "oneOf": [
                                {
                                  "title": "peer_metadata.v1",
                                  "type": "object",
                                  "properties": {
                                    "branch": {
                                      "$ref": "#/components/schemas/bignum"
                                    },
                                    "head": {
                                      "$ref": "#/components/schemas/bignum"
                                    },
                                    "block_header": {
                                      "$ref": "#/components/schemas/bignum"
                                    },
                                    "operations": {
                                      "$ref": "#/components/schemas/bignum"
                                    },
                                    "protocols": {
                                      "$ref": "#/components/schemas/bignum"
                                    },
                                    "operation_hashes_for_block": {
                                      "$ref": "#/components/schemas/bignum"
                                    },
                                    "operations_for_block": {
                                      "$ref": "#/components/schemas/bignum"
                                    },
                                    "checkpoint": {
                                      "$ref": "#/components/schemas/bignum"
                                    },
                                    "protocol_branch": {
                                      "$ref": "#/components/schemas/bignum"
                                    },
                                    "predecessor_header": {
                                      "$ref": "#/components/schemas/bignum"
                                    },
                                    "other": {
                                      "$ref": "#/components/schemas/bignum"
                                    }
                                  },
                                  "required": [
                                    "branch",
                                    "head",
                                    "block_header",
                                    "operations",
                                    "protocols",
                                    "operation_hashes_for_block",
                                    "operations_for_block",
                                    "checkpoint",
                                    "protocol_branch",
                                    "predecessor_header",
                                    "other"
                                  ]
                                },
                                {
                                  "title": "peer_metadata.legacy_v0",
                                  "type": "object",
                                  "properties": {
                                    "branch": {
                                      "$ref": "#/components/schemas/bignum"
                                    },
                                    "head": {
                                      "$ref": "#/components/schemas/bignum"
                                    },
                                    "block_header": {
                                      "$ref": "#/components/schemas/bignum"
                                    },
                                    "operations": {
                                      "$ref": "#/components/schemas/bignum"
                                    },
                                    "protocols": {
                                      "$ref": "#/components/schemas/bignum"
                                    },
                                    "operation_hashes_for_block": {
                                      "$ref": "#/components/schemas/bignum"
                                    },
                                    "operations_for_block": {
                                      "$ref": "#/components/schemas/bignum"
                                    },
                                    "other": {
                                      "$ref": "#/components/schemas/bignum"
                                    }
                                  },
                                  "required": [
                                    "branch",
                                    "head",
                                    "block_header",
                                    "operations",
                                    "protocols",
                                    "operation_hashes_for_block",
                                    "operations_for_block",
                                    "other"
                                  ]
                                }
                              ]
                            },
                            "failed": {
                              "oneOf": [
                                {
                                  "title": "peer_metadata.v1",
                                  "type": "object",
                                  "properties": {
                                    "branch": {
                                      "$ref": "#/components/schemas/bignum"
                                    },
                                    "head": {
                                      "$ref": "#/components/schemas/bignum"
                                    },
                                    "block_header": {
                                      "$ref": "#/components/schemas/bignum"
                                    },
                                    "operations": {
                                      "$ref": "#/components/schemas/bignum"
                                    },
                                    "protocols": {
                                      "$ref": "#/components/schemas/bignum"
                                    },
                                    "operation_hashes_for_block": {
                                      "$ref": "#/components/schemas/bignum"
                                    },
                                    "operations_for_block": {
                                      "$ref": "#/components/schemas/bignum"
                                    },
                                    "checkpoint": {
                                      "$ref": "#/components/schemas/bignum"
                                    },
                                    "protocol_branch": {
                                      "$ref": "#/components/schemas/bignum"
                                    },
                                    "predecessor_header": {
                                      "$ref": "#/components/schemas/bignum"
                                    },
                                    "other": {
                                      "$ref": "#/components/schemas/bignum"
                                    }
                                  },
                                  "required": [
                                    "branch",
                                    "head",
                                    "block_header",
                                    "operations",
                                    "protocols",
                                    "operation_hashes_for_block",
                                    "operations_for_block",
                                    "checkpoint",
                                    "protocol_branch",
                                    "predecessor_header",
                                    "other"
                                  ]
                                },
                                {
                                  "title": "peer_metadata.legacy_v0",
                                  "type": "object",
                                  "properties": {
                                    "branch": {
                                      "$ref": "#/components/schemas/bignum"
                                    },
                                    "head": {
                                      "$ref": "#/components/schemas/bignum"
                                    },
                                    "block_header": {
                                      "$ref": "#/components/schemas/bignum"
                                    },
                                    "operations": {
                                      "$ref": "#/components/schemas/bignum"
                                    },
                                    "protocols": {
                                      "$ref": "#/components/schemas/bignum"
                                    },
                                    "operation_hashes_for_block": {
                                      "$ref": "#/components/schemas/bignum"
                                    },
                                    "operations_for_block": {
                                      "$ref": "#/components/schemas/bignum"
                                    },
                                    "other": {
                                      "$ref": "#/components/schemas/bignum"
                                    }
                                  },
                                  "required": [
                                    "branch",
                                    "head",
                                    "block_header",
                                    "operations",
                                    "protocols",
                                    "operation_hashes_for_block",
                                    "operations_for_block",
                                    "other"
                                  ]
                                }
                              ]
                            },
                            "received": {
                              "oneOf": [
                                {
                                  "title": "peer_metadata.v1",
                                  "type": "object",
                                  "properties": {
                                    "branch": {
                                      "$ref": "#/components/schemas/bignum"
                                    },
                                    "head": {
                                      "$ref": "#/components/schemas/bignum"
                                    },
                                    "block_header": {
                                      "$ref": "#/components/schemas/bignum"
                                    },
                                    "operations": {
                                      "$ref": "#/components/schemas/bignum"
                                    },
                                    "protocols": {
                                      "$ref": "#/components/schemas/bignum"
                                    },
                                    "operation_hashes_for_block": {
                                      "$ref": "#/components/schemas/bignum"
                                    },
                                    "operations_for_block": {
                                      "$ref": "#/components/schemas/bignum"
                                    },
                                    "checkpoint": {
                                      "$ref": "#/components/schemas/bignum"
                                    },
                                    "protocol_branch": {
                                      "$ref": "#/components/schemas/bignum"
                                    },
                                    "predecessor_header": {
                                      "$ref": "#/components/schemas/bignum"
                                    },
                                    "other": {
                                      "$ref": "#/components/schemas/bignum"
                                    }
                                  },
                                  "required": [
                                    "branch",
                                    "head",
                                    "block_header",
                                    "operations",
                                    "protocols",
                                    "operation_hashes_for_block",
                                    "operations_for_block",
                                    "checkpoint",
                                    "protocol_branch",
                                    "predecessor_header",
                                    "other"
                                  ]
                                },
                                {
                                  "title": "peer_metadata.legacy_v0",
                                  "type": "object",
                                  "properties": {
                                    "branch": {
                                      "$ref": "#/components/schemas/bignum"
                                    },
                                    "head": {
                                      "$ref": "#/components/schemas/bignum"
                                    },
                                    "block_header": {
                                      "$ref": "#/components/schemas/bignum"
                                    },
                                    "operations": {
                                      "$ref": "#/components/schemas/bignum"
                                    },
                                    "protocols": {
                                      "$ref": "#/components/schemas/bignum"
                                    },
                                    "operation_hashes_for_block": {
                                      "$ref": "#/components/schemas/bignum"
                                    },
                                    "operations_for_block": {
                                      "$ref": "#/components/schemas/bignum"
                                    },
                                    "other": {
                                      "$ref": "#/components/schemas/bignum"
                                    }
                                  },
                                  "required": [
                                    "branch",
                                    "head",
                                    "block_header",
                                    "operations",
                                    "protocols",
                                    "operation_hashes_for_block",
                                    "operations_for_block",
                                    "other"
                                  ]
                                }
                              ]
                            },
                            "unexpected": {
                              "$ref": "#/components/schemas/bignum"
                            },
                            "outdated": {
                              "$ref": "#/components/schemas/bignum"
                            }
                          },
                          "required": [
                            "sent",
                            "failed",
                            "received",
                            "unexpected",
                            "outdated"
                          ]
                        },
                        "requests": {
                          "type": "object",
                          "properties": {
                            "sent": {
                              "oneOf": [
                                {
                                  "title": "peer_metadata.v1",
                                  "type": "object",
                                  "properties": {
                                    "branch": {
                                      "$ref": "#/components/schemas/bignum"
                                    },
                                    "head": {
                                      "$ref": "#/components/schemas/bignum"
                                    },
                                    "block_header": {
                                      "$ref": "#/components/schemas/bignum"
                                    },
                                    "operations": {
                                      "$ref": "#/components/schemas/bignum"
                                    },
                                    "protocols": {
                                      "$ref": "#/components/schemas/bignum"
                                    },
                                    "operation_hashes_for_block": {
                                      "$ref": "#/components/schemas/bignum"
                                    },
                                    "operations_for_block": {
                                      "$ref": "#/components/schemas/bignum"
                                    },
                                    "checkpoint": {
                                      "$ref": "#/components/schemas/bignum"
                                    },
                                    "protocol_branch": {
                                      "$ref": "#/components/schemas/bignum"
                                    },
                                    "predecessor_header": {
                                      "$ref": "#/components/schemas/bignum"
                                    },
                                    "other": {
                                      "$ref": "#/components/schemas/bignum"
                                    }
                                  },
                                  "required": [
                                    "branch",
                                    "head",
                                    "block_header",
                                    "operations",
                                    "protocols",
                                    "operation_hashes_for_block",
                                    "operations_for_block",
                                    "checkpoint",
                                    "protocol_branch",
                                    "predecessor_header",
                                    "other"
                                  ]
                                },
                                {
                                  "title": "peer_metadata.legacy_v0",
                                  "type": "object",
                                  "properties": {
                                    "branch": {
                                      "$ref": "#/components/schemas/bignum"
                                    },
                                    "head": {
                                      "$ref": "#/components/schemas/bignum"
                                    },
                                    "block_header": {
                                      "$ref": "#/components/schemas/bignum"
                                    },
                                    "operations": {
                                      "$ref": "#/components/schemas/bignum"
                                    },
                                    "protocols": {
                                      "$ref": "#/components/schemas/bignum"
                                    },
                                    "operation_hashes_for_block": {
                                      "$ref": "#/components/schemas/bignum"
                                    },
                                    "operations_for_block": {
                                      "$ref": "#/components/schemas/bignum"
                                    },
                                    "other": {
                                      "$ref": "#/components/schemas/bignum"
                                    }
                                  },
                                  "required": [
                                    "branch",
                                    "head",
                                    "block_header",
                                    "operations",
                                    "protocols",
                                    "operation_hashes_for_block",
                                    "operations_for_block",
                                    "other"
                                  ]
                                }
                              ]
                            },
                            "received": {
                              "oneOf": [
                                {
                                  "title": "peer_metadata.v1",
                                  "type": "object",
                                  "properties": {
                                    "branch": {
                                      "$ref": "#/components/schemas/bignum"
                                    },
                                    "head": {
                                      "$ref": "#/components/schemas/bignum"
                                    },
                                    "block_header": {
                                      "$ref": "#/components/schemas/bignum"
                                    },
                                    "operations": {
                                      "$ref": "#/components/schemas/bignum"
                                    },
                                    "protocols": {
                                      "$ref": "#/components/schemas/bignum"
                                    },
                                    "operation_hashes_for_block": {
                                      "$ref": "#/components/schemas/bignum"
                                    },
                                    "operations_for_block": {
                                      "$ref": "#/components/schemas/bignum"
                                    },
                                    "checkpoint": {
                                      "$ref": "#/components/schemas/bignum"
                                    },
                                    "protocol_branch": {
                                      "$ref": "#/components/schemas/bignum"
                                    },
                                    "predecessor_header": {
                                      "$ref": "#/components/schemas/bignum"
                                    },
                                    "other": {
                                      "$ref": "#/components/schemas/bignum"
                                    }
                                  },
                                  "required": [
                                    "branch",
                                    "head",
                                    "block_header",
                                    "operations",
                                    "protocols",
                                    "operation_hashes_for_block",
                                    "operations_for_block",
                                    "checkpoint",
                                    "protocol_branch",
                                    "predecessor_header",
                                    "other"
                                  ]
                                },
                                {
                                  "title": "peer_metadata.legacy_v0",
                                  "type": "object",
                                  "properties": {
                                    "branch": {
                                      "$ref": "#/components/schemas/bignum"
                                    },
                                    "head": {
                                      "$ref": "#/components/schemas/bignum"
                                    },
                                    "block_header": {
                                      "$ref": "#/components/schemas/bignum"
                                    },
                                    "operations": {
                                      "$ref": "#/components/schemas/bignum"
                                    },
                                    "protocols": {
                                      "$ref": "#/components/schemas/bignum"
                                    },
                                    "operation_hashes_for_block": {
                                      "$ref": "#/components/schemas/bignum"
                                    },
                                    "operations_for_block": {
                                      "$ref": "#/components/schemas/bignum"
                                    },
                                    "other": {
                                      "$ref": "#/components/schemas/bignum"
                                    }
                                  },
                                  "required": [
                                    "branch",
                                    "head",
                                    "block_header",
                                    "operations",
                                    "protocols",
                                    "operation_hashes_for_block",
                                    "operations_for_block",
                                    "other"
                                  ]
                                }
                              ]
                            },
                            "failed": {
                              "oneOf": [
                                {
                                  "title": "peer_metadata.v1",
                                  "type": "object",
                                  "properties": {
                                    "branch": {
                                      "$ref": "#/components/schemas/bignum"
                                    },
                                    "head": {
                                      "$ref": "#/components/schemas/bignum"
                                    },
                                    "block_header": {
                                      "$ref": "#/components/schemas/bignum"
                                    },
                                    "operations": {
                                      "$ref": "#/components/schemas/bignum"
                                    },
                                    "protocols": {
                                      "$ref": "#/components/schemas/bignum"
                                    },
                                    "operation_hashes_for_block": {
                                      "$ref": "#/components/schemas/bignum"
                                    },
                                    "operations_for_block": {
                                      "$ref": "#/components/schemas/bignum"
                                    },
                                    "checkpoint": {
                                      "$ref": "#/components/schemas/bignum"
                                    },
                                    "protocol_branch": {
                                      "$ref": "#/components/schemas/bignum"
                                    },
                                    "predecessor_header": {
                                      "$ref": "#/components/schemas/bignum"
                                    },
                                    "other": {
                                      "$ref": "#/components/schemas/bignum"
                                    }
                                  },
                                  "required": [
                                    "branch",
                                    "head",
                                    "block_header",
                                    "operations",
                                    "protocols",
                                    "operation_hashes_for_block",
                                    "operations_for_block",
                                    "checkpoint",
                                    "protocol_branch",
                                    "predecessor_header",
                                    "other"
                                  ]
                                },
                                {
                                  "title": "peer_metadata.legacy_v0",
                                  "type": "object",
                                  "properties": {
                                    "branch": {
                                      "$ref": "#/components/schemas/bignum"
                                    },
                                    "head": {
                                      "$ref": "#/components/schemas/bignum"
                                    },
                                    "block_header": {
                                      "$ref": "#/components/schemas/bignum"
                                    },
                                    "operations": {
                                      "$ref": "#/components/schemas/bignum"
                                    },
                                    "protocols": {
                                      "$ref": "#/components/schemas/bignum"
                                    },
                                    "operation_hashes_for_block": {
                                      "$ref": "#/components/schemas/bignum"
                                    },
                                    "operations_for_block": {
                                      "$ref": "#/components/schemas/bignum"
                                    },
                                    "other": {
                                      "$ref": "#/components/schemas/bignum"
                                    }
                                  },
                                  "required": [
                                    "branch",
                                    "head",
                                    "block_header",
                                    "operations",
                                    "protocols",
                                    "operation_hashes_for_block",
                                    "operations_for_block",
                                    "other"
                                  ]
                                }
                              ]
                            },
                            "scheduled": {
                              "oneOf": [
                                {
                                  "title": "peer_metadata.v1",
                                  "type": "object",
                                  "properties": {
                                    "branch": {
                                      "$ref": "#/components/schemas/bignum"
                                    },
                                    "head": {
                                      "$ref": "#/components/schemas/bignum"
                                    },
                                    "block_header": {
                                      "$ref": "#/components/schemas/bignum"
                                    },
                                    "operations": {
                                      "$ref": "#/components/schemas/bignum"
                                    },
                                    "protocols": {
                                      "$ref": "#/components/schemas/bignum"
                                    },
                                    "operation_hashes_for_block": {
                                      "$ref": "#/components/schemas/bignum"
                                    },
                                    "operations_for_block": {
                                      "$ref": "#/components/schemas/bignum"
                                    },
                                    "checkpoint": {
                                      "$ref": "#/components/schemas/bignum"
                                    },
                                    "protocol_branch": {
                                      "$ref": "#/components/schemas/bignum"
                                    },
                                    "predecessor_header": {
                                      "$ref": "#/components/schemas/bignum"
                                    },
                                    "other": {
                                      "$ref": "#/components/schemas/bignum"
                                    }
                                  },
                                  "required": [
                                    "branch",
                                    "head",
                                    "block_header",
                                    "operations",
                                    "protocols",
                                    "operation_hashes_for_block",
                                    "operations_for_block",
                                    "checkpoint",
                                    "protocol_branch",
                                    "predecessor_header",
                                    "other"
                                  ]
                                },
                                {
                                  "title": "peer_metadata.legacy_v0",
                                  "type": "object",
                                  "properties": {
                                    "branch": {
                                      "$ref": "#/components/schemas/bignum"
                                    },
                                    "head": {
                                      "$ref": "#/components/schemas/bignum"
                                    },
                                    "block_header": {
                                      "$ref": "#/components/schemas/bignum"
                                    },
                                    "operations": {
                                      "$ref": "#/components/schemas/bignum"
                                    },
                                    "protocols": {
                                      "$ref": "#/components/schemas/bignum"
                                    },
                                    "operation_hashes_for_block": {
                                      "$ref": "#/components/schemas/bignum"
                                    },
                                    "operations_for_block": {
                                      "$ref": "#/components/schemas/bignum"
                                    },
                                    "other": {
                                      "$ref": "#/components/schemas/bignum"
                                    }
                                  },
                                  "required": [
                                    "branch",
                                    "head",
                                    "block_header",
                                    "operations",
                                    "protocols",
                                    "operation_hashes_for_block",
                                    "operations_for_block",
                                    "other"
                                  ]
                                }
                              ]
                            }
                          },
                          "required": [
                            "sent",
                            "received",
                            "failed",
                            "scheduled"
                          ]
                        },
                        "valid_blocks": {
                          "$ref": "#/components/schemas/bignum"
                        },
                        "old_heads": {
                          "$ref": "#/components/schemas/bignum"
                        },
                        "prevalidator_results": {
                          "type": "object",
                          "properties": {
                            "cannot_download": {
                              "$ref": "#/components/schemas/bignum"
                            },
                            "cannot_parse": {
                              "$ref": "#/components/schemas/bignum"
                            },
                            "refused_by_prefilter": {
                              "$ref": "#/components/schemas/bignum"
                            },
                            "refused_by_postfilter": {
                              "$ref": "#/components/schemas/bignum"
                            },
                            "applied": {
                              "$ref": "#/components/schemas/bignum"
                            },
                            "branch_delayed": {
                              "$ref": "#/components/schemas/bignum"
                            },
                            "branch_refused": {
                              "$ref": "#/components/schemas/bignum"
                            },
                            "refused": {
                              "$ref": "#/components/schemas/bignum"
                            },
                            "duplicate": {
                              "$ref": "#/components/schemas/bignum"
                            },
                            "outdated": {
                              "$ref": "#/components/schemas/bignum"
                            }
                          },
                          "required": [
                            "cannot_download",
                            "cannot_parse",
                            "refused_by_prefilter",
                            "refused_by_postfilter",
                            "applied",
                            "branch_delayed",
                            "branch_refused",
                            "refused",
                            "duplicate",
                            "outdated"
                          ]
                        },
                        "unactivated_chains": {
                          "$ref": "#/components/schemas/bignum"
                        },
                        "inactive_chains": {
                          "$ref": "#/components/schemas/bignum"
                        },
                        "future_blocks_advertised": {
                          "$ref": "#/components/schemas/bignum"
                        },
                        "unadvertised": {
                          "type": "object",
                          "properties": {
                            "block": {
                              "$ref": "#/components/schemas/bignum"
                            },
                            "operations": {
                              "$ref": "#/components/schemas/bignum"
                            },
                            "protocol": {
                              "$ref": "#/components/schemas/bignum"
                            }
                          },
                          "required": [
                            "block",
                            "operations",
                            "protocol"
                          ]
                        },
                        "advertisements": {
                          "type": "object",
                          "properties": {
                            "sent": {
                              "type": "object",
                              "properties": {
                                "head": {
                                  "$ref": "#/components/schemas/bignum"
                                },
                                "branch": {
                                  "$ref": "#/components/schemas/bignum"
                                }
                              },
                              "required": [
                                "head",
                                "branch"
                              ]
                            },
                            "received": {
                              "type": "object",
                              "properties": {
                                "head": {
                                  "$ref": "#/components/schemas/bignum"
                                },
                                "branch": {
                                  "$ref": "#/components/schemas/bignum"
                                }
                              },
                              "required": [
                                "head",
                                "branch"
                              ]
                            }
                          },
                          "required": [
                            "sent",
                            "received"
                          ]
                        }
                      },
                      "required": [
                        "responses",
                        "requests",
                        "valid_blocks",
                        "old_heads",
                        "prevalidator_results",
                        "unactivated_chains",
                        "inactive_chains",
                        "future_blocks_advertised",
                        "unadvertised",
                        "advertisements"
                      ]
                    },
                    "state": {
                      "$ref": "#/components/schemas/p2p_peer.state"
                    },
                    "reachable_at": {
                      "$ref": "#/components/schemas/p2p_connection.id"
                    },
                    "stat": {
                      "$ref": "#/components/schemas/p2p_stat"
                    },
                    "last_failed_connection": {
                      "type": "array",
                      "items": {
                        "oneOf": [
                          {
                            "$ref": "#/components/schemas/p2p_connection.id"
                          },
                          {
                            "$ref": "#/components/schemas/timestamp.system"
                          }
                        ]
                      }
                    },
                    "last_rejected_connection": {
                      "type": "array",
                      "items": {
                        "oneOf": [
                          {
                            "$ref": "#/components/schemas/p2p_connection.id"
                          },
                          {
                            "$ref": "#/components/schemas/timestamp.system"
                          }
                        ]
                      }
                    },
                    "last_established_connection": {
                      "type": "array",
                      "items": {
                        "oneOf": [
                          {
                            "$ref": "#/components/schemas/p2p_connection.id"
                          },
                          {
                            "$ref": "#/components/schemas/timestamp.system"
                          }
                        ]
                      }
                    },
                    "last_disconnection": {
                      "type": "array",
                      "items": {
                        "oneOf": [
                          {
                            "$ref": "#/components/schemas/p2p_connection.id"
                          },
                          {
                            "$ref": "#/components/schemas/timestamp.system"
                          }
                        ]
                      }
                    },
                    "last_seen": {
                      "type": "array",
                      "items": {
                        "oneOf": [
                          {
                            "$ref": "#/components/schemas/p2p_connection.id"
                          },
                          {
                            "$ref": "#/components/schemas/timestamp.system"
                          }
                        ]
                      }
                    },
                    "last_miss": {
                      "type": "array",
                      "items": {
                        "oneOf": [
                          {
                            "$ref": "#/components/schemas/p2p_connection.id"
                          },
                          {
                            "$ref": "#/components/schemas/timestamp.system"
                          }
                        ]
                      }
                    }
                  },
                  "required": [
                    "score",
                    "trusted",
                    "peer_metadata",
                    "state",
                    "stat"
                  ]
                }
              }
            }
          },
          "default": {
            "description": "",
            "content": {
              "application/json": {
                "schema": {
                  "description": "An error trace. The full list of errors is available with the global RPC `GET errors`"
                }
              }
            }
          }
        }
      },
      "patch": {
        "description": "Change the permissions of a given peer. With `{acl: ban}`: blacklist the given peer and remove it from the whitelist if present. With `{acl: open}`: removes the peer from the blacklist and whitelist. With `{acl: trust}`: trust the given peer permanently and remove it from the blacklist if present. The peer cannot be blocked (but its host IP still can).",
        "parameters": [
          {
            "name": "peer_id",
            "in": "path",
            "description": "A cryptographic node identity (Base58Check-encoded)",
            "required": true,
            "schema": {
              "type": "string"
            }
          }
        ],
        "requestBody": {
          "content": {
            "application/json": {
              "schema": {
                "type": "object",
                "properties": {
                  "acl": {
                    "type": "string",
                    "enum": [
                      "open",
                      "trust",
                      "ban"
                    ]
                  }
                }
              }
            }
          }
        },
        "responses": {
          "200": {
            "description": "",
            "content": {
              "application/json": {
                "schema": {
                  "type": "object",
                  "properties": {
                    "score": {
                      "type": "number"
                    },
                    "trusted": {
                      "type": "boolean"
                    },
                    "conn_metadata": {
                      "type": "object",
                      "properties": {
                        "disable_mempool": {
                          "type": "boolean"
                        },
                        "private_node": {
                          "type": "boolean"
                        }
                      },
                      "required": [
                        "disable_mempool",
                        "private_node"
                      ]
                    },
                    "peer_metadata": {
                      "type": "object",
                      "properties": {
                        "responses": {
                          "type": "object",
                          "properties": {
                            "sent": {
                              "oneOf": [
                                {
                                  "title": "peer_metadata.v1",
                                  "type": "object",
                                  "properties": {
                                    "branch": {
                                      "$ref": "#/components/schemas/bignum"
                                    },
                                    "head": {
                                      "$ref": "#/components/schemas/bignum"
                                    },
                                    "block_header": {
                                      "$ref": "#/components/schemas/bignum"
                                    },
                                    "operations": {
                                      "$ref": "#/components/schemas/bignum"
                                    },
                                    "protocols": {
                                      "$ref": "#/components/schemas/bignum"
                                    },
                                    "operation_hashes_for_block": {
                                      "$ref": "#/components/schemas/bignum"
                                    },
                                    "operations_for_block": {
                                      "$ref": "#/components/schemas/bignum"
                                    },
                                    "checkpoint": {
                                      "$ref": "#/components/schemas/bignum"
                                    },
                                    "protocol_branch": {
                                      "$ref": "#/components/schemas/bignum"
                                    },
                                    "predecessor_header": {
                                      "$ref": "#/components/schemas/bignum"
                                    },
                                    "other": {
                                      "$ref": "#/components/schemas/bignum"
                                    }
                                  },
                                  "required": [
                                    "branch",
                                    "head",
                                    "block_header",
                                    "operations",
                                    "protocols",
                                    "operation_hashes_for_block",
                                    "operations_for_block",
                                    "checkpoint",
                                    "protocol_branch",
                                    "predecessor_header",
                                    "other"
                                  ]
                                },
                                {
                                  "title": "peer_metadata.legacy_v0",
                                  "type": "object",
                                  "properties": {
                                    "branch": {
                                      "$ref": "#/components/schemas/bignum"
                                    },
                                    "head": {
                                      "$ref": "#/components/schemas/bignum"
                                    },
                                    "block_header": {
                                      "$ref": "#/components/schemas/bignum"
                                    },
                                    "operations": {
                                      "$ref": "#/components/schemas/bignum"
                                    },
                                    "protocols": {
                                      "$ref": "#/components/schemas/bignum"
                                    },
                                    "operation_hashes_for_block": {
                                      "$ref": "#/components/schemas/bignum"
                                    },
                                    "operations_for_block": {
                                      "$ref": "#/components/schemas/bignum"
                                    },
                                    "other": {
                                      "$ref": "#/components/schemas/bignum"
                                    }
                                  },
                                  "required": [
                                    "branch",
                                    "head",
                                    "block_header",
                                    "operations",
                                    "protocols",
                                    "operation_hashes_for_block",
                                    "operations_for_block",
                                    "other"
                                  ]
                                }
                              ]
                            },
                            "failed": {
                              "oneOf": [
                                {
                                  "title": "peer_metadata.v1",
                                  "type": "object",
                                  "properties": {
                                    "branch": {
                                      "$ref": "#/components/schemas/bignum"
                                    },
                                    "head": {
                                      "$ref": "#/components/schemas/bignum"
                                    },
                                    "block_header": {
                                      "$ref": "#/components/schemas/bignum"
                                    },
                                    "operations": {
                                      "$ref": "#/components/schemas/bignum"
                                    },
                                    "protocols": {
                                      "$ref": "#/components/schemas/bignum"
                                    },
                                    "operation_hashes_for_block": {
                                      "$ref": "#/components/schemas/bignum"
                                    },
                                    "operations_for_block": {
                                      "$ref": "#/components/schemas/bignum"
                                    },
                                    "checkpoint": {
                                      "$ref": "#/components/schemas/bignum"
                                    },
                                    "protocol_branch": {
                                      "$ref": "#/components/schemas/bignum"
                                    },
                                    "predecessor_header": {
                                      "$ref": "#/components/schemas/bignum"
                                    },
                                    "other": {
                                      "$ref": "#/components/schemas/bignum"
                                    }
                                  },
                                  "required": [
                                    "branch",
                                    "head",
                                    "block_header",
                                    "operations",
                                    "protocols",
                                    "operation_hashes_for_block",
                                    "operations_for_block",
                                    "checkpoint",
                                    "protocol_branch",
                                    "predecessor_header",
                                    "other"
                                  ]
                                },
                                {
                                  "title": "peer_metadata.legacy_v0",
                                  "type": "object",
                                  "properties": {
                                    "branch": {
                                      "$ref": "#/components/schemas/bignum"
                                    },
                                    "head": {
                                      "$ref": "#/components/schemas/bignum"
                                    },
                                    "block_header": {
                                      "$ref": "#/components/schemas/bignum"
                                    },
                                    "operations": {
                                      "$ref": "#/components/schemas/bignum"
                                    },
                                    "protocols": {
                                      "$ref": "#/components/schemas/bignum"
                                    },
                                    "operation_hashes_for_block": {
                                      "$ref": "#/components/schemas/bignum"
                                    },
                                    "operations_for_block": {
                                      "$ref": "#/components/schemas/bignum"
                                    },
                                    "other": {
                                      "$ref": "#/components/schemas/bignum"
                                    }
                                  },
                                  "required": [
                                    "branch",
                                    "head",
                                    "block_header",
                                    "operations",
                                    "protocols",
                                    "operation_hashes_for_block",
                                    "operations_for_block",
                                    "other"
                                  ]
                                }
                              ]
                            },
                            "received": {
                              "oneOf": [
                                {
                                  "title": "peer_metadata.v1",
                                  "type": "object",
                                  "properties": {
                                    "branch": {
                                      "$ref": "#/components/schemas/bignum"
                                    },
                                    "head": {
                                      "$ref": "#/components/schemas/bignum"
                                    },
                                    "block_header": {
                                      "$ref": "#/components/schemas/bignum"
                                    },
                                    "operations": {
                                      "$ref": "#/components/schemas/bignum"
                                    },
                                    "protocols": {
                                      "$ref": "#/components/schemas/bignum"
                                    },
                                    "operation_hashes_for_block": {
                                      "$ref": "#/components/schemas/bignum"
                                    },
                                    "operations_for_block": {
                                      "$ref": "#/components/schemas/bignum"
                                    },
                                    "checkpoint": {
                                      "$ref": "#/components/schemas/bignum"
                                    },
                                    "protocol_branch": {
                                      "$ref": "#/components/schemas/bignum"
                                    },
                                    "predecessor_header": {
                                      "$ref": "#/components/schemas/bignum"
                                    },
                                    "other": {
                                      "$ref": "#/components/schemas/bignum"
                                    }
                                  },
                                  "required": [
                                    "branch",
                                    "head",
                                    "block_header",
                                    "operations",
                                    "protocols",
                                    "operation_hashes_for_block",
                                    "operations_for_block",
                                    "checkpoint",
                                    "protocol_branch",
                                    "predecessor_header",
                                    "other"
                                  ]
                                },
                                {
                                  "title": "peer_metadata.legacy_v0",
                                  "type": "object",
                                  "properties": {
                                    "branch": {
                                      "$ref": "#/components/schemas/bignum"
                                    },
                                    "head": {
                                      "$ref": "#/components/schemas/bignum"
                                    },
                                    "block_header": {
                                      "$ref": "#/components/schemas/bignum"
                                    },
                                    "operations": {
                                      "$ref": "#/components/schemas/bignum"
                                    },
                                    "protocols": {
                                      "$ref": "#/components/schemas/bignum"
                                    },
                                    "operation_hashes_for_block": {
                                      "$ref": "#/components/schemas/bignum"
                                    },
                                    "operations_for_block": {
                                      "$ref": "#/components/schemas/bignum"
                                    },
                                    "other": {
                                      "$ref": "#/components/schemas/bignum"
                                    }
                                  },
                                  "required": [
                                    "branch",
                                    "head",
                                    "block_header",
                                    "operations",
                                    "protocols",
                                    "operation_hashes_for_block",
                                    "operations_for_block",
                                    "other"
                                  ]
                                }
                              ]
                            },
                            "unexpected": {
                              "$ref": "#/components/schemas/bignum"
                            },
                            "outdated": {
                              "$ref": "#/components/schemas/bignum"
                            }
                          },
                          "required": [
                            "sent",
                            "failed",
                            "received",
                            "unexpected",
                            "outdated"
                          ]
                        },
                        "requests": {
                          "type": "object",
                          "properties": {
                            "sent": {
                              "oneOf": [
                                {
                                  "title": "peer_metadata.v1",
                                  "type": "object",
                                  "properties": {
                                    "branch": {
                                      "$ref": "#/components/schemas/bignum"
                                    },
                                    "head": {
                                      "$ref": "#/components/schemas/bignum"
                                    },
                                    "block_header": {
                                      "$ref": "#/components/schemas/bignum"
                                    },
                                    "operations": {
                                      "$ref": "#/components/schemas/bignum"
                                    },
                                    "protocols": {
                                      "$ref": "#/components/schemas/bignum"
                                    },
                                    "operation_hashes_for_block": {
                                      "$ref": "#/components/schemas/bignum"
                                    },
                                    "operations_for_block": {
                                      "$ref": "#/components/schemas/bignum"
                                    },
                                    "checkpoint": {
                                      "$ref": "#/components/schemas/bignum"
                                    },
                                    "protocol_branch": {
                                      "$ref": "#/components/schemas/bignum"
                                    },
                                    "predecessor_header": {
                                      "$ref": "#/components/schemas/bignum"
                                    },
                                    "other": {
                                      "$ref": "#/components/schemas/bignum"
                                    }
                                  },
                                  "required": [
                                    "branch",
                                    "head",
                                    "block_header",
                                    "operations",
                                    "protocols",
                                    "operation_hashes_for_block",
                                    "operations_for_block",
                                    "checkpoint",
                                    "protocol_branch",
                                    "predecessor_header",
                                    "other"
                                  ]
                                },
                                {
                                  "title": "peer_metadata.legacy_v0",
                                  "type": "object",
                                  "properties": {
                                    "branch": {
                                      "$ref": "#/components/schemas/bignum"
                                    },
                                    "head": {
                                      "$ref": "#/components/schemas/bignum"
                                    },
                                    "block_header": {
                                      "$ref": "#/components/schemas/bignum"
                                    },
                                    "operations": {
                                      "$ref": "#/components/schemas/bignum"
                                    },
                                    "protocols": {
                                      "$ref": "#/components/schemas/bignum"
                                    },
                                    "operation_hashes_for_block": {
                                      "$ref": "#/components/schemas/bignum"
                                    },
                                    "operations_for_block": {
                                      "$ref": "#/components/schemas/bignum"
                                    },
                                    "other": {
                                      "$ref": "#/components/schemas/bignum"
                                    }
                                  },
                                  "required": [
                                    "branch",
                                    "head",
                                    "block_header",
                                    "operations",
                                    "protocols",
                                    "operation_hashes_for_block",
                                    "operations_for_block",
                                    "other"
                                  ]
                                }
                              ]
                            },
                            "received": {
                              "oneOf": [
                                {
                                  "title": "peer_metadata.v1",
                                  "type": "object",
                                  "properties": {
                                    "branch": {
                                      "$ref": "#/components/schemas/bignum"
                                    },
                                    "head": {
                                      "$ref": "#/components/schemas/bignum"
                                    },
                                    "block_header": {
                                      "$ref": "#/components/schemas/bignum"
                                    },
                                    "operations": {
                                      "$ref": "#/components/schemas/bignum"
                                    },
                                    "protocols": {
                                      "$ref": "#/components/schemas/bignum"
                                    },
                                    "operation_hashes_for_block": {
                                      "$ref": "#/components/schemas/bignum"
                                    },
                                    "operations_for_block": {
                                      "$ref": "#/components/schemas/bignum"
                                    },
                                    "checkpoint": {
                                      "$ref": "#/components/schemas/bignum"
                                    },
                                    "protocol_branch": {
                                      "$ref": "#/components/schemas/bignum"
                                    },
                                    "predecessor_header": {
                                      "$ref": "#/components/schemas/bignum"
                                    },
                                    "other": {
                                      "$ref": "#/components/schemas/bignum"
                                    }
                                  },
                                  "required": [
                                    "branch",
                                    "head",
                                    "block_header",
                                    "operations",
                                    "protocols",
                                    "operation_hashes_for_block",
                                    "operations_for_block",
                                    "checkpoint",
                                    "protocol_branch",
                                    "predecessor_header",
                                    "other"
                                  ]
                                },
                                {
                                  "title": "peer_metadata.legacy_v0",
                                  "type": "object",
                                  "properties": {
                                    "branch": {
                                      "$ref": "#/components/schemas/bignum"
                                    },
                                    "head": {
                                      "$ref": "#/components/schemas/bignum"
                                    },
                                    "block_header": {
                                      "$ref": "#/components/schemas/bignum"
                                    },
                                    "operations": {
                                      "$ref": "#/components/schemas/bignum"
                                    },
                                    "protocols": {
                                      "$ref": "#/components/schemas/bignum"
                                    },
                                    "operation_hashes_for_block": {
                                      "$ref": "#/components/schemas/bignum"
                                    },
                                    "operations_for_block": {
                                      "$ref": "#/components/schemas/bignum"
                                    },
                                    "other": {
                                      "$ref": "#/components/schemas/bignum"
                                    }
                                  },
                                  "required": [
                                    "branch",
                                    "head",
                                    "block_header",
                                    "operations",
                                    "protocols",
                                    "operation_hashes_for_block",
                                    "operations_for_block",
                                    "other"
                                  ]
                                }
                              ]
                            },
                            "failed": {
                              "oneOf": [
                                {
                                  "title": "peer_metadata.v1",
                                  "type": "object",
                                  "properties": {
                                    "branch": {
                                      "$ref": "#/components/schemas/bignum"
                                    },
                                    "head": {
                                      "$ref": "#/components/schemas/bignum"
                                    },
                                    "block_header": {
                                      "$ref": "#/components/schemas/bignum"
                                    },
                                    "operations": {
                                      "$ref": "#/components/schemas/bignum"
                                    },
                                    "protocols": {
                                      "$ref": "#/components/schemas/bignum"
                                    },
                                    "operation_hashes_for_block": {
                                      "$ref": "#/components/schemas/bignum"
                                    },
                                    "operations_for_block": {
                                      "$ref": "#/components/schemas/bignum"
                                    },
                                    "checkpoint": {
                                      "$ref": "#/components/schemas/bignum"
                                    },
                                    "protocol_branch": {
                                      "$ref": "#/components/schemas/bignum"
                                    },
                                    "predecessor_header": {
                                      "$ref": "#/components/schemas/bignum"
                                    },
                                    "other": {
                                      "$ref": "#/components/schemas/bignum"
                                    }
                                  },
                                  "required": [
                                    "branch",
                                    "head",
                                    "block_header",
                                    "operations",
                                    "protocols",
                                    "operation_hashes_for_block",
                                    "operations_for_block",
                                    "checkpoint",
                                    "protocol_branch",
                                    "predecessor_header",
                                    "other"
                                  ]
                                },
                                {
                                  "title": "peer_metadata.legacy_v0",
                                  "type": "object",
                                  "properties": {
                                    "branch": {
                                      "$ref": "#/components/schemas/bignum"
                                    },
                                    "head": {
                                      "$ref": "#/components/schemas/bignum"
                                    },
                                    "block_header": {
                                      "$ref": "#/components/schemas/bignum"
                                    },
                                    "operations": {
                                      "$ref": "#/components/schemas/bignum"
                                    },
                                    "protocols": {
                                      "$ref": "#/components/schemas/bignum"
                                    },
                                    "operation_hashes_for_block": {
                                      "$ref": "#/components/schemas/bignum"
                                    },
                                    "operations_for_block": {
                                      "$ref": "#/components/schemas/bignum"
                                    },
                                    "other": {
                                      "$ref": "#/components/schemas/bignum"
                                    }
                                  },
                                  "required": [
                                    "branch",
                                    "head",
                                    "block_header",
                                    "operations",
                                    "protocols",
                                    "operation_hashes_for_block",
                                    "operations_for_block",
                                    "other"
                                  ]
                                }
                              ]
                            },
                            "scheduled": {
                              "oneOf": [
                                {
                                  "title": "peer_metadata.v1",
                                  "type": "object",
                                  "properties": {
                                    "branch": {
                                      "$ref": "#/components/schemas/bignum"
                                    },
                                    "head": {
                                      "$ref": "#/components/schemas/bignum"
                                    },
                                    "block_header": {
                                      "$ref": "#/components/schemas/bignum"
                                    },
                                    "operations": {
                                      "$ref": "#/components/schemas/bignum"
                                    },
                                    "protocols": {
                                      "$ref": "#/components/schemas/bignum"
                                    },
                                    "operation_hashes_for_block": {
                                      "$ref": "#/components/schemas/bignum"
                                    },
                                    "operations_for_block": {
                                      "$ref": "#/components/schemas/bignum"
                                    },
                                    "checkpoint": {
                                      "$ref": "#/components/schemas/bignum"
                                    },
                                    "protocol_branch": {
                                      "$ref": "#/components/schemas/bignum"
                                    },
                                    "predecessor_header": {
                                      "$ref": "#/components/schemas/bignum"
                                    },
                                    "other": {
                                      "$ref": "#/components/schemas/bignum"
                                    }
                                  },
                                  "required": [
                                    "branch",
                                    "head",
                                    "block_header",
                                    "operations",
                                    "protocols",
                                    "operation_hashes_for_block",
                                    "operations_for_block",
                                    "checkpoint",
                                    "protocol_branch",
                                    "predecessor_header",
                                    "other"
                                  ]
                                },
                                {
                                  "title": "peer_metadata.legacy_v0",
                                  "type": "object",
                                  "properties": {
                                    "branch": {
                                      "$ref": "#/components/schemas/bignum"
                                    },
                                    "head": {
                                      "$ref": "#/components/schemas/bignum"
                                    },
                                    "block_header": {
                                      "$ref": "#/components/schemas/bignum"
                                    },
                                    "operations": {
                                      "$ref": "#/components/schemas/bignum"
                                    },
                                    "protocols": {
                                      "$ref": "#/components/schemas/bignum"
                                    },
                                    "operation_hashes_for_block": {
                                      "$ref": "#/components/schemas/bignum"
                                    },
                                    "operations_for_block": {
                                      "$ref": "#/components/schemas/bignum"
                                    },
                                    "other": {
                                      "$ref": "#/components/schemas/bignum"
                                    }
                                  },
                                  "required": [
                                    "branch",
                                    "head",
                                    "block_header",
                                    "operations",
                                    "protocols",
                                    "operation_hashes_for_block",
                                    "operations_for_block",
                                    "other"
                                  ]
                                }
                              ]
                            }
                          },
                          "required": [
                            "sent",
                            "received",
                            "failed",
                            "scheduled"
                          ]
                        },
                        "valid_blocks": {
                          "$ref": "#/components/schemas/bignum"
                        },
                        "old_heads": {
                          "$ref": "#/components/schemas/bignum"
                        },
                        "prevalidator_results": {
                          "type": "object",
                          "properties": {
                            "cannot_download": {
                              "$ref": "#/components/schemas/bignum"
                            },
                            "cannot_parse": {
                              "$ref": "#/components/schemas/bignum"
                            },
                            "refused_by_prefilter": {
                              "$ref": "#/components/schemas/bignum"
                            },
                            "refused_by_postfilter": {
                              "$ref": "#/components/schemas/bignum"
                            },
                            "applied": {
                              "$ref": "#/components/schemas/bignum"
                            },
                            "branch_delayed": {
                              "$ref": "#/components/schemas/bignum"
                            },
                            "branch_refused": {
                              "$ref": "#/components/schemas/bignum"
                            },
                            "refused": {
                              "$ref": "#/components/schemas/bignum"
                            },
                            "duplicate": {
                              "$ref": "#/components/schemas/bignum"
                            },
                            "outdated": {
                              "$ref": "#/components/schemas/bignum"
                            }
                          },
                          "required": [
                            "cannot_download",
                            "cannot_parse",
                            "refused_by_prefilter",
                            "refused_by_postfilter",
                            "applied",
                            "branch_delayed",
                            "branch_refused",
                            "refused",
                            "duplicate",
                            "outdated"
                          ]
                        },
                        "unactivated_chains": {
                          "$ref": "#/components/schemas/bignum"
                        },
                        "inactive_chains": {
                          "$ref": "#/components/schemas/bignum"
                        },
                        "future_blocks_advertised": {
                          "$ref": "#/components/schemas/bignum"
                        },
                        "unadvertised": {
                          "type": "object",
                          "properties": {
                            "block": {
                              "$ref": "#/components/schemas/bignum"
                            },
                            "operations": {
                              "$ref": "#/components/schemas/bignum"
                            },
                            "protocol": {
                              "$ref": "#/components/schemas/bignum"
                            }
                          },
                          "required": [
                            "block",
                            "operations",
                            "protocol"
                          ]
                        },
                        "advertisements": {
                          "type": "object",
                          "properties": {
                            "sent": {
                              "type": "object",
                              "properties": {
                                "head": {
                                  "$ref": "#/components/schemas/bignum"
                                },
                                "branch": {
                                  "$ref": "#/components/schemas/bignum"
                                }
                              },
                              "required": [
                                "head",
                                "branch"
                              ]
                            },
                            "received": {
                              "type": "object",
                              "properties": {
                                "head": {
                                  "$ref": "#/components/schemas/bignum"
                                },
                                "branch": {
                                  "$ref": "#/components/schemas/bignum"
                                }
                              },
                              "required": [
                                "head",
                                "branch"
                              ]
                            }
                          },
                          "required": [
                            "sent",
                            "received"
                          ]
                        }
                      },
                      "required": [
                        "responses",
                        "requests",
                        "valid_blocks",
                        "old_heads",
                        "prevalidator_results",
                        "unactivated_chains",
                        "inactive_chains",
                        "future_blocks_advertised",
                        "unadvertised",
                        "advertisements"
                      ]
                    },
                    "state": {
                      "$ref": "#/components/schemas/p2p_peer.state"
                    },
                    "reachable_at": {
                      "$ref": "#/components/schemas/p2p_connection.id"
                    },
                    "stat": {
                      "$ref": "#/components/schemas/p2p_stat"
                    },
                    "last_failed_connection": {
                      "type": "array",
                      "items": {
                        "oneOf": [
                          {
                            "$ref": "#/components/schemas/p2p_connection.id"
                          },
                          {
                            "$ref": "#/components/schemas/timestamp.system"
                          }
                        ]
                      }
                    },
                    "last_rejected_connection": {
                      "type": "array",
                      "items": {
                        "oneOf": [
                          {
                            "$ref": "#/components/schemas/p2p_connection.id"
                          },
                          {
                            "$ref": "#/components/schemas/timestamp.system"
                          }
                        ]
                      }
                    },
                    "last_established_connection": {
                      "type": "array",
                      "items": {
                        "oneOf": [
                          {
                            "$ref": "#/components/schemas/p2p_connection.id"
                          },
                          {
                            "$ref": "#/components/schemas/timestamp.system"
                          }
                        ]
                      }
                    },
                    "last_disconnection": {
                      "type": "array",
                      "items": {
                        "oneOf": [
                          {
                            "$ref": "#/components/schemas/p2p_connection.id"
                          },
                          {
                            "$ref": "#/components/schemas/timestamp.system"
                          }
                        ]
                      }
                    },
                    "last_seen": {
                      "type": "array",
                      "items": {
                        "oneOf": [
                          {
                            "$ref": "#/components/schemas/p2p_connection.id"
                          },
                          {
                            "$ref": "#/components/schemas/timestamp.system"
                          }
                        ]
                      }
                    },
                    "last_miss": {
                      "type": "array",
                      "items": {
                        "oneOf": [
                          {
                            "$ref": "#/components/schemas/p2p_connection.id"
                          },
                          {
                            "$ref": "#/components/schemas/timestamp.system"
                          }
                        ]
                      }
                    }
                  },
                  "required": [
                    "score",
                    "trusted",
                    "peer_metadata",
                    "state",
                    "stat"
                  ]
                }
              }
            }
          },
          "default": {
            "description": "",
            "content": {
              "application/json": {
                "schema": {
                  "description": "An error trace. The full list of errors is available with the global RPC `GET errors`"
                }
              }
            }
          }
        }
      }
    },
    "/network/peers/{peer_id}/banned": {
      "get": {
        "description": "Check if a given peer is blacklisted or greylisted.",
        "parameters": [
          {
            "name": "peer_id",
            "in": "path",
            "description": "A cryptographic node identity (Base58Check-encoded)",
            "required": true,
            "schema": {
              "type": "string"
            }
          }
        ],
        "responses": {
          "200": {
            "description": "",
            "content": {
              "application/json": {
                "schema": {
                  "type": "boolean"
                }
              }
            }
          },
          "default": {
            "description": "",
            "content": {
              "application/json": {
                "schema": {
                  "description": "An error trace. The full list of errors is available with the global RPC `GET errors`"
                }
              }
            }
          }
        }
      }
    },
    "/network/peers/{peer_id}/log": {
      "get": {
        "description": "Monitor network events related to a given peer.",
        "parameters": [
          {
            "name": "peer_id",
            "in": "path",
            "description": "A cryptographic node identity (Base58Check-encoded)",
            "required": true,
            "schema": {
              "type": "string"
            }
          },
          {
            "name": "monitor",
            "in": "query",
            "required": false,
            "schema": {
              "type": "string"
            }
          }
        ],
        "responses": {
          "200": {
            "description": "",
            "content": {
              "application/json": {
                "schema": {
                  "type": "array",
                  "items": {
                    "$ref": "#/components/schemas/p2p_peer.pool_event"
                  }
                }
              }
            }
          },
          "default": {
            "description": "",
            "content": {
              "application/json": {
                "schema": {
                  "description": "An error trace. The full list of errors is available with the global RPC `GET errors`"
                }
              }
            }
          }
        }
      }
    },
    "/network/points": {
      "get": {
        "description": "List the pool of known `IP:port` used for establishing P2P connections.",
        "parameters": [
          {
            "name": "filter",
            "in": "query",
            "required": false,
            "schema": {
              "type": "string"
            }
          }
        ],
        "responses": {
          "200": {
            "description": "",
            "content": {
              "application/json": {
                "schema": {
                  "type": "array",
                  "items": {
                    "type": "array",
                    "items": {
                      "oneOf": [
                        {
                          "$ref": "#/components/schemas/p2p_point.id"
                        },
                        {
                          "$ref": "#/components/schemas/p2p_point.info"
                        }
                      ]
                    }
                  }
                }
              }
            }
          },
          "default": {
            "description": "",
            "content": {
              "application/json": {
                "schema": {
                  "description": "An error trace. The full list of errors is available with the global RPC `GET errors`"
                }
              }
            }
          }
        }
      }
    },
    "/network/points/{point}": {
      "get": {
        "description": "Details about a given `IP:addr`.",
        "parameters": [
          {
            "name": "point",
            "in": "path",
            "description": "A network point (ipv4:port or [ipv6]:port).",
            "required": true,
            "schema": {
              "type": "string"
            }
          }
        ],
        "responses": {
          "200": {
            "description": "",
            "content": {
              "application/json": {
                "schema": {
                  "description": "Information about a peer point. Includes flags, state, and records about past events.",
                  "type": "object",
                  "properties": {
                    "trusted": {
                      "type": "boolean"
                    },
                    "greylisted_until": {
                      "$ref": "#/components/schemas/timestamp.system"
                    },
                    "state": {
                      "$ref": "#/components/schemas/p2p_point.state"
                    },
                    "p2p_peer_id": {
                      "$ref": "#/components/schemas/Crypto_box.Public_key_hash"
                    },
                    "last_failed_connection": {
                      "$ref": "#/components/schemas/timestamp.system"
                    },
                    "last_rejected_connection": {
                      "type": "array",
                      "items": {
                        "oneOf": [
                          {
                            "$ref": "#/components/schemas/Crypto_box.Public_key_hash"
                          },
                          {
                            "$ref": "#/components/schemas/timestamp.system"
                          }
                        ]
                      }
                    },
                    "last_established_connection": {
                      "type": "array",
                      "items": {
                        "oneOf": [
                          {
                            "$ref": "#/components/schemas/Crypto_box.Public_key_hash"
                          },
                          {
                            "$ref": "#/components/schemas/timestamp.system"
                          }
                        ]
                      }
                    },
                    "last_disconnection": {
                      "type": "array",
                      "items": {
                        "oneOf": [
                          {
                            "$ref": "#/components/schemas/Crypto_box.Public_key_hash"
                          },
                          {
                            "$ref": "#/components/schemas/timestamp.system"
                          }
                        ]
                      }
                    },
                    "last_seen": {
                      "type": "array",
                      "items": {
                        "oneOf": [
                          {
                            "$ref": "#/components/schemas/Crypto_box.Public_key_hash"
                          },
                          {
                            "$ref": "#/components/schemas/timestamp.system"
                          }
                        ]
                      }
                    },
                    "last_miss": {
                      "$ref": "#/components/schemas/timestamp.system"
                    },
                    "expected_peer_id": {
                      "$ref": "#/components/schemas/Crypto_box.Public_key_hash"
                    }
                  },
                  "required": [
                    "trusted",
                    "state"
                  ]
                }
              }
            }
          },
          "default": {
            "description": "",
            "content": {
              "application/json": {
                "schema": {
                  "description": "An error trace. The full list of errors is available with the global RPC `GET errors`"
                }
              }
            }
          }
        }
      },
      "put": {
        "description": "Connect to a peer",
        "parameters": [
          {
            "name": "point",
            "in": "path",
            "description": "A network point (ipv4:port or [ipv6]:port).",
            "required": true,
            "schema": {
              "type": "string"
            }
          },
          {
            "name": "timeout",
            "in": "query",
            "description": "A span of time in seconds",
            "required": true,
            "schema": {
              "type": "string"
            }
          }
        ],
        "requestBody": {
          "content": {
            "application/json": {
              "schema": {
                "type": "object",
                "properties": {}
              }
            }
          }
        },
        "responses": {
          "200": {
            "description": "",
            "content": {
              "application/json": {
                "schema": {
                  "type": "object",
                  "properties": {}
                }
              }
            }
          },
          "default": {
            "description": "",
            "content": {
              "application/json": {
                "schema": {
                  "description": "An error trace. The full list of errors is available with the global RPC `GET errors`"
                }
              }
            }
          }
        }
      },
      "patch": {
        "description": "Change the connectivity state of a given `IP:addr`. With `{acl : ban}`: blacklist the given address and remove it from the whitelist if present. With `{acl: open}`: removes an address from the blacklist and whitelist. With `{acl: trust}`: trust a given address permanently and remove it from the blacklist if present. With `{peer_id: <id>}` set the peerId of the point. Connections from this address can still be closed on authentication if the peer is greylisted. ",
        "parameters": [
          {
            "name": "point",
            "in": "path",
            "description": "A network point (ipv4:port or [ipv6]:port).",
            "required": true,
            "schema": {
              "type": "string"
            }
          }
        ],
        "requestBody": {
          "content": {
            "application/json": {
              "schema": {
                "type": "object",
                "properties": {
                  "acl": {
                    "type": "string",
                    "enum": [
                      "open",
                      "trust",
                      "ban"
                    ]
                  },
                  "peer_id": {
                    "$ref": "#/components/schemas/Crypto_box.Public_key_hash"
                  }
                }
              }
            }
          }
        },
        "responses": {
          "200": {
            "description": "",
            "content": {
              "application/json": {
                "schema": {
                  "description": "Information about a peer point. Includes flags, state, and records about past events.",
                  "type": "object",
                  "properties": {
                    "trusted": {
                      "type": "boolean"
                    },
                    "greylisted_until": {
                      "$ref": "#/components/schemas/timestamp.system"
                    },
                    "state": {
                      "$ref": "#/components/schemas/p2p_point.state"
                    },
                    "p2p_peer_id": {
                      "$ref": "#/components/schemas/Crypto_box.Public_key_hash"
                    },
                    "last_failed_connection": {
                      "$ref": "#/components/schemas/timestamp.system"
                    },
                    "last_rejected_connection": {
                      "type": "array",
                      "items": {
                        "oneOf": [
                          {
                            "$ref": "#/components/schemas/Crypto_box.Public_key_hash"
                          },
                          {
                            "$ref": "#/components/schemas/timestamp.system"
                          }
                        ]
                      }
                    },
                    "last_established_connection": {
                      "type": "array",
                      "items": {
                        "oneOf": [
                          {
                            "$ref": "#/components/schemas/Crypto_box.Public_key_hash"
                          },
                          {
                            "$ref": "#/components/schemas/timestamp.system"
                          }
                        ]
                      }
                    },
                    "last_disconnection": {
                      "type": "array",
                      "items": {
                        "oneOf": [
                          {
                            "$ref": "#/components/schemas/Crypto_box.Public_key_hash"
                          },
                          {
                            "$ref": "#/components/schemas/timestamp.system"
                          }
                        ]
                      }
                    },
                    "last_seen": {
                      "type": "array",
                      "items": {
                        "oneOf": [
                          {
                            "$ref": "#/components/schemas/Crypto_box.Public_key_hash"
                          },
                          {
                            "$ref": "#/components/schemas/timestamp.system"
                          }
                        ]
                      }
                    },
                    "last_miss": {
                      "$ref": "#/components/schemas/timestamp.system"
                    },
                    "expected_peer_id": {
                      "$ref": "#/components/schemas/Crypto_box.Public_key_hash"
                    }
                  },
                  "required": [
                    "trusted",
                    "state"
                  ]
                }
              }
            }
          },
          "default": {
            "description": "",
            "content": {
              "application/json": {
                "schema": {
                  "description": "An error trace. The full list of errors is available with the global RPC `GET errors`"
                }
              }
            }
          }
        }
      }
    },
    "/network/points/{point}/banned": {
      "get": {
        "description": "Check if a given address is blacklisted or greylisted. Port component is unused.",
        "parameters": [
          {
            "name": "point",
            "in": "path",
            "description": "A network point (ipv4:port or [ipv6]:port).",
            "required": true,
            "schema": {
              "type": "string"
            }
          }
        ],
        "responses": {
          "200": {
            "description": "",
            "content": {
              "application/json": {
                "schema": {
                  "type": "boolean"
                }
              }
            }
          },
          "default": {
            "description": "",
            "content": {
              "application/json": {
                "schema": {
                  "description": "An error trace. The full list of errors is available with the global RPC `GET errors`"
                }
              }
            }
          }
        }
      }
    },
    "/network/points/{point}/log": {
      "get": {
        "description": "Monitor network events related to an `IP:addr`.",
        "parameters": [
          {
            "name": "point",
            "in": "path",
            "description": "A network point (ipv4:port or [ipv6]:port).",
            "required": true,
            "schema": {
              "type": "string"
            }
          },
          {
            "name": "monitor",
            "in": "query",
            "required": false,
            "schema": {
              "type": "string"
            }
          }
        ],
        "responses": {
          "200": {
            "description": "",
            "content": {
              "application/json": {
                "schema": {
                  "type": "array",
                  "items": {
                    "$ref": "#/components/schemas/p2p_point.pool_event"
                  }
                }
              }
            }
          },
          "default": {
            "description": "",
            "content": {
              "application/json": {
                "schema": {
                  "description": "An error trace. The full list of errors is available with the global RPC `GET errors`"
                }
              }
            }
          }
        }
      }
    },
    "/network/self": {
      "get": {
        "description": "Return the node's peer id",
        "responses": {
          "200": {
            "description": "",
            "content": {
              "application/json": {
                "schema": {
                  "title": "A Cryptobox public key ID (Base58Check-encoded)",
                  "oneOf": [
                    {
                      "$ref": "#/components/schemas/unistring"
                    }
                  ]
                }
              }
            }
          },
          "default": {
            "description": "",
            "content": {
              "application/json": {
                "schema": {
                  "description": "An error trace. The full list of errors is available with the global RPC `GET errors`"
                }
              }
            }
          }
        }
      }
    },
    "/network/stat": {
      "get": {
        "description": "Global network bandwidth statistics in B/s.",
        "responses": {
          "200": {
            "description": "",
            "content": {
              "application/json": {
                "schema": {
                  "description": "Statistics about the p2p network.",
                  "type": "object",
                  "properties": {
                    "total_sent": {
                      "$ref": "#/components/schemas/int64"
                    },
                    "total_recv": {
                      "$ref": "#/components/schemas/int64"
                    },
                    "current_inflow": {
                      "type": "integer",
                      "minimum": -1073741824,
                      "maximum": 1073741823
                    },
                    "current_outflow": {
                      "type": "integer",
                      "minimum": -1073741824,
                      "maximum": 1073741823
                    }
                  },
                  "required": [
                    "total_sent",
                    "total_recv",
                    "current_inflow",
                    "current_outflow"
                  ]
                }
              }
            }
          },
          "default": {
            "description": "",
            "content": {
              "application/json": {
                "schema": {
                  "description": "An error trace. The full list of errors is available with the global RPC `GET errors`"
                }
              }
            }
          }
        }
      }
    },
    "/protocols": {
      "get": {
        "description": "(no description)",
        "responses": {
          "200": {
            "description": "",
            "content": {
              "application/json": {
                "schema": {
                  "type": "array",
                  "items": {
                    "$ref": "#/components/schemas/Protocol_hash"
                  }
                }
              }
            }
          },
          "default": {
            "description": "",
            "content": {
              "application/json": {
                "schema": {
                  "description": "An error trace. The full list of errors is available with the global RPC `GET errors`"
                }
              }
            }
          }
        }
      }
    },
    "/protocols/{Protocol_hash}": {
      "get": {
        "description": "(no description)",
        "parameters": [
          {
            "name": "Protocol_hash",
            "in": "path",
            "description": "Protocol_hash (Base58Check-encoded)",
            "required": true,
            "schema": {
              "type": "string"
            }
          }
        ],
        "responses": {
          "200": {
            "description": "",
            "content": {
              "application/json": {
                "schema": {
                  "description": "The environment a protocol relies on and the components a protocol is made of.",
                  "type": "object",
                  "properties": {
                    "expected_env_version": {
                      "$ref": "#/components/schemas/protocol.environment_version"
                    },
                    "components": {
                      "type": "array",
                      "items": {
                        "type": "object",
                        "properties": {
                          "name": {
                            "$ref": "#/components/schemas/unistring"
                          },
                          "interface": {
                            "$ref": "#/components/schemas/unistring"
                          },
                          "implementation": {
                            "$ref": "#/components/schemas/unistring"
                          }
                        },
                        "required": [
                          "name",
                          "implementation"
                        ]
                      }
                    }
                  },
                  "required": [
                    "expected_env_version",
                    "components"
                  ]
                }
              }
            }
          },
          "default": {
            "description": "",
            "content": {
              "application/json": {
                "schema": {
                  "description": "An error trace. The full list of errors is available with the global RPC `GET errors`"
                }
              }
            }
          }
        }
      }
    },
    "/protocols/{Protocol_hash}/environment": {
      "get": {
        "description": "(no description)",
        "parameters": [
          {
            "name": "Protocol_hash",
            "in": "path",
            "description": "Protocol_hash (Base58Check-encoded)",
            "required": true,
            "schema": {
              "type": "string"
            }
          }
        ],
        "responses": {
          "200": {
            "description": "",
            "content": {
              "application/json": {
                "schema": {
                  "type": "integer",
                  "minimum": 0,
                  "maximum": 65535
                }
              }
            }
          },
          "default": {
            "description": "",
            "content": {
              "application/json": {
                "schema": {
                  "description": "An error trace. The full list of errors is available with the global RPC `GET errors`"
                }
              }
            }
          }
        }
      }
    },
    "/stats/gc": {
      "get": {
        "description": "Gets stats from the OCaml Garbage Collector",
        "responses": {
          "200": {
            "description": "",
            "content": {
              "application/json": {
                "schema": {
                  "type": "object",
                  "properties": {
                    "minor_words": {
                      "type": "number"
                    },
                    "promoted_words": {
                      "type": "number"
                    },
                    "major_words": {
                      "type": "number"
                    },
                    "minor_collections": {
                      "type": "integer",
                      "minimum": -1073741824,
                      "maximum": 1073741823
                    },
                    "major_collections": {
                      "type": "integer",
                      "minimum": -1073741824,
                      "maximum": 1073741823
                    },
                    "forced_major_collections": {
                      "type": "integer",
                      "minimum": -1073741824,
                      "maximum": 1073741823
                    },
                    "heap_words": {
                      "type": "integer",
                      "minimum": -1073741824,
                      "maximum": 1073741823
                    },
                    "heap_chunks": {
                      "type": "integer",
                      "minimum": -1073741824,
                      "maximum": 1073741823
                    },
                    "live_words": {
                      "type": "integer",
                      "minimum": -1073741824,
                      "maximum": 1073741823
                    },
                    "live_blocks": {
                      "type": "integer",
                      "minimum": -1073741824,
                      "maximum": 1073741823
                    },
                    "free_words": {
                      "type": "integer",
                      "minimum": -1073741824,
                      "maximum": 1073741823
                    },
                    "free_blocks": {
                      "type": "integer",
                      "minimum": -1073741824,
                      "maximum": 1073741823
                    },
                    "largest_free": {
                      "type": "integer",
                      "minimum": -1073741824,
                      "maximum": 1073741823
                    },
                    "fragments": {
                      "type": "integer",
                      "minimum": -1073741824,
                      "maximum": 1073741823
                    },
                    "compactions": {
                      "type": "integer",
                      "minimum": -1073741824,
                      "maximum": 1073741823
                    },
                    "top_heap_words": {
                      "type": "integer",
                      "minimum": -1073741824,
                      "maximum": 1073741823
                    },
                    "stack_size": {
                      "type": "integer",
                      "minimum": -1073741824,
                      "maximum": 1073741823
                    }
                  },
                  "required": [
                    "minor_words",
                    "promoted_words",
                    "major_words",
                    "minor_collections",
                    "major_collections",
                    "forced_major_collections",
                    "heap_words",
                    "heap_chunks",
                    "live_words",
                    "live_blocks",
                    "free_words",
                    "free_blocks",
                    "largest_free",
                    "fragments",
                    "compactions",
                    "top_heap_words",
                    "stack_size"
                  ]
                }
              }
            }
          },
          "default": {
            "description": "",
            "content": {
              "application/json": {
                "schema": {
                  "description": "An error trace. The full list of errors is available with the global RPC `GET errors`"
                }
              }
            }
          }
        }
      }
    },
    "/stats/memory": {
      "get": {
        "description": "Gets memory usage stats",
        "responses": {
          "200": {
            "description": "",
            "content": {
              "application/json": {
                "schema": {
                  "oneOf": [
                    {
                      "title": "Linux_proc_statm",
                      "type": "object",
                      "properties": {
                        "page_size": {
                          "type": "integer",
                          "minimum": -1073741824,
                          "maximum": 1073741823
                        },
                        "size": {
                          "$ref": "#/components/schemas/int64"
                        },
                        "resident": {
                          "$ref": "#/components/schemas/int64"
                        },
                        "shared": {
                          "$ref": "#/components/schemas/int64"
                        },
                        "text": {
                          "$ref": "#/components/schemas/int64"
                        },
                        "lib": {
                          "$ref": "#/components/schemas/int64"
                        },
                        "data": {
                          "$ref": "#/components/schemas/int64"
                        },
                        "dt": {
                          "$ref": "#/components/schemas/int64"
                        }
                      },
                      "required": [
                        "page_size",
                        "size",
                        "resident",
                        "shared",
                        "text",
                        "lib",
                        "data",
                        "dt"
                      ]
                    },
                    {
                      "title": "Darwin_ps",
                      "type": "object",
                      "properties": {
                        "page_size": {
                          "type": "integer",
                          "minimum": -1073741824,
                          "maximum": 1073741823
                        },
                        "mem": {
                          "type": "number"
                        },
                        "resident": {
                          "$ref": "#/components/schemas/int64"
                        }
                      },
                      "required": [
                        "page_size",
                        "mem",
                        "resident"
                      ]
                    }
                  ]
                }
              }
            }
          },
          "default": {
            "description": "",
            "content": {
              "application/json": {
                "schema": {
                  "description": "An error trace. The full list of errors is available with the global RPC `GET errors`"
                }
              }
            }
          }
        }
      }
    },
    "/version": {
      "get": {
        "description": "Get information on the node version",
        "responses": {
          "200": {
            "description": "",
            "content": {
              "application/json": {
                "schema": {
                  "type": "object",
                  "properties": {
                    "version": {
                      "type": "object",
                      "properties": {
                        "major": {
                          "type": "integer",
                          "minimum": -1073741824,
                          "maximum": 1073741823
                        },
                        "minor": {
                          "type": "integer",
                          "minimum": -1073741824,
                          "maximum": 1073741823
                        },
                        "additional_info": {
                          "oneOf": [
                            {
                              "title": "Dev",
                              "type": "string",
                              "enum": [
                                "dev"
                              ]
                            },
                            {
                              "title": "RC",
                              "type": "object",
                              "properties": {
                                "rc": {
                                  "type": "integer",
                                  "minimum": -1073741824,
                                  "maximum": 1073741823
                                }
                              },
                              "required": [
                                "rc"
                              ]
                            },
                            {
                              "title": "Release",
                              "type": "string",
                              "enum": [
                                "release"
                              ]
                            },
                            {
                              "title": "RC_dev",
                              "type": "object",
                              "properties": {
                                "rc_dev": {
                                  "type": "integer",
                                  "minimum": -1073741824,
                                  "maximum": 1073741823
                                }
                              },
                              "required": [
                                "rc_dev"
                              ]
                            },
                            {
                              "title": "Beta",
                              "type": "object",
                              "properties": {
                                "beta": {
                                  "type": "integer",
                                  "minimum": -1073741824,
                                  "maximum": 1073741823
                                }
                              },
                              "required": [
                                "beta"
                              ]
                            },
                            {
                              "title": "Beta_dev",
                              "type": "object",
                              "properties": {
                                "beta_dev": {
                                  "type": "integer",
                                  "minimum": -1073741824,
                                  "maximum": 1073741823
                                }
                              },
                              "required": [
                                "beta_dev"
                              ]
                            }
                          ]
                        }
                      },
                      "required": [
                        "major",
                        "minor",
                        "additional_info"
                      ]
                    },
                    "network_version": {
                      "$ref": "#/components/schemas/network_version"
                    },
                    "commit_info": {
                      "nullable": true,
                      "oneOf": [
                        {
                          "title": "Some",
                          "type": "object",
                          "properties": {
                            "commit_hash": {
                              "$ref": "#/components/schemas/unistring"
                            },
                            "commit_date": {
                              "$ref": "#/components/schemas/unistring"
                            }
                          },
                          "required": [
                            "commit_hash",
                            "commit_date"
                          ]
                        }
                      ]
                    }
                  },
                  "required": [
                    "version",
                    "network_version",
                    "commit_info"
                  ]
                }
              }
            }
          },
          "default": {
            "description": "",
            "content": {
              "application/json": {
                "schema": {
                  "description": "An error trace. The full list of errors is available with the global RPC `GET errors`"
                }
              }
            }
          }
        }
      }
    },
    "/workers/block_validator": {
      "get": {
        "description": "Introspect the state of the block_validator worker.",
        "responses": {
          "200": {
            "description": "",
            "content": {
              "application/json": {
                "schema": {
                  "type": "object",
                  "properties": {
                    "status": {
                      "oneOf": [
                        {
                          "title": "Launching",
                          "type": "object",
                          "properties": {
                            "phase": {
                              "type": "string",
                              "enum": [
                                "launching"
                              ]
                            },
                            "since": {
                              "$ref": "#/components/schemas/timestamp.system"
                            }
                          },
                          "required": [
                            "phase",
                            "since"
                          ]
                        },
                        {
                          "title": "Running",
                          "type": "object",
                          "properties": {
                            "phase": {
                              "type": "string",
                              "enum": [
                                "running"
                              ]
                            },
                            "since": {
                              "$ref": "#/components/schemas/timestamp.system"
                            }
                          },
                          "required": [
                            "phase",
                            "since"
                          ]
                        },
                        {
                          "title": "Closing",
                          "type": "object",
                          "properties": {
                            "phase": {
                              "type": "string",
                              "enum": [
                                "closing"
                              ]
                            },
                            "birth": {
                              "$ref": "#/components/schemas/timestamp.system"
                            },
                            "since": {
                              "$ref": "#/components/schemas/timestamp.system"
                            }
                          },
                          "required": [
                            "phase",
                            "birth",
                            "since"
                          ]
                        },
                        {
                          "title": "Closed",
                          "type": "object",
                          "properties": {
                            "phase": {
                              "type": "string",
                              "enum": [
                                "closed"
                              ]
                            },
                            "birth": {
                              "$ref": "#/components/schemas/timestamp.system"
                            },
                            "since": {
                              "$ref": "#/components/schemas/timestamp.system"
                            }
                          },
                          "required": [
                            "phase",
                            "birth",
                            "since"
                          ]
                        },
                        {
                          "title": "Crashed",
                          "type": "object",
                          "properties": {
                            "phase": {
                              "type": "string",
                              "enum": [
                                "crashed"
                              ]
                            },
                            "birth": {
                              "$ref": "#/components/schemas/timestamp.system"
                            },
                            "since": {
                              "$ref": "#/components/schemas/timestamp.system"
                            },
                            "errors": {
                              "$ref": "#/components/schemas/error"
                            }
                          },
                          "required": [
                            "phase",
                            "birth",
                            "since",
                            "errors"
                          ]
                        }
                      ]
                    },
                    "pending_requests": {
                      "type": "array",
                      "items": {
                        "type": "object",
                        "properties": {
                          "pushed": {
                            "$ref": "#/components/schemas/timestamp.system"
                          },
                          "request": {
                            "oneOf": [
                              {
                                "title": "validation",
                                "type": "object",
                                "properties": {
                                  "block": {
                                    "$ref": "#/components/schemas/block_hash"
                                  },
                                  "chain_id": {
                                    "$ref": "#/components/schemas/Chain_id"
                                  },
                                  "peer": {
                                    "$ref": "#/components/schemas/Crypto_box.Public_key_hash"
                                  }
                                },
                                "required": [
                                  "block",
                                  "chain_id"
                                ]
                              },
                              {
                                "title": "preapplication",
                                "type": "object",
                                "properties": {
                                  "chain_id": {
                                    "$ref": "#/components/schemas/Chain_id"
                                  },
                                  "level": {
                                    "type": "integer",
                                    "minimum": -2147483648,
                                    "maximum": 2147483647
                                  }
                                },
                                "required": [
                                  "chain_id",
                                  "level"
                                ]
                              }
                            ]
                          }
                        },
                        "required": [
                          "pushed",
                          "request"
                        ]
                      }
                    },
                    "current_request": {
                      "type": "object",
                      "properties": {
                        "pushed": {
                          "$ref": "#/components/schemas/timestamp.system"
                        },
                        "treated": {
                          "$ref": "#/components/schemas/timestamp.system"
                        },
                        "request": {
                          "oneOf": [
                            {
                              "title": "validation",
                              "type": "object",
                              "properties": {
                                "block": {
                                  "$ref": "#/components/schemas/block_hash"
                                },
                                "chain_id": {
                                  "$ref": "#/components/schemas/Chain_id"
                                },
                                "peer": {
                                  "$ref": "#/components/schemas/Crypto_box.Public_key_hash"
                                }
                              },
                              "required": [
                                "block",
                                "chain_id"
                              ]
                            },
                            {
                              "title": "preapplication",
                              "type": "object",
                              "properties": {
                                "chain_id": {
                                  "$ref": "#/components/schemas/Chain_id"
                                },
                                "level": {
                                  "type": "integer",
                                  "minimum": -2147483648,
                                  "maximum": 2147483647
                                }
                              },
                              "required": [
                                "chain_id",
                                "level"
                              ]
                            }
                          ]
                        }
                      },
                      "required": [
                        "pushed",
                        "treated",
                        "request"
                      ]
                    }
                  },
                  "required": [
                    "status",
                    "pending_requests"
                  ]
                }
              }
            }
          },
          "default": {
            "description": "",
            "content": {
              "application/json": {
                "schema": {
                  "description": "An error trace. The full list of errors is available with the global RPC `GET errors`"
                }
              }
            }
          }
        }
      }
    },
    "/workers/chain_validators": {
      "get": {
        "description": "Lists the chain validator workers and their status.",
        "responses": {
          "200": {
            "description": "",
            "content": {
              "application/json": {
                "schema": {
                  "type": "array",
                  "items": {
                    "type": "object",
                    "properties": {
                      "chain_id": {
                        "$ref": "#/components/schemas/Chain_id"
                      },
                      "status": {
                        "oneOf": [
                          {
                            "title": "Launching",
                            "type": "object",
                            "properties": {
                              "phase": {
                                "type": "string",
                                "enum": [
                                  "launching"
                                ]
                              },
                              "since": {
                                "$ref": "#/components/schemas/timestamp.system"
                              }
                            },
                            "required": [
                              "phase",
                              "since"
                            ]
                          },
                          {
                            "title": "Running",
                            "type": "object",
                            "properties": {
                              "phase": {
                                "type": "string",
                                "enum": [
                                  "running"
                                ]
                              },
                              "since": {
                                "$ref": "#/components/schemas/timestamp.system"
                              }
                            },
                            "required": [
                              "phase",
                              "since"
                            ]
                          },
                          {
                            "title": "Closing",
                            "type": "object",
                            "properties": {
                              "phase": {
                                "type": "string",
                                "enum": [
                                  "closing"
                                ]
                              },
                              "birth": {
                                "$ref": "#/components/schemas/timestamp.system"
                              },
                              "since": {
                                "$ref": "#/components/schemas/timestamp.system"
                              }
                            },
                            "required": [
                              "phase",
                              "birth",
                              "since"
                            ]
                          },
                          {
                            "title": "Closed",
                            "type": "object",
                            "properties": {
                              "phase": {
                                "type": "string",
                                "enum": [
                                  "closed"
                                ]
                              },
                              "birth": {
                                "$ref": "#/components/schemas/timestamp.system"
                              },
                              "since": {
                                "$ref": "#/components/schemas/timestamp.system"
                              }
                            },
                            "required": [
                              "phase",
                              "birth",
                              "since"
                            ]
                          },
                          {
                            "title": "Crashed",
                            "type": "object",
                            "properties": {
                              "phase": {
                                "type": "string",
                                "enum": [
                                  "crashed"
                                ]
                              },
                              "birth": {
                                "$ref": "#/components/schemas/timestamp.system"
                              },
                              "since": {
                                "$ref": "#/components/schemas/timestamp.system"
                              },
                              "errors": {
                                "$ref": "#/components/schemas/error"
                              }
                            },
                            "required": [
                              "phase",
                              "birth",
                              "since",
                              "errors"
                            ]
                          }
                        ]
                      },
                      "information": {
                        "type": "object",
                        "properties": {
                          "instances": {
                            "type": "integer",
                            "minimum": -1073741824,
                            "maximum": 1073741823
                          },
                          "status": {
                            "oneOf": [
                              {
                                "title": "Launching",
                                "type": "object",
                                "properties": {
                                  "phase": {
                                    "type": "string",
                                    "enum": [
                                      "launching"
                                    ]
                                  },
                                  "since": {
                                    "$ref": "#/components/schemas/timestamp.system"
                                  }
                                },
                                "required": [
                                  "phase",
                                  "since"
                                ]
                              },
                              {
                                "title": "Running",
                                "type": "object",
                                "properties": {
                                  "phase": {
                                    "type": "string",
                                    "enum": [
                                      "running"
                                    ]
                                  },
                                  "since": {
                                    "$ref": "#/components/schemas/timestamp.system"
                                  }
                                },
                                "required": [
                                  "phase",
                                  "since"
                                ]
                              },
                              {
                                "title": "Closing",
                                "type": "object",
                                "properties": {
                                  "phase": {
                                    "type": "string",
                                    "enum": [
                                      "closing"
                                    ]
                                  },
                                  "birth": {
                                    "$ref": "#/components/schemas/timestamp.system"
                                  },
                                  "since": {
                                    "$ref": "#/components/schemas/timestamp.system"
                                  }
                                },
                                "required": [
                                  "phase",
                                  "birth",
                                  "since"
                                ]
                              },
                              {
                                "title": "Closed",
                                "type": "object",
                                "properties": {
                                  "phase": {
                                    "type": "string",
                                    "enum": [
                                      "closed"
                                    ]
                                  },
                                  "birth": {
                                    "$ref": "#/components/schemas/timestamp.system"
                                  },
                                  "since": {
                                    "$ref": "#/components/schemas/timestamp.system"
                                  }
                                },
                                "required": [
                                  "phase",
                                  "birth",
                                  "since"
                                ]
                              },
                              {
                                "title": "Crashed",
                                "type": "object",
                                "properties": {
                                  "phase": {
                                    "type": "string",
                                    "enum": [
                                      "crashed"
                                    ]
                                  },
                                  "birth": {
                                    "$ref": "#/components/schemas/timestamp.system"
                                  },
                                  "since": {
                                    "$ref": "#/components/schemas/timestamp.system"
                                  },
                                  "errors": {
                                    "$ref": "#/components/schemas/error"
                                  }
                                },
                                "required": [
                                  "phase",
                                  "birth",
                                  "since",
                                  "errors"
                                ]
                              }
                            ]
                          },
                          "queue_length": {
                            "type": "integer",
                            "minimum": -1073741824,
                            "maximum": 1073741823
                          }
                        },
                        "required": [
                          "instances",
                          "status",
                          "queue_length"
                        ]
                      },
                      "pipelines": {
                        "type": "integer",
                        "minimum": -32768,
                        "maximum": 32767
                      }
                    },
                    "required": [
                      "chain_id",
                      "status",
                      "information",
                      "pipelines"
                    ]
                  }
                }
              }
            }
          },
          "default": {
            "description": "",
            "content": {
              "application/json": {
                "schema": {
                  "description": "An error trace. The full list of errors is available with the global RPC `GET errors`"
                }
              }
            }
          }
        }
      }
    },
    "/workers/chain_validators/{chain_id}": {
      "get": {
        "description": "Introspect the state of a chain validator worker.",
        "parameters": [
          {
            "name": "chain_id",
            "in": "path",
            "description": "A chain identifier. This is either a chain hash in Base58Check notation or a one the predefined aliases: 'main', 'test'.",
            "required": true,
            "schema": {
              "type": "string"
            }
          }
        ],
        "responses": {
          "200": {
            "description": "",
            "content": {
              "application/json": {
                "schema": {
                  "type": "object",
                  "properties": {
                    "status": {
                      "oneOf": [
                        {
                          "title": "Launching",
                          "type": "object",
                          "properties": {
                            "phase": {
                              "type": "string",
                              "enum": [
                                "launching"
                              ]
                            },
                            "since": {
                              "$ref": "#/components/schemas/timestamp.system"
                            }
                          },
                          "required": [
                            "phase",
                            "since"
                          ]
                        },
                        {
                          "title": "Running",
                          "type": "object",
                          "properties": {
                            "phase": {
                              "type": "string",
                              "enum": [
                                "running"
                              ]
                            },
                            "since": {
                              "$ref": "#/components/schemas/timestamp.system"
                            }
                          },
                          "required": [
                            "phase",
                            "since"
                          ]
                        },
                        {
                          "title": "Closing",
                          "type": "object",
                          "properties": {
                            "phase": {
                              "type": "string",
                              "enum": [
                                "closing"
                              ]
                            },
                            "birth": {
                              "$ref": "#/components/schemas/timestamp.system"
                            },
                            "since": {
                              "$ref": "#/components/schemas/timestamp.system"
                            }
                          },
                          "required": [
                            "phase",
                            "birth",
                            "since"
                          ]
                        },
                        {
                          "title": "Closed",
                          "type": "object",
                          "properties": {
                            "phase": {
                              "type": "string",
                              "enum": [
                                "closed"
                              ]
                            },
                            "birth": {
                              "$ref": "#/components/schemas/timestamp.system"
                            },
                            "since": {
                              "$ref": "#/components/schemas/timestamp.system"
                            }
                          },
                          "required": [
                            "phase",
                            "birth",
                            "since"
                          ]
                        },
                        {
                          "title": "Crashed",
                          "type": "object",
                          "properties": {
                            "phase": {
                              "type": "string",
                              "enum": [
                                "crashed"
                              ]
                            },
                            "birth": {
                              "$ref": "#/components/schemas/timestamp.system"
                            },
                            "since": {
                              "$ref": "#/components/schemas/timestamp.system"
                            },
                            "errors": {
                              "$ref": "#/components/schemas/error"
                            }
                          },
                          "required": [
                            "phase",
                            "birth",
                            "since",
                            "errors"
                          ]
                        }
                      ]
                    },
                    "pending_requests": {
                      "type": "array",
                      "items": {
                        "type": "object",
                        "properties": {
                          "pushed": {
                            "$ref": "#/components/schemas/timestamp.system"
                          },
                          "request": {
                            "oneOf": [
                              {
                                "title": "Hash",
                                "type": "object",
                                "properties": {
                                  "hash": {
                                    "$ref": "#/components/schemas/block_hash"
                                  }
                                },
                                "required": [
                                  "hash"
                                ]
                              },
                              {
                                "title": "Peer_id",
                                "type": "object",
                                "properties": {
                                  "peer_id": {
                                    "$ref": "#/components/schemas/Crypto_box.Public_key_hash"
                                  }
                                },
                                "required": [
                                  "peer_id"
                                ]
                              }
                            ]
                          }
                        },
                        "required": [
                          "pushed",
                          "request"
                        ]
                      }
                    },
                    "current_request": {
                      "type": "object",
                      "properties": {
                        "pushed": {
                          "$ref": "#/components/schemas/timestamp.system"
                        },
                        "treated": {
                          "$ref": "#/components/schemas/timestamp.system"
                        },
                        "request": {
                          "oneOf": [
                            {
                              "title": "Hash",
                              "type": "object",
                              "properties": {
                                "hash": {
                                  "$ref": "#/components/schemas/block_hash"
                                }
                              },
                              "required": [
                                "hash"
                              ]
                            },
                            {
                              "title": "Peer_id",
                              "type": "object",
                              "properties": {
                                "peer_id": {
                                  "$ref": "#/components/schemas/Crypto_box.Public_key_hash"
                                }
                              },
                              "required": [
                                "peer_id"
                              ]
                            }
                          ]
                        }
                      },
                      "required": [
                        "pushed",
                        "treated",
                        "request"
                      ]
                    }
                  },
                  "required": [
                    "status",
                    "pending_requests"
                  ]
                }
              }
            }
          },
          "default": {
            "description": "",
            "content": {
              "application/json": {
                "schema": {
                  "description": "An error trace. The full list of errors is available with the global RPC `GET errors`"
                }
              }
            }
          }
        }
      }
    },
    "/workers/chain_validators/{chain_id}/ddb": {
      "get": {
        "description": "Introspect the state of the DDB attached to a chain validator worker.",
        "parameters": [
          {
            "name": "chain_id",
            "in": "path",
            "description": "A chain identifier. This is either a chain hash in Base58Check notation or a one the predefined aliases: 'main', 'test'.",
            "required": true,
            "schema": {
              "type": "string"
            }
          }
        ],
        "responses": {
          "200": {
            "description": "",
            "content": {
              "application/json": {
                "schema": {
                  "type": "object",
                  "properties": {
                    "p2p_readers": {
                      "type": "integer",
                      "minimum": -1073741824,
                      "maximum": 1073741823
                    },
                    "active_chains": {
                      "type": "integer",
                      "minimum": -1073741824,
                      "maximum": 1073741823
                    },
                    "operation_db": {
                      "type": "object",
                      "properties": {
                        "table_length": {
                          "type": "integer",
                          "minimum": -1073741824,
                          "maximum": 1073741823
                        },
                        "scheduler_length": {
                          "type": "integer",
                          "minimum": -1073741824,
                          "maximum": 1073741823
                        }
                      },
                      "required": [
                        "table_length",
                        "scheduler_length"
                      ]
                    },
                    "operations_db": {
                      "type": "object",
                      "properties": {
                        "table_length": {
                          "type": "integer",
                          "minimum": -1073741824,
                          "maximum": 1073741823
                        },
                        "scheduler_length": {
                          "type": "integer",
                          "minimum": -1073741824,
                          "maximum": 1073741823
                        }
                      },
                      "required": [
                        "table_length",
                        "scheduler_length"
                      ]
                    },
                    "block_header_db": {
                      "type": "object",
                      "properties": {
                        "table_length": {
                          "type": "integer",
                          "minimum": -1073741824,
                          "maximum": 1073741823
                        },
                        "scheduler_length": {
                          "type": "integer",
                          "minimum": -1073741824,
                          "maximum": 1073741823
                        }
                      },
                      "required": [
                        "table_length",
                        "scheduler_length"
                      ]
                    },
                    "active_connections": {
                      "type": "integer",
                      "minimum": -1073741824,
                      "maximum": 1073741823
                    },
                    "active_peers": {
                      "type": "integer",
                      "minimum": -1073741824,
                      "maximum": 1073741823
                    }
                  },
                  "required": [
                    "p2p_readers",
                    "active_chains",
                    "operation_db",
                    "operations_db",
                    "block_header_db",
                    "active_connections",
                    "active_peers"
                  ]
                }
              }
            }
          },
          "default": {
            "description": "",
            "content": {
              "application/json": {
                "schema": {
                  "description": "An error trace. The full list of errors is available with the global RPC `GET errors`"
                }
              }
            }
          }
        }
      }
    },
    "/workers/chain_validators/{chain_id}/peers_validators": {
      "get": {
        "description": "Lists the peer validator workers and their status.",
        "parameters": [
          {
            "name": "chain_id",
            "in": "path",
            "description": "A chain identifier. This is either a chain hash in Base58Check notation or a one the predefined aliases: 'main', 'test'.",
            "required": true,
            "schema": {
              "type": "string"
            }
          }
        ],
        "responses": {
          "200": {
            "description": "",
            "content": {
              "application/json": {
                "schema": {
                  "type": "array",
                  "items": {
                    "type": "object",
                    "properties": {
                      "peer_id": {
                        "$ref": "#/components/schemas/Crypto_box.Public_key_hash"
                      },
                      "status": {
                        "oneOf": [
                          {
                            "title": "Launching",
                            "type": "object",
                            "properties": {
                              "phase": {
                                "type": "string",
                                "enum": [
                                  "launching"
                                ]
                              },
                              "since": {
                                "$ref": "#/components/schemas/timestamp.system"
                              }
                            },
                            "required": [
                              "phase",
                              "since"
                            ]
                          },
                          {
                            "title": "Running",
                            "type": "object",
                            "properties": {
                              "phase": {
                                "type": "string",
                                "enum": [
                                  "running"
                                ]
                              },
                              "since": {
                                "$ref": "#/components/schemas/timestamp.system"
                              }
                            },
                            "required": [
                              "phase",
                              "since"
                            ]
                          },
                          {
                            "title": "Closing",
                            "type": "object",
                            "properties": {
                              "phase": {
                                "type": "string",
                                "enum": [
                                  "closing"
                                ]
                              },
                              "birth": {
                                "$ref": "#/components/schemas/timestamp.system"
                              },
                              "since": {
                                "$ref": "#/components/schemas/timestamp.system"
                              }
                            },
                            "required": [
                              "phase",
                              "birth",
                              "since"
                            ]
                          },
                          {
                            "title": "Closed",
                            "type": "object",
                            "properties": {
                              "phase": {
                                "type": "string",
                                "enum": [
                                  "closed"
                                ]
                              },
                              "birth": {
                                "$ref": "#/components/schemas/timestamp.system"
                              },
                              "since": {
                                "$ref": "#/components/schemas/timestamp.system"
                              }
                            },
                            "required": [
                              "phase",
                              "birth",
                              "since"
                            ]
                          },
                          {
                            "title": "Crashed",
                            "type": "object",
                            "properties": {
                              "phase": {
                                "type": "string",
                                "enum": [
                                  "crashed"
                                ]
                              },
                              "birth": {
                                "$ref": "#/components/schemas/timestamp.system"
                              },
                              "since": {
                                "$ref": "#/components/schemas/timestamp.system"
                              },
                              "errors": {
                                "$ref": "#/components/schemas/error"
                              }
                            },
                            "required": [
                              "phase",
                              "birth",
                              "since",
                              "errors"
                            ]
                          }
                        ]
                      },
                      "information": {
                        "type": "object",
                        "properties": {
                          "instances": {
                            "type": "integer",
                            "minimum": -1073741824,
                            "maximum": 1073741823
                          },
                          "status": {
                            "oneOf": [
                              {
                                "title": "Launching",
                                "type": "object",
                                "properties": {
                                  "phase": {
                                    "type": "string",
                                    "enum": [
                                      "launching"
                                    ]
                                  },
                                  "since": {
                                    "$ref": "#/components/schemas/timestamp.system"
                                  }
                                },
                                "required": [
                                  "phase",
                                  "since"
                                ]
                              },
                              {
                                "title": "Running",
                                "type": "object",
                                "properties": {
                                  "phase": {
                                    "type": "string",
                                    "enum": [
                                      "running"
                                    ]
                                  },
                                  "since": {
                                    "$ref": "#/components/schemas/timestamp.system"
                                  }
                                },
                                "required": [
                                  "phase",
                                  "since"
                                ]
                              },
                              {
                                "title": "Closing",
                                "type": "object",
                                "properties": {
                                  "phase": {
                                    "type": "string",
                                    "enum": [
                                      "closing"
                                    ]
                                  },
                                  "birth": {
                                    "$ref": "#/components/schemas/timestamp.system"
                                  },
                                  "since": {
                                    "$ref": "#/components/schemas/timestamp.system"
                                  }
                                },
                                "required": [
                                  "phase",
                                  "birth",
                                  "since"
                                ]
                              },
                              {
                                "title": "Closed",
                                "type": "object",
                                "properties": {
                                  "phase": {
                                    "type": "string",
                                    "enum": [
                                      "closed"
                                    ]
                                  },
                                  "birth": {
                                    "$ref": "#/components/schemas/timestamp.system"
                                  },
                                  "since": {
                                    "$ref": "#/components/schemas/timestamp.system"
                                  }
                                },
                                "required": [
                                  "phase",
                                  "birth",
                                  "since"
                                ]
                              },
                              {
                                "title": "Crashed",
                                "type": "object",
                                "properties": {
                                  "phase": {
                                    "type": "string",
                                    "enum": [
                                      "crashed"
                                    ]
                                  },
                                  "birth": {
                                    "$ref": "#/components/schemas/timestamp.system"
                                  },
                                  "since": {
                                    "$ref": "#/components/schemas/timestamp.system"
                                  },
                                  "errors": {
                                    "$ref": "#/components/schemas/error"
                                  }
                                },
                                "required": [
                                  "phase",
                                  "birth",
                                  "since",
                                  "errors"
                                ]
                              }
                            ]
                          },
                          "queue_length": {
                            "type": "integer",
                            "minimum": -1073741824,
                            "maximum": 1073741823
                          }
                        },
                        "required": [
                          "instances",
                          "status",
                          "queue_length"
                        ]
                      },
                      "pipelines": {
                        "type": "object",
                        "properties": {
                          "fetched_headers": {
                            "type": "integer",
                            "minimum": -1073741824,
                            "maximum": 1073741823
                          },
                          "fetched_blocks": {
                            "type": "integer",
                            "minimum": -1073741824,
                            "maximum": 1073741823
                          }
                        },
                        "required": [
                          "fetched_headers",
                          "fetched_blocks"
                        ]
                      }
                    },
                    "required": [
                      "peer_id",
                      "status",
                      "information",
                      "pipelines"
                    ]
                  }
                }
              }
            }
          },
          "default": {
            "description": "",
            "content": {
              "application/json": {
                "schema": {
                  "description": "An error trace. The full list of errors is available with the global RPC `GET errors`"
                }
              }
            }
          }
        }
      }
    },
    "/workers/chain_validators/{chain_id}/peers_validators/{peer_id}": {
      "get": {
        "description": "Introspect the state of a peer validator worker.",
        "parameters": [
          {
            "name": "chain_id",
            "in": "path",
            "description": "A chain identifier. This is either a chain hash in Base58Check notation or a one the predefined aliases: 'main', 'test'.",
            "required": true,
            "schema": {
              "type": "string"
            }
          },
          {
            "name": "peer_id",
            "in": "path",
            "description": "A cryptographic node identity (Base58Check-encoded)",
            "required": true,
            "schema": {
              "type": "string"
            }
          }
        ],
        "responses": {
          "200": {
            "description": "",
            "content": {
              "application/json": {
                "schema": {
                  "type": "object",
                  "properties": {
                    "status": {
                      "oneOf": [
                        {
                          "title": "Launching",
                          "type": "object",
                          "properties": {
                            "phase": {
                              "type": "string",
                              "enum": [
                                "launching"
                              ]
                            },
                            "since": {
                              "$ref": "#/components/schemas/timestamp.system"
                            }
                          },
                          "required": [
                            "phase",
                            "since"
                          ]
                        },
                        {
                          "title": "Running",
                          "type": "object",
                          "properties": {
                            "phase": {
                              "type": "string",
                              "enum": [
                                "running"
                              ]
                            },
                            "since": {
                              "$ref": "#/components/schemas/timestamp.system"
                            }
                          },
                          "required": [
                            "phase",
                            "since"
                          ]
                        },
                        {
                          "title": "Closing",
                          "type": "object",
                          "properties": {
                            "phase": {
                              "type": "string",
                              "enum": [
                                "closing"
                              ]
                            },
                            "birth": {
                              "$ref": "#/components/schemas/timestamp.system"
                            },
                            "since": {
                              "$ref": "#/components/schemas/timestamp.system"
                            }
                          },
                          "required": [
                            "phase",
                            "birth",
                            "since"
                          ]
                        },
                        {
                          "title": "Closed",
                          "type": "object",
                          "properties": {
                            "phase": {
                              "type": "string",
                              "enum": [
                                "closed"
                              ]
                            },
                            "birth": {
                              "$ref": "#/components/schemas/timestamp.system"
                            },
                            "since": {
                              "$ref": "#/components/schemas/timestamp.system"
                            }
                          },
                          "required": [
                            "phase",
                            "birth",
                            "since"
                          ]
                        },
                        {
                          "title": "Crashed",
                          "type": "object",
                          "properties": {
                            "phase": {
                              "type": "string",
                              "enum": [
                                "crashed"
                              ]
                            },
                            "birth": {
                              "$ref": "#/components/schemas/timestamp.system"
                            },
                            "since": {
                              "$ref": "#/components/schemas/timestamp.system"
                            },
                            "errors": {
                              "$ref": "#/components/schemas/error"
                            }
                          },
                          "required": [
                            "phase",
                            "birth",
                            "since",
                            "errors"
                          ]
                        }
                      ]
                    },
                    "pending_requests": {
                      "type": "array",
                      "items": {
                        "type": "object",
                        "properties": {
                          "pushed": {
                            "$ref": "#/components/schemas/timestamp.system"
                          },
                          "request": {
                            "oneOf": [
                              {
                                "title": "New_head",
                                "type": "object",
                                "properties": {
                                  "request": {
                                    "type": "string",
                                    "enum": [
                                      "new_head"
                                    ]
                                  },
                                  "block": {
                                    "$ref": "#/components/schemas/block_hash"
                                  }
                                },
                                "required": [
                                  "request",
                                  "block"
                                ]
                              },
                              {
                                "title": "New_branch",
                                "type": "object",
                                "properties": {
                                  "request": {
                                    "type": "string",
                                    "enum": [
                                      "new_branch"
                                    ]
                                  },
                                  "block": {
                                    "$ref": "#/components/schemas/block_hash"
                                  },
                                  "locators": {
                                    "type": "integer",
                                    "minimum": -1073741824,
                                    "maximum": 1073741823
                                  }
                                },
                                "required": [
                                  "request",
                                  "block",
                                  "locators"
                                ]
                              }
                            ]
                          }
                        },
                        "required": [
                          "pushed",
                          "request"
                        ]
                      }
                    },
                    "current_request": {
                      "type": "object",
                      "properties": {
                        "pushed": {
                          "$ref": "#/components/schemas/timestamp.system"
                        },
                        "treated": {
                          "$ref": "#/components/schemas/timestamp.system"
                        },
                        "request": {
                          "oneOf": [
                            {
                              "title": "New_head",
                              "type": "object",
                              "properties": {
                                "request": {
                                  "type": "string",
                                  "enum": [
                                    "new_head"
                                  ]
                                },
                                "block": {
                                  "$ref": "#/components/schemas/block_hash"
                                }
                              },
                              "required": [
                                "request",
                                "block"
                              ]
                            },
                            {
                              "title": "New_branch",
                              "type": "object",
                              "properties": {
                                "request": {
                                  "type": "string",
                                  "enum": [
                                    "new_branch"
                                  ]
                                },
                                "block": {
                                  "$ref": "#/components/schemas/block_hash"
                                },
                                "locators": {
                                  "type": "integer",
                                  "minimum": -1073741824,
                                  "maximum": 1073741823
                                }
                              },
                              "required": [
                                "request",
                                "block",
                                "locators"
                              ]
                            }
                          ]
                        }
                      },
                      "required": [
                        "pushed",
                        "treated",
                        "request"
                      ]
                    }
                  },
                  "required": [
                    "status",
                    "pending_requests"
                  ]
                }
              }
            }
          },
          "default": {
            "description": "",
            "content": {
              "application/json": {
                "schema": {
                  "description": "An error trace. The full list of errors is available with the global RPC `GET errors`"
                }
              }
            }
          }
        }
      }
    },
    "/workers/prevalidators": {
      "get": {
        "description": "Lists the Prevalidator workers and their status.",
        "responses": {
          "200": {
            "description": "",
            "content": {
              "application/json": {
                "schema": {
                  "type": "array",
                  "items": {
                    "type": "object",
                    "properties": {
                      "chain_id": {
                        "$ref": "#/components/schemas/Chain_id"
                      },
                      "status": {
                        "oneOf": [
                          {
                            "title": "Launching",
                            "type": "object",
                            "properties": {
                              "phase": {
                                "type": "string",
                                "enum": [
                                  "launching"
                                ]
                              },
                              "since": {
                                "$ref": "#/components/schemas/timestamp.system"
                              }
                            },
                            "required": [
                              "phase",
                              "since"
                            ]
                          },
                          {
                            "title": "Running",
                            "type": "object",
                            "properties": {
                              "phase": {
                                "type": "string",
                                "enum": [
                                  "running"
                                ]
                              },
                              "since": {
                                "$ref": "#/components/schemas/timestamp.system"
                              }
                            },
                            "required": [
                              "phase",
                              "since"
                            ]
                          },
                          {
                            "title": "Closing",
                            "type": "object",
                            "properties": {
                              "phase": {
                                "type": "string",
                                "enum": [
                                  "closing"
                                ]
                              },
                              "birth": {
                                "$ref": "#/components/schemas/timestamp.system"
                              },
                              "since": {
                                "$ref": "#/components/schemas/timestamp.system"
                              }
                            },
                            "required": [
                              "phase",
                              "birth",
                              "since"
                            ]
                          },
                          {
                            "title": "Closed",
                            "type": "object",
                            "properties": {
                              "phase": {
                                "type": "string",
                                "enum": [
                                  "closed"
                                ]
                              },
                              "birth": {
                                "$ref": "#/components/schemas/timestamp.system"
                              },
                              "since": {
                                "$ref": "#/components/schemas/timestamp.system"
                              }
                            },
                            "required": [
                              "phase",
                              "birth",
                              "since"
                            ]
                          },
                          {
                            "title": "Crashed",
                            "type": "object",
                            "properties": {
                              "phase": {
                                "type": "string",
                                "enum": [
                                  "crashed"
                                ]
                              },
                              "birth": {
                                "$ref": "#/components/schemas/timestamp.system"
                              },
                              "since": {
                                "$ref": "#/components/schemas/timestamp.system"
                              },
                              "errors": {
                                "$ref": "#/components/schemas/error"
                              }
                            },
                            "required": [
                              "phase",
                              "birth",
                              "since",
                              "errors"
                            ]
                          }
                        ]
                      },
                      "information": {
                        "type": "object",
                        "properties": {
                          "instances": {
                            "type": "integer",
                            "minimum": -1073741824,
                            "maximum": 1073741823
                          },
                          "status": {
                            "oneOf": [
                              {
                                "title": "Launching",
                                "type": "object",
                                "properties": {
                                  "phase": {
                                    "type": "string",
                                    "enum": [
                                      "launching"
                                    ]
                                  },
                                  "since": {
                                    "$ref": "#/components/schemas/timestamp.system"
                                  }
                                },
                                "required": [
                                  "phase",
                                  "since"
                                ]
                              },
                              {
                                "title": "Running",
                                "type": "object",
                                "properties": {
                                  "phase": {
                                    "type": "string",
                                    "enum": [
                                      "running"
                                    ]
                                  },
                                  "since": {
                                    "$ref": "#/components/schemas/timestamp.system"
                                  }
                                },
                                "required": [
                                  "phase",
                                  "since"
                                ]
                              },
                              {
                                "title": "Closing",
                                "type": "object",
                                "properties": {
                                  "phase": {
                                    "type": "string",
                                    "enum": [
                                      "closing"
                                    ]
                                  },
                                  "birth": {
                                    "$ref": "#/components/schemas/timestamp.system"
                                  },
                                  "since": {
                                    "$ref": "#/components/schemas/timestamp.system"
                                  }
                                },
                                "required": [
                                  "phase",
                                  "birth",
                                  "since"
                                ]
                              },
                              {
                                "title": "Closed",
                                "type": "object",
                                "properties": {
                                  "phase": {
                                    "type": "string",
                                    "enum": [
                                      "closed"
                                    ]
                                  },
                                  "birth": {
                                    "$ref": "#/components/schemas/timestamp.system"
                                  },
                                  "since": {
                                    "$ref": "#/components/schemas/timestamp.system"
                                  }
                                },
                                "required": [
                                  "phase",
                                  "birth",
                                  "since"
                                ]
                              },
                              {
                                "title": "Crashed",
                                "type": "object",
                                "properties": {
                                  "phase": {
                                    "type": "string",
                                    "enum": [
                                      "crashed"
                                    ]
                                  },
                                  "birth": {
                                    "$ref": "#/components/schemas/timestamp.system"
                                  },
                                  "since": {
                                    "$ref": "#/components/schemas/timestamp.system"
                                  },
                                  "errors": {
                                    "$ref": "#/components/schemas/error"
                                  }
                                },
                                "required": [
                                  "phase",
                                  "birth",
                                  "since",
                                  "errors"
                                ]
                              }
                            ]
                          },
                          "queue_length": {
                            "type": "integer",
                            "minimum": -1073741824,
                            "maximum": 1073741823
                          }
                        },
                        "required": [
                          "instances",
                          "status",
                          "queue_length"
                        ]
                      },
                      "pipelines": {
                        "type": "integer",
                        "minimum": -32768,
                        "maximum": 32767
                      }
                    },
                    "required": [
                      "chain_id",
                      "status",
                      "information",
                      "pipelines"
                    ]
                  }
                }
              }
            }
          },
          "default": {
            "description": "",
            "content": {
              "application/json": {
                "schema": {
                  "description": "An error trace. The full list of errors is available with the global RPC `GET errors`"
                }
              }
            }
          }
        }
      }
    },
    "/workers/prevalidators/{chain_id}": {
      "get": {
        "description": "Introspect the state of prevalidator workers.",
        "parameters": [
          {
            "name": "chain_id",
            "in": "path",
            "description": "A chain identifier. This is either a chain hash in Base58Check notation or a one the predefined aliases: 'main', 'test'.",
            "required": true,
            "schema": {
              "type": "string"
            }
          }
        ],
        "responses": {
          "200": {
            "description": "",
            "content": {
              "application/json": {
                "schema": {
                  "type": "object",
                  "properties": {
                    "status": {
                      "oneOf": [
                        {
                          "title": "Launching",
                          "type": "object",
                          "properties": {
                            "phase": {
                              "type": "string",
                              "enum": [
                                "launching"
                              ]
                            },
                            "since": {
                              "$ref": "#/components/schemas/timestamp.system"
                            }
                          },
                          "required": [
                            "phase",
                            "since"
                          ]
                        },
                        {
                          "title": "Running",
                          "type": "object",
                          "properties": {
                            "phase": {
                              "type": "string",
                              "enum": [
                                "running"
                              ]
                            },
                            "since": {
                              "$ref": "#/components/schemas/timestamp.system"
                            }
                          },
                          "required": [
                            "phase",
                            "since"
                          ]
                        },
                        {
                          "title": "Closing",
                          "type": "object",
                          "properties": {
                            "phase": {
                              "type": "string",
                              "enum": [
                                "closing"
                              ]
                            },
                            "birth": {
                              "$ref": "#/components/schemas/timestamp.system"
                            },
                            "since": {
                              "$ref": "#/components/schemas/timestamp.system"
                            }
                          },
                          "required": [
                            "phase",
                            "birth",
                            "since"
                          ]
                        },
                        {
                          "title": "Closed",
                          "type": "object",
                          "properties": {
                            "phase": {
                              "type": "string",
                              "enum": [
                                "closed"
                              ]
                            },
                            "birth": {
                              "$ref": "#/components/schemas/timestamp.system"
                            },
                            "since": {
                              "$ref": "#/components/schemas/timestamp.system"
                            }
                          },
                          "required": [
                            "phase",
                            "birth",
                            "since"
                          ]
                        },
                        {
                          "title": "Crashed",
                          "type": "object",
                          "properties": {
                            "phase": {
                              "type": "string",
                              "enum": [
                                "crashed"
                              ]
                            },
                            "birth": {
                              "$ref": "#/components/schemas/timestamp.system"
                            },
                            "since": {
                              "$ref": "#/components/schemas/timestamp.system"
                            },
                            "errors": {
                              "$ref": "#/components/schemas/error"
                            }
                          },
                          "required": [
                            "phase",
                            "birth",
                            "since",
                            "errors"
                          ]
                        }
                      ]
                    },
                    "pending_requests": {
                      "type": "array",
                      "items": {
                        "type": "object",
                        "properties": {
                          "pushed": {
                            "$ref": "#/components/schemas/timestamp.system"
                          },
                          "request": {
                            "oneOf": [
                              {
                                "title": "Flush",
                                "type": "object",
                                "properties": {
                                  "request": {
                                    "type": "string",
                                    "enum": [
                                      "flush"
                                    ]
                                  },
                                  "block": {
                                    "$ref": "#/components/schemas/block_hash"
                                  },
                                  "event": {
                                    "$ref": "#/components/schemas/chain_update"
                                  }
                                },
                                "required": [
                                  "request",
                                  "block",
                                  "event"
                                ]
                              },
                              {
                                "title": "Notify",
                                "type": "object",
                                "properties": {
                                  "request": {
                                    "type": "string",
                                    "enum": [
                                      "notify"
                                    ]
                                  },
                                  "peer": {
                                    "$ref": "#/components/schemas/Crypto_box.Public_key_hash"
                                  },
                                  "mempool": {
                                    "$ref": "#/components/schemas/mempool"
                                  }
                                },
                                "required": [
                                  "request",
                                  "peer",
                                  "mempool"
                                ]
                              },
                              {
                                "title": "Inject",
                                "type": "object",
                                "properties": {
                                  "request": {
                                    "type": "string",
                                    "enum": [
                                      "inject"
                                    ]
                                  },
                                  "operation": {
                                    "$ref": "#/components/schemas/operation"
                                  },
                                  "force": {
                                    "type": "boolean"
                                  }
                                },
                                "required": [
                                  "request",
                                  "operation",
                                  "force"
                                ]
                              },
                              {
                                "title": "Arrived",
                                "type": "object",
                                "properties": {
                                  "request": {
                                    "type": "string",
                                    "enum": [
                                      "arrived"
                                    ]
                                  },
                                  "operation_hash": {
                                    "$ref": "#/components/schemas/Operation_hash"
                                  },
                                  "operation": {
                                    "$ref": "#/components/schemas/operation"
                                  }
                                },
                                "required": [
                                  "request",
                                  "operation_hash",
                                  "operation"
                                ]
                              },
                              {
                                "title": "Advertise",
                                "type": "object",
                                "properties": {
                                  "request": {
                                    "type": "string",
                                    "enum": [
                                      "advertise"
                                    ]
                                  }
                                },
                                "required": [
                                  "request"
                                ]
                              },
                              {
                                "title": "Leftover",
                                "type": "object",
                                "properties": {
                                  "request": {
                                    "type": "string",
                                    "enum": [
                                      "leftover"
                                    ]
                                  }
                                },
                                "required": [
                                  "request"
                                ]
                              },
                              {
                                "title": "Ban",
                                "type": "object",
                                "properties": {
                                  "request": {
                                    "type": "string",
                                    "enum": [
                                      "ban"
                                    ]
                                  },
                                  "operation_hash": {
                                    "$ref": "#/components/schemas/Operation_hash"
                                  }
                                },
                                "required": [
                                  "request",
                                  "operation_hash"
                                ]
                              }
                            ]
                          }
                        },
                        "required": [
                          "pushed",
                          "request"
                        ]
                      }
                    },
                    "current_request": {
                      "type": "object",
                      "properties": {
                        "pushed": {
                          "$ref": "#/components/schemas/timestamp.system"
                        },
                        "treated": {
                          "$ref": "#/components/schemas/timestamp.system"
                        },
                        "request": {
                          "oneOf": [
                            {
                              "title": "Flush",
                              "type": "object",
                              "properties": {
                                "request": {
                                  "type": "string",
                                  "enum": [
                                    "flush"
                                  ]
                                },
                                "block": {
                                  "$ref": "#/components/schemas/block_hash"
                                },
                                "event": {
                                  "$ref": "#/components/schemas/chain_update"
                                }
                              },
                              "required": [
                                "request",
                                "block",
                                "event"
                              ]
                            },
                            {
                              "title": "Notify",
                              "type": "object",
                              "properties": {
                                "request": {
                                  "type": "string",
                                  "enum": [
                                    "notify"
                                  ]
                                },
                                "peer": {
                                  "$ref": "#/components/schemas/Crypto_box.Public_key_hash"
                                },
                                "mempool": {
                                  "$ref": "#/components/schemas/mempool"
                                }
                              },
                              "required": [
                                "request",
                                "peer",
                                "mempool"
                              ]
                            },
                            {
                              "title": "Inject",
                              "type": "object",
                              "properties": {
                                "request": {
                                  "type": "string",
                                  "enum": [
                                    "inject"
                                  ]
                                },
                                "operation": {
                                  "$ref": "#/components/schemas/operation"
                                },
                                "force": {
                                  "type": "boolean"
                                }
                              },
                              "required": [
                                "request",
                                "operation",
                                "force"
                              ]
                            },
                            {
                              "title": "Arrived",
                              "type": "object",
                              "properties": {
                                "request": {
                                  "type": "string",
                                  "enum": [
                                    "arrived"
                                  ]
                                },
                                "operation_hash": {
                                  "$ref": "#/components/schemas/Operation_hash"
                                },
                                "operation": {
                                  "$ref": "#/components/schemas/operation"
                                }
                              },
                              "required": [
                                "request",
                                "operation_hash",
                                "operation"
                              ]
                            },
                            {
                              "title": "Advertise",
                              "type": "object",
                              "properties": {
                                "request": {
                                  "type": "string",
                                  "enum": [
                                    "advertise"
                                  ]
                                }
                              },
                              "required": [
                                "request"
                              ]
                            },
                            {
                              "title": "Leftover",
                              "type": "object",
                              "properties": {
                                "request": {
                                  "type": "string",
                                  "enum": [
                                    "leftover"
                                  ]
                                }
                              },
                              "required": [
                                "request"
                              ]
                            },
                            {
                              "title": "Ban",
                              "type": "object",
                              "properties": {
                                "request": {
                                  "type": "string",
                                  "enum": [
                                    "ban"
                                  ]
                                },
                                "operation_hash": {
                                  "$ref": "#/components/schemas/Operation_hash"
                                }
                              },
                              "required": [
                                "request",
                                "operation_hash"
                              ]
                            }
                          ]
                        }
                      },
                      "required": [
                        "pushed",
                        "treated",
                        "request"
                      ]
                    }
                  },
                  "required": [
                    "status",
                    "pending_requests"
                  ]
                }
              }
            }
          },
          "default": {
            "description": "",
            "content": {
              "application/json": {
                "schema": {
                  "description": "An error trace. The full list of errors is available with the global RPC `GET errors`"
                }
              }
            }
          }
        }
      }
    }
  },
  "components": {
    "schemas": {
      "Chain_id": {
        "title": "Network identifier (Base58Check-encoded)",
        "oneOf": [
          {
            "$ref": "#/components/schemas/unistring"
          }
        ]
      },
      "Context_hash": {
        "title": "A hash of context (Base58Check-encoded)",
        "oneOf": [
          {
            "$ref": "#/components/schemas/unistring"
          }
        ]
      },
      "Crypto_box.Public_key_hash": {
        "title": "A Cryptobox public key ID (Base58Check-encoded)",
        "oneOf": [
          {
            "$ref": "#/components/schemas/unistring"
          }
        ]
      },
      "Operation_hash": {
        "title": "A Tezos operation ID (Base58Check-encoded)",
        "oneOf": [
          {
            "$ref": "#/components/schemas/unistring"
          }
        ]
      },
      "Operation_list_list_hash": {
        "title": "A list of list of operations (Base58Check-encoded)",
        "oneOf": [
          {
            "$ref": "#/components/schemas/unistring"
          }
        ]
      },
      "Protocol_hash": {
        "title": "A Tezos protocol ID (Base58Check-encoded)",
        "oneOf": [
          {
            "$ref": "#/components/schemas/unistring"
          }
        ]
      },
      "bignum": {
        "title": "Big number",
        "description": "Decimal representation of a big number",
        "type": "string"
      },
      "block_hash": {
        "title": "A block identifier (Base58Check-encoded)",
        "oneOf": [
          {
            "$ref": "#/components/schemas/unistring"
          }
        ]
      },
      "block_header": {
        "title": "Block header",
        "description": "Block header. It contains both shell and protocol specific data.",
        "type": "object",
        "properties": {
          "level": {
            "type": "integer",
            "minimum": -2147483648,
            "maximum": 2147483647
          },
          "proto": {
            "type": "integer",
            "minimum": 0,
            "maximum": 255
          },
          "predecessor": {
            "$ref": "#/components/schemas/block_hash"
          },
          "timestamp": {
            "$ref": "#/components/schemas/timestamp.protocol"
          },
          "validation_pass": {
            "type": "integer",
            "minimum": 0,
            "maximum": 255
          },
          "operations_hash": {
            "$ref": "#/components/schemas/Operation_list_list_hash"
          },
          "fitness": {
            "$ref": "#/components/schemas/fitness"
          },
          "context": {
            "$ref": "#/components/schemas/Context_hash"
          },
          "protocol_data": {
            "type": "string",
            "pattern": "^([a-zA-Z0-9][a-zA-Z0-9])*$"
          }
        },
        "required": [
          "level",
          "proto",
          "predecessor",
          "timestamp",
          "validation_pass",
          "operations_hash",
          "fitness",
          "context",
          "protocol_data"
        ]
      },
      "chain_status": {
        "description": "If 'unsynced', the node is not currently synchronized with of its peers (it is probably still bootstrapping and its head is lagging behind the chain's).\nIf 'synced', the node considers itself synchronized with its peers and the current head timestamp is recent.\nIf 'stuck', the node considers itself synchronized with its peers but the chain seems to be halted from its viewpoint.",
        "type": "string",
        "enum": [
          "stuck",
          "synced",
          "unsynced"
        ]
      },
      "chain_update": {
        "description": "If 'ignored', the new validated block is ignored since the current head fitness is better. If 'branch', we have set our head to a new validated block which is not the direct successor of the previous head. If 'increment', the new validated head is the direct successor of the previous head.",
        "type": "string",
        "enum": [
          "branch",
          "ignored",
          "increment"
        ]
      },
      "distributed_db_version": {
        "description": "A version number for the distributed DB protocol",
        "type": "integer",
        "minimum": 0,
        "maximum": 65535
      },
      "distributed_db_version.name": {
        "description": "A name for the distributed DB protocol",
        "oneOf": [
          {
            "$ref": "#/components/schemas/unistring"
          }
        ]
      },
      "error": {
        "description": "An error trace. The full list of errors is available with the global RPC `GET errors`"
      },
      "fitness": {
        "title": "Block fitness",
        "description": "The fitness, or score, of a block, that allow the Tezos to decide which chain is the best. A fitness value is a list of byte sequences. They are compared as follows: shortest lists are smaller; lists of the same length are compared according to the lexicographical order.",
        "type": "array",
        "items": {
          "type": "string",
          "pattern": "^([a-zA-Z0-9][a-zA-Z0-9])*$"
        }
      },
      "history_mode": {
        "title": "history mode",
        "description": "Storage mode for the Tezos shell.",
        "oneOf": [
          {
            "title": "archive",
            "description": "Archive mode retains every block and operations since the genesis block including their metadata and their associated contexts.",
            "type": "string",
            "enum": [
              "archive"
            ]
          },
          {
            "title": "full",
            "description": "Full mode retains every block and operations since the genesis block but periodically prunes older blocks' metadata to reduce the storage size.",
            "type": "object",
            "properties": {
              "full": {
                "type": "object",
                "properties": {
                  "additional_cycles": {
                    "title": "additional cycles",
                    "description": "Number of additional cycles preserved below the savepoint. By default: 1 additional cycles will be stored.",
                    "type": "integer",
                    "minimum": 0,
                    "maximum": 1000
                  }
                },
                "required": [
                  "additional_cycles"
                ]
              }
            },
            "required": [
              "full"
            ]
          },
          {
            "title": "rolling",
            "description": "Rolling mode only retain the most recent cycles by periodically periodically discarding older blocks to reduce the storage size.",
            "type": "object",
            "properties": {
              "rolling": {
                "type": "object",
                "properties": {
                  "additional_cycles": {
                    "title": "additional cycles",
                    "description": "Number of additional cycles preserved below the savepoint. By default: 1 additional cycles will be stored.",
                    "type": "integer",
                    "minimum": 0,
                    "maximum": 1000
                  }
                },
                "required": [
                  "additional_cycles"
                ]
              }
            },
            "required": [
              "rolling"
            ]
          },
          {
            "title": "full_alias",
            "description": "Full mode with default number of additional cycles.",
            "type": "string",
            "enum": [
              "full"
            ]
          },
          {
            "title": "rolling_alias",
            "description": "Rolling mode with default number of additional cycles.",
            "type": "string",
            "enum": [
              "rolling"
            ]
          }
        ]
      },
      "int64": {
        "title": "64 bit integers",
        "description": "Decimal representation of 64 bit integers",
        "type": "string"
      },
      "max_active_rpc_connections": {
        "title": "max_active_rpc_connections",
        "description": "The maximum alowed number of RPC connections",
        "oneOf": [
          {
            "title": "unlimited",
            "description": "There is not limit of the number of RPC connections allowed.",
            "type": "string",
            "enum": [
              "unlimited"
            ]
          },
          {
            "title": "limited",
            "description": "The number of maximum RPC connections allowed is limited to the given integer's value.",
            "type": "integer",
            "minimum": -1073741824,
            "maximum": 1073741823
          }
        ]
      },
      "mempool": {
        "description": "A batch of operation. This format is used to gossip operations between peers.",
        "type": "object",
        "properties": {
          "known_valid": {
            "type": "array",
            "items": {
              "$ref": "#/components/schemas/Operation_hash"
            }
          },
          "pending": {
            "type": "array",
            "items": {
              "$ref": "#/components/schemas/Operation_hash"
            }
          }
        },
        "required": [
          "known_valid",
          "pending"
        ]
      },
      "network_version": {
        "description": "A version number for the network protocol (includes distributed DB version and p2p version)",
        "type": "object",
        "properties": {
          "chain_name": {
            "$ref": "#/components/schemas/distributed_db_version.name"
          },
          "distributed_db_version": {
            "$ref": "#/components/schemas/distributed_db_version"
          },
          "p2p_version": {
            "$ref": "#/components/schemas/p2p_version"
          }
        },
        "required": [
          "chain_name",
          "distributed_db_version",
          "p2p_version"
        ]
      },
      "operation": {
        "description": "An operation. The shell_header part indicates a block an operation is meant to apply on top of. The proto part is protocol-specific and appears as a binary blob.",
        "type": "object",
        "properties": {
          "branch": {
            "$ref": "#/components/schemas/block_hash"
          },
          "data": {
            "type": "string",
            "pattern": "^([a-zA-Z0-9][a-zA-Z0-9])*$"
          }
        },
        "required": [
          "branch",
          "data"
        ]
      },
      "operation_metadata_size_limit": {
        "title": "operation_metadata_size_limit",
        "description": "The operation metadata size limit",
        "oneOf": [
          {
            "title": "unlimited",
            "description": "The metadata size is unlimited.",
            "type": "string",
            "enum": [
              "unlimited"
            ]
          },
          {
            "title": "limited",
            "description": "The metadata size is limited to the given integer's value (in bytes).",
            "type": "integer",
            "minimum": -1073741824,
            "maximum": 1073741823
          }
        ]
      },
      "p2p_address": {
        "description": "An address for locating peers.",
        "oneOf": [
          {
            "$ref": "#/components/schemas/unistring"
          }
        ]
      },
      "p2p_connection.id": {
        "description": "The identifier for a p2p connection. It includes an address and a port number.",
        "type": "object",
        "properties": {
          "addr": {
            "$ref": "#/components/schemas/p2p_address"
          },
          "port": {
            "type": "integer",
            "minimum": 0,
            "maximum": 65535
          }
        },
        "required": [
          "addr"
        ]
      },
      "p2p_peer.pool_event": {
        "description": "An event that may happen during maintenance of and other operations on the connection to a specific peer.",
        "type": "object",
        "properties": {
          "kind": {
            "type": "string",
            "enum": [
              "rejecting_request",
              "incoming_request",
              "disconnection",
              "external_disconnection",
              "connection_established",
              "request_rejected"
            ]
          },
          "timestamp": {
            "$ref": "#/components/schemas/timestamp.system"
          },
          "addr": {
            "$ref": "#/components/schemas/p2p_address"
          },
          "port": {
            "type": "integer",
            "minimum": 0,
            "maximum": 65535
          }
        },
        "required": [
          "kind",
          "timestamp",
          "addr"
        ]
      },
      "p2p_peer.state": {
        "description": "The state a peer connection can be in: accepted (when the connection is being established), running (when the connection is already established), disconnected (otherwise).",
        "type": "string",
        "enum": [
          "running",
          "accepted",
          "disconnected"
        ]
      },
      "p2p_point.id": {
        "description": "Identifier for a peer point",
        "oneOf": [
          {
            "$ref": "#/components/schemas/unistring"
          }
        ]
      },
      "p2p_point.info": {
        "description": "Information about a peer point. Includes flags, state, and records about past events.",
        "type": "object",
        "properties": {
          "trusted": {
            "type": "boolean"
          },
          "greylisted_until": {
            "$ref": "#/components/schemas/timestamp.system"
          },
          "state": {
            "$ref": "#/components/schemas/p2p_point.state"
          },
          "p2p_peer_id": {
            "$ref": "#/components/schemas/Crypto_box.Public_key_hash"
          },
          "last_failed_connection": {
            "$ref": "#/components/schemas/timestamp.system"
          },
          "last_rejected_connection": {
            "type": "array",
            "items": {
              "oneOf": [
                {
                  "$ref": "#/components/schemas/Crypto_box.Public_key_hash"
                },
                {
                  "$ref": "#/components/schemas/timestamp.system"
                }
              ]
            }
          },
          "last_established_connection": {
            "type": "array",
            "items": {
              "oneOf": [
                {
                  "$ref": "#/components/schemas/Crypto_box.Public_key_hash"
                },
                {
                  "$ref": "#/components/schemas/timestamp.system"
                }
              ]
            }
          },
          "last_disconnection": {
            "type": "array",
            "items": {
              "oneOf": [
                {
                  "$ref": "#/components/schemas/Crypto_box.Public_key_hash"
                },
                {
                  "$ref": "#/components/schemas/timestamp.system"
                }
              ]
            }
          },
          "last_seen": {
            "type": "array",
            "items": {
              "oneOf": [
                {
                  "$ref": "#/components/schemas/Crypto_box.Public_key_hash"
                },
                {
                  "$ref": "#/components/schemas/timestamp.system"
                }
              ]
            }
          },
          "last_miss": {
            "$ref": "#/components/schemas/timestamp.system"
          },
          "expected_peer_id": {
            "$ref": "#/components/schemas/Crypto_box.Public_key_hash"
          }
        },
        "required": [
          "trusted",
          "state"
        ]
      },
      "p2p_point.pool_event": {
        "description": "Events happening during maintenance of and operations on a peer point pool (such as connections, disconnections, connection requests).",
        "type": "array",
        "items": {
          "oneOf": [
            {
              "$ref": "#/components/schemas/timestamp.system"
            },
            {
              "oneOf": [
                {
                  "title": "Outgoing_request",
                  "type": "object",
                  "properties": {
                    "event_kind": {
                      "type": "string",
                      "enum": [
                        "outgoing_request"
                      ]
                    }
                  },
                  "required": [
                    "event_kind"
                  ]
                },
                {
                  "title": "Accepting_request",
                  "type": "object",
                  "properties": {
                    "event_kind": {
                      "type": "string",
                      "enum": [
                        "accepting_request"
                      ]
                    },
                    "p2p_peer_id": {
                      "$ref": "#/components/schemas/Crypto_box.Public_key_hash"
                    }
                  },
                  "required": [
                    "event_kind",
                    "p2p_peer_id"
                  ]
                },
                {
                  "title": "Rejecting_request",
                  "type": "object",
                  "properties": {
                    "event_kind": {
                      "type": "string",
                      "enum": [
                        "rejecting_request"
                      ]
                    },
                    "p2p_peer_id": {
                      "$ref": "#/components/schemas/Crypto_box.Public_key_hash"
                    }
                  },
                  "required": [
                    "event_kind",
                    "p2p_peer_id"
                  ]
                },
                {
                  "title": "Rejecting_rejected",
                  "type": "object",
                  "properties": {
                    "event_kind": {
                      "type": "string",
                      "enum": [
                        "request_rejected"
                      ]
                    },
                    "p2p_peer_id": {
                      "$ref": "#/components/schemas/Crypto_box.Public_key_hash"
                    }
                  },
                  "required": [
                    "event_kind"
                  ]
                },
                {
                  "title": "Connection_established",
                  "type": "object",
                  "properties": {
                    "event_kind": {
                      "type": "string",
                      "enum": [
                        "rejecting_request"
                      ]
                    },
                    "p2p_peer_id": {
                      "$ref": "#/components/schemas/Crypto_box.Public_key_hash"
                    }
                  },
                  "required": [
                    "event_kind",
                    "p2p_peer_id"
                  ]
                },
                {
                  "title": "Disconnection",
                  "type": "object",
                  "properties": {
                    "event_kind": {
                      "type": "string",
                      "enum": [
                        "rejecting_request"
                      ]
                    },
                    "p2p_peer_id": {
                      "$ref": "#/components/schemas/Crypto_box.Public_key_hash"
                    }
                  },
                  "required": [
                    "event_kind",
                    "p2p_peer_id"
                  ]
                },
                {
                  "title": "External_disconnection",
                  "type": "object",
                  "properties": {
                    "event_kind": {
                      "type": "string",
                      "enum": [
                        "rejecting_request"
                      ]
                    },
                    "p2p_peer_id": {
                      "$ref": "#/components/schemas/Crypto_box.Public_key_hash"
                    }
                  },
                  "required": [
                    "event_kind",
                    "p2p_peer_id"
                  ]
                }
              ]
            }
          ]
        }
      },
      "p2p_point.state": {
        "description": "The state a connection to a peer point can be in: requested (connection open from here), accepted (handshake), running (connection already established), disconnected (no connection).",
        "oneOf": [
          {
            "title": "Requested",
            "type": "object",
            "properties": {
              "event_kind": {
                "type": "string",
                "enum": [
                  "requested"
                ]
              }
            },
            "required": [
              "event_kind"
            ]
          },
          {
            "title": "Accepted",
            "type": "object",
            "properties": {
              "event_kind": {
                "type": "string",
                "enum": [
                  "accepted"
                ]
              },
              "p2p_peer_id": {
                "$ref": "#/components/schemas/Crypto_box.Public_key_hash"
              }
            },
            "required": [
              "event_kind",
              "p2p_peer_id"
            ]
          },
          {
            "title": "Running",
            "type": "object",
            "properties": {
              "event_kind": {
                "type": "string",
                "enum": [
                  "running"
                ]
              },
              "p2p_peer_id": {
                "$ref": "#/components/schemas/Crypto_box.Public_key_hash"
              }
            },
            "required": [
              "event_kind",
              "p2p_peer_id"
            ]
          },
          {
            "title": "Disconnected",
            "type": "object",
            "properties": {
              "event_kind": {
                "type": "string",
                "enum": [
                  "disconnected"
                ]
              }
            },
            "required": [
              "event_kind"
            ]
          }
        ]
      },
      "p2p_stat": {
        "description": "Statistics about the p2p network.",
        "type": "object",
        "properties": {
          "total_sent": {
            "$ref": "#/components/schemas/int64"
          },
          "total_recv": {
            "$ref": "#/components/schemas/int64"
          },
          "current_inflow": {
            "type": "integer",
            "minimum": -1073741824,
            "maximum": 1073741823
          },
          "current_outflow": {
            "type": "integer",
            "minimum": -1073741824,
            "maximum": 1073741823
          }
        },
        "required": [
          "total_sent",
          "total_recv",
          "current_inflow",
          "current_outflow"
        ]
      },
      "p2p_version": {
        "description": "A version number for the p2p layer.",
        "type": "integer",
        "minimum": 0,
        "maximum": 65535
      },
      "protocol.environment_version": {
        "type": "integer",
        "minimum": 0,
        "maximum": 65535
      },
      "storage_maintenance_delay": {
        "title": "storage maintenance delay",
        "description": "Delay prior to the storage maintenance trigger",
        "oneOf": [
          {
            "title": "disabled",
            "description": "When disabled, the storage maintenance is triggered without any delay, as soon as a new cycle starts.",
            "type": "string",
            "enum": [
              "disabled"
            ]
          },
          {
            "title": "custom",
            "description": "When \"custom <N>\" is set, storage maintenance is triggered \"N\" blocks after the start of a new cycle.",
            "type": "object",
            "properties": {
              "custom": {
                "type": "integer",
                "minimum": -2147483648,
                "maximum": 2147483647
              }
            },
            "required": [
              "custom"
            ]
          },
          {
            "title": "auto",
            "description": "When \"auto\" is set, storage maintenance is triggered after a delay that is determined automatically.",
            "type": "string",
            "enum": [
              "auto"
            ]
          }
        ]
      },
      "timespan.system": {
        "description": "A span of time, as seen by the local computer.",
        "type": "number"
      },
      "timestamp.protocol": {
        "description": "A timestamp as seen by the protocol: second-level precision, epoch based.",
        "oneOf": [
          {
            "$ref": "#/components/schemas/unistring"
          }
        ]
      },
      "timestamp.rfc": {
        "title": "RFC 3339 formatted timestamp",
        "description": "A date in RFC 3339 notation.",
        "oneOf": [
          {
            "$ref": "#/components/schemas/unistring"
          }
        ]
      },
      "timestamp.system": {
        "description": "A timestamp as seen by the underlying, local computer: subsecond-level precision, epoch or rfc3339 based.",
        "oneOf": [
          {
            "title": "RFC encoding",
            "oneOf": [
              {
                "$ref": "#/components/schemas/timestamp.rfc"
              }
            ]
          },
          {
            "title": "Second since epoch",
            "oneOf": [
              {
                "$ref": "#/components/schemas/int64"
              }
            ]
          }
        ]
      },
      "unistring": {
        "title": "Universal string representation",
        "description": "Either a plain UTF8 string, or a sequence of bytes for strings that contain invalid byte sequences.",
        "oneOf": [
          {
            "type": "string"
          },
          {
            "type": "object",
            "properties": {
              "invalid_utf8_string": {
                "type": "array",
                "items": {
                  "type": "integer",
                  "minimum": 0,
                  "maximum": 255
                }
              }
            },
            "required": [
              "invalid_utf8_string"
            ]
          }
        ]
      },
      "user_activated.protocol_overrides": {
        "title": "User activated protocol overrides",
        "description": "User activated protocol overrides: activate a protocol instead of another.",
        "type": "array",
        "items": {
          "type": "object",
          "properties": {
            "replaced_protocol": {
              "$ref": "#/components/schemas/Protocol_hash"
            },
            "replacement_protocol": {
              "$ref": "#/components/schemas/Protocol_hash"
            }
          },
          "required": [
            "replaced_protocol",
            "replacement_protocol"
          ]
        }
      },
      "user_activated.upgrades": {
        "title": "User activated upgrades",
        "description": "User activated upgrades: at given level, switch to given protocol.",
        "type": "array",
        "items": {
          "type": "object",
          "properties": {
            "level": {
              "type": "integer",
              "minimum": -2147483648,
              "maximum": 2147483647
            },
            "replacement_protocol": {
              "$ref": "#/components/schemas/Protocol_hash"
            }
          },
          "required": [
            "level",
            "replacement_protocol"
          ]
        }
      }
    }
  }
}<|MERGE_RESOLUTION|>--- conflicted
+++ resolved
@@ -3,11 +3,7 @@
   "info": {
     "title": "Octez RPC",
     "description": "The RPC API served by the Octez node.",
-<<<<<<< HEAD
-    "version": "Octez 21.0~rc3+dev (2cd0ffe3)"
-=======
     "version": "Octez 21.0 (87e7ddd4)"
->>>>>>> 51f9139c
   },
   "paths": {
     "/chains/{chain_id}": {
