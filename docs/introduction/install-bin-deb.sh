#!/bin/sh

# The following is needed to allow using "sudo apt-get" below, even though apt-get is
# defined as an alias in library scripts/packaging/tests/tests-common.inc.sh
# shellcheck disable=SC2033

distribution=$1
release=$2

# If it's a protected branch the value of $bucket will
# be set accordingly but the CI.
bucket="$GCP_LINUX_PACKAGES_BUCKET"

# This logic must be kept in sync with the script in
# ./scripts/ci/create_debian_repo.sh

# The prefix used for these packages in the repository. E.g. 'old'
if [ -n "$PREFIX" ]; then
  PREFIX=${PREFIX}/
else
  PREFIX=
fi

# include apt-get function with retry
. scripts/packaging/tests/tests-common.inc.sh

<<<<<<< HEAD
. scripts/ci/octez-packages-version.sh
=======
if [ -n "$CI" ]; then
  . scripts/ci/octez-packages-version.sh
fi
>>>>>>> 4e3e2258

case "$RELEASETYPE" in
ReleaseCandidate | TestReleaseCandidate)
  distribution="${PREFIX}RC/${distribution}"
  ;;
Release | TestRelease)
  # use $distribution as it is
  : nop
  ;;
Master)
  distribution="${PREFIX}master/${distribution}"
  ;;
SoftRelease)
  distribution="${PREFIX}${CI_COMMIT_TAG}/${distribution}"
  ;;
TestBranch)
  distribution="${PREFIX}${CI_COMMIT_REF_NAME}/${distribution}"
  ;;
*)
  echo "Cannot test packages on this branch"
  exit 1
  ;;
esac

# For the upgrade script in the CI, we do not want debconf to ask questions
export DEBIAN_FRONTEND=noninteractive

set -e
set -x

if [ "$RELEASETYPE" = "Master" ]; then
  apt-get update
  apt-get install -y sudo gpg curl
  # [add repository]

  curl -s "https://packages.nomadic-labs.com/$distribution/octez.asc" |
    sudo gpg --dearmor -o /etc/apt/keyrings/octez.gpg
  echo "deb [signed-by=/etc/apt/keyrings/octez.gpg] https://packages.nomadic-labs.com/$distribution $release main" |
    sudo tee /etc/apt/sources.list.d/octez.list
  sudo apt-get update
  # [end add repository]
else
  apt-get update
  apt-get install -y sudo gpg curl
  curl -s "https://$bucket.storage.googleapis.com/$distribution/octez.asc" |
    sudo gpg --dearmor -o /etc/apt/keyrings/octez.gpg
  REPO="deb [signed-by=/etc/apt/keyrings/octez.gpg] https://$bucket.storage.googleapis.com/$distribution $release main"
  echo "$REPO" | sudo tee /etc/apt/sources.list.d/octez.list
  apt-get update
fi<|MERGE_RESOLUTION|>--- conflicted
+++ resolved
@@ -24,13 +24,9 @@
 # include apt-get function with retry
 . scripts/packaging/tests/tests-common.inc.sh
 
-<<<<<<< HEAD
-. scripts/ci/octez-packages-version.sh
-=======
 if [ -n "$CI" ]; then
   . scripts/ci/octez-packages-version.sh
 fi
->>>>>>> 4e3e2258
 
 case "$RELEASETYPE" in
 ReleaseCandidate | TestReleaseCandidate)
