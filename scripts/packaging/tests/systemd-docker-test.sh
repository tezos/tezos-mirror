#!/bin/sh
set -eu

# Mandatory variables
DISTRIBUTION=${DISTRIBUTION:?You must specify a distribution}
RELEASE=${RELEASE:?You must specify a release}
TESTFILE=${1:?You must specify a test file to run}
DOCKERFILE=${2:?You must specify a dockerfile}

# CI variables with defaults from the local git repository
CI_COMMIT_SHORT_SHA=${CI_COMMIT_SHORT_SHA:-$(git rev-parse --short HEAD)}
CI_COMMIT_REF_SLUG=${CI_COMMIT_REF_SLUG:-$(git rev-parse --abbrev-ref HEAD)}
CI_COMMIT_REF_NAME=${CI_COMMIT_REF_NAME:-$(git symbolic-ref --short HEAD)}
CI_COMMIT_TAG=${CI_COMMIT_TAG:-}
CI_COMMIT_REF_PROTECTED=${CI_COMMIT_REF_PROTECTED:-"false"}

PREFIX=${PREFIX:-""}
CI_PROJECT_NAMESPACE=${CI_PROJECT_NAMESPACE:-tezos}
GCP_LINUX_PACKAGES_BUCKET=${GCP_LINUX_PACKAGES_BUCKET:-tezos-linux-repo}

#shellcheck disable=SC2236
if [ ! -z ${DEP_IMAGE+x} ]; then
  IMAGE="$DEP_IMAGE:${CI_COMMIT_REF_SLUG}-${CI_COMMIT_SHORT_SHA}"
  docker pull "$IMAGE"
else
  # for local execution, we assume the image name is "systemd"
  IMAGE="systemd"
  docker rm -f $IMAGE || true
  docker rmi $IMAGE || true
  echo "Image $IMAGE does not exist locally."
  echo "Building or updating the local image for you"
  docker build --build-arg IMAGE="$DISTRIBUTION:$RELEASE" -f "$DOCKERFILE" . -t systemd
fi

# Trap signals (EXIT, INT, TERM) and perform cleanup
trap 'echo "Stopping and removing container systemd" && \
  (docker rm -f systemd || true) && (docker rmi systemd || true)' INT TERM EXIT

# Run the container in the background and capture the PID of the background process
screen -d -m /bin/sh -c "docker run -i --rm --privileged --name systemd -v $PWD/$TESTFILE:/$TESTFILE $IMAGE"

timeout=30
elapsed=0
while ! docker inspect -f '{{.State.Running}}' systemd 2> /dev/null | grep -q true; do
  if [ $elapsed -ge $timeout ]; then
    echo "Container did not start within $timeout seconds."
    exit 1
  fi
  sleep 1
  elapsed=$((elapsed + 1))
done

ARGS=""
if [ -n "${DATADIR:-}" ]; then
  ARGS="$ARGS --data-dir $DATADIR"
fi
if [ -n "${AGNOSTIC_BAKER:-}" ]; then
  ARGS="$ARGS --agnostic-baker $AGNOSTIC_BAKER"
fi

# Execute the command inside the container
docker exec \
  -e "PREFIX=$PREFIX" \
  -e "DISTRIBUTION=$DISTRIBUTION" \
  -e "RELEASE=$RELEASE" \
  -e "CI_COMMIT_REF_NAME=$CI_COMMIT_REF_NAME" \
  -e "CI_COMMIT_TAG=$CI_COMMIT_TAG" \
  -e "CI_COMMIT_REF_PROTECTED=$CI_COMMIT_REF_PROTECTED" \
  -e "CI_PROJECT_NAMESPACE=$CI_PROJECT_NAMESPACE" \
  -e "CI_COMMIT_SHORT_SHA=$CI_COMMIT_SHORT_SHA" \
  -e "GCP_LINUX_PACKAGES_BUCKET=$GCP_LINUX_PACKAGES_BUCKET" \
  -i systemd \
<<<<<<< HEAD
  /bin/sh -c "$TESTFILE $DISTRIBUTION $RELEASE ${DATADIR:-}"
=======
  /bin/sh -c "$TESTFILE $DISTRIBUTION $RELEASE $ARGS"
>>>>>>> 4e3e2258

# Capture exit status
EXIT=$?

killall screen
docker rm -f systemd || true

# Exit with the captured status
exit $EXIT<|MERGE_RESOLUTION|>--- conflicted
+++ resolved
@@ -70,11 +70,7 @@
   -e "CI_COMMIT_SHORT_SHA=$CI_COMMIT_SHORT_SHA" \
   -e "GCP_LINUX_PACKAGES_BUCKET=$GCP_LINUX_PACKAGES_BUCKET" \
   -i systemd \
-<<<<<<< HEAD
-  /bin/sh -c "$TESTFILE $DISTRIBUTION $RELEASE ${DATADIR:-}"
-=======
   /bin/sh -c "$TESTFILE $DISTRIBUTION $RELEASE $ARGS"
->>>>>>> 4e3e2258
 
 # Capture exit status
 EXIT=$?
