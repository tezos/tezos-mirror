--- conflicted
+++ resolved
@@ -54,27 +54,6 @@
 echo "RUNTIME_OPTS=\"--keep-alive --dal-node http://127.0.0.1:10732\"" >> /etc/default/octez-baker
 echo "LQVOTE=off" >> /etc/default/octez-baker
 
-<<<<<<< HEAD
-dnf -y install octez-client octez-node octez-baker
-
-#shellcheck disable=SC2129,SC1091
-echo "NETWORK=ghostnet" >> /etc/default/octez-node
-echo "HISTORY_MODE=rolling" >> /etc/default/octez-node
-echo "SNAPSHOT_NO_CHECK=" >> /etc/default/octez-node
-#shellcheck disable=SC1091
-. /etc/default/octez-node
-
-echo "RUNTIME_OPTS=\"--keep-alive --dal-node http://127.0.0.1:10732\"" >> /etc/default/octez-baker
-echo "LQVOTE=off" >> /etc/default/octez-baker
-
-rm -f "$DATADIR/config.json"
-su tezos -c "/usr/bin/octez-node config init \
-      --data-dir=$DATADIR \
-      --network=$NETWORK \
-      --history-mode=$HISTORY_MODE \
-      --net-addr=\"[::]:9732\" \
-      --rpc-addr=\"127.0.0.1:8732\""
-=======
 rm -f "$DATADIR/config.json"
 su tezos -c "/usr/bin/octez-node config init \
       --data-dir=$DATADIR \
@@ -89,21 +68,11 @@
   # This file include the systemd tests and diagnistic common
   # to both rpm and deb
   . scripts/packaging/tests/tests-systemd-common.inc.sh
->>>>>>> 4e3e2258
-
-# if systemd is available we test the service scripts
-if [ "$(ps --no-headers -o comm 1)" = "systemd" ]; then
-
-<<<<<<< HEAD
-  # This file include the systemd tests and diagnistic common
-  # to both rpm and deb
-  . scripts/packaging/tests/tests-systemd-common.inc.sh
 
 fi
-=======
+
 dnf -y remove octez-node \
   octez-client \
   octez-baker \
   octez-dal-node \
-  octez-smart-rollup-node
->>>>>>> 4e3e2258
+  octez-smart-rollup-node