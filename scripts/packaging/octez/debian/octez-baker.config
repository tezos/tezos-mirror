#!/bin/sh

set -e

echoerr() { echo "$@" 1>&2; }

new=${2:-}

# shellcheck disable=SC1091
. /usr/share/debconf/confmodule
db_version 2.0

case "$new" in
"")
  # fresh install
  : nop
  ;;
<<<<<<< HEAD
1:*)
=======
*)
>>>>>>> 4e3e2258
  echoerr "Upgrade from $new"
  if [ -e /etc/default/octez-baker ]; then
    #shellcheck disable=SC1091
    . /etc/default/octez-baker
    db_set octez-baker/liquidity-vote "$LQVOTE"
    db_set octez-baker/baker-key "$BAKER_KEY"
  fi
  ;;
<<<<<<< HEAD
*)
  if [ -e /etc/octez/baker.conf ]; then
    echoerr "Legacy upgrade from $new"
    echoerr "Updating baker configuration from old /etc/octez/baker.conf"
    # the values set here in debconf are going to be used in the
    # postinst script to write the /etc/default/ files for this
    # package
    #shellcheck disable=SC1091
    . /etc/octez/baker.conf

    if [ -n "${lq_vote:-}" ]; then
      echoerr "set lq_vote=$lq_vote"
      #shellcheck disable=SC2154
      db_set octez-baker/liquidity-vote "$lq_vote"
    fi

    if [ -n "${baking_key:-}" ]; then
      echoerr "set baking_key=$baking_key"
      #shellcheck disable=SC2154
      db_set octez-baker/baker-key "$baking_key"
    fi

    if [ -n "${dalurl:-}" ]; then
      echoerr "set dalurl=$dalurl"
      if [ "$dalurl" = "" ]; then
        #shellcheck disable=SC2154
        db_set octez-baker/dal-node false
      else
        db_set octez-baker/dal-node true
        db_set octez-baker/dal-node-url "$dalurl"
      fi
    else
      db_set octez-baker/dal-node true
    fi

    #shellcheck disable=SC2119
    db_go
  fi
  ;;
=======
>>>>>>> 4e3e2258
esac

db_input high octez-baker/liquidity-vote || true
# shellcheck disable=SC2119
db_go || true

db_input medium octez-baker/baker-key || true
# shellcheck disable=SC2119
db_go || true

db_input medium octez-baker/dal-node || true
# shellcheck disable=SC2119
db_go || true

db_input medium octez-baker/agnostic-baker || true
# shellcheck disable=SC2119
db_go || true

db_get octez-baker/dal-node
if [ "$RET" = "true" ]; then
  db_get octez-baker/dal-node-url
  if [ -z "$RET" ]; then
    db_set octez-baker/dal-node-url "http://127.0.0.1:10732"
  fi
  db_input low octez-baker/dal-node-url || true
  # shellcheck disable=SC2119
  db_go || true
fi<|MERGE_RESOLUTION|>--- conflicted
+++ resolved
@@ -15,11 +15,7 @@
   # fresh install
   : nop
   ;;
-<<<<<<< HEAD
-1:*)
-=======
 *)
->>>>>>> 4e3e2258
   echoerr "Upgrade from $new"
   if [ -e /etc/default/octez-baker ]; then
     #shellcheck disable=SC1091
@@ -28,48 +24,6 @@
     db_set octez-baker/baker-key "$BAKER_KEY"
   fi
   ;;
-<<<<<<< HEAD
-*)
-  if [ -e /etc/octez/baker.conf ]; then
-    echoerr "Legacy upgrade from $new"
-    echoerr "Updating baker configuration from old /etc/octez/baker.conf"
-    # the values set here in debconf are going to be used in the
-    # postinst script to write the /etc/default/ files for this
-    # package
-    #shellcheck disable=SC1091
-    . /etc/octez/baker.conf
-
-    if [ -n "${lq_vote:-}" ]; then
-      echoerr "set lq_vote=$lq_vote"
-      #shellcheck disable=SC2154
-      db_set octez-baker/liquidity-vote "$lq_vote"
-    fi
-
-    if [ -n "${baking_key:-}" ]; then
-      echoerr "set baking_key=$baking_key"
-      #shellcheck disable=SC2154
-      db_set octez-baker/baker-key "$baking_key"
-    fi
-
-    if [ -n "${dalurl:-}" ]; then
-      echoerr "set dalurl=$dalurl"
-      if [ "$dalurl" = "" ]; then
-        #shellcheck disable=SC2154
-        db_set octez-baker/dal-node false
-      else
-        db_set octez-baker/dal-node true
-        db_set octez-baker/dal-node-url "$dalurl"
-      fi
-    else
-      db_set octez-baker/dal-node true
-    fi
-
-    #shellcheck disable=SC2119
-    db_go
-  fi
-  ;;
-=======
->>>>>>> 4e3e2258
 esac
 
 db_input high octez-baker/liquidity-vote || true
