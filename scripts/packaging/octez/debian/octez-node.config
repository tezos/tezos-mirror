--- conflicted
+++ resolved
@@ -8,17 +8,6 @@
 
 CONF=/var/tezos/.tezos-node/config.json
 
-<<<<<<< HEAD
-# in case of upgrade from current
-if [ -e /etc/octez/node.conf ]; then
-  #shellcheck disable=SC1091
-  . /etc/octez/node.conf
-  #shellcheck disable=SC2154
-  CONF="$nodedir/config.json"
-fi
-
-=======
->>>>>>> 4e3e2258
 if [ -e /etc/default/octez-node ]; then
   . /etc/default/octez-node
   CONF="$DATADIR/config.json"
