--- conflicted
+++ resolved
@@ -24,11 +24,7 @@
 
 ## opam_repository is a commit hash of the public opam repository, i.e.
 ## https://github.com/ocaml/opam-repository
-<<<<<<< HEAD
-export opam_repository_tag=e9ce8525130a382fac004612302b2f2268f4188c
-=======
 export opam_repository_tag=a28eb8a148feb4fbc6466fa0791668993513dbde
->>>>>>> 4e3e2258
 
 # SHA-256 hashes of the DAL SRSs, as used in 'scripts/install_dal_trusted_setup.sh' to verify
 # integrity of downloaded SRS.
@@ -60,11 +56,7 @@
 export opam_version='2.3.0'
 
 # Installed via apk python3-dev
-<<<<<<< HEAD
-export python_version='3.12.10'
-=======
 export python_version='3.12.11'
->>>>>>> 4e3e2258
 
 # Installed via apk
 export poetry_version='1.8.3'
