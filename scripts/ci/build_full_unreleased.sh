--- conflicted
+++ resolved
@@ -3,12 +3,6 @@
 set -eu
 
 eval "$(opam env)"
-<<<<<<< HEAD
-
-if [ -z "${build_deps_image_name}" ]; then echo "build_deps_image_name is unset" && exit 3; fi
-if [ -z "${build_deps_image_version}" ]; then echo "build_deps_image_version is unset" && exit 3; fi
-=======
->>>>>>> 847bfbbb
 
 # We remove protocols not needed for tests in order to speed up the CI.
 old_protocol_store=$(mktemp -d)
