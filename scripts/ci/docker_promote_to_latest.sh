#!/bin/sh
set -eu

### Promote a specificied image to tag 'latest' (Docker default)

current_dir=$(cd "$(dirname "${0}")" && pwd)

. scripts/ci/docker.env

# shellcheck source=./scripts/ci/docker.sh
. "${current_dir}/docker.sh"

# shellcheck source=./scripts/ci/octez-release.sh
. ./scripts/ci/octez-release.sh

## The goal of this script is to retag existing Docker images (do not rebuild them)
target_tag='latest'

<<<<<<< HEAD
=======
gitlab_release=$(git tag --points-at HEAD | grep -oE '^octez-v[0-9]{1,4}\.[0-9]{1,4}$' || :)

>>>>>>> a15b5170
if [ -z "${gitlab_release}" ]; then
  echo "Error: could not find valid tag like octez-vX.Y at branch HEAD"
  exit 1
fi

echo "### Promoting docker images with tag '${gitlab_release}' to tag '${target_tag}'"

# Loop over images
for docker_image in ${docker_images}; do
  echo "### Merging tags for docker image: ${docker_image}"

  # Loop over architectures
  amends=''
  for docker_architecture in ${docker_architectures}; do
    docker pull "${docker_image}:${docker_architecture}_${gitlab_release}"
    amends="${amends} --amend ${docker_image}:${docker_architecture}_${gitlab_release}"
  done

  # Because of the variable amends, we use eval here to first construct the command
  # by concatenating all the arguments together (space separated), then read and execute it
  eval "docker manifest create ${docker_image}:${target_tag}${amends}"
  docker manifest push "${docker_image}:${target_tag}"
done<|MERGE_RESOLUTION|>--- conflicted
+++ resolved
@@ -16,11 +16,8 @@
 ## The goal of this script is to retag existing Docker images (do not rebuild them)
 target_tag='latest'
 
-<<<<<<< HEAD
-=======
 gitlab_release=$(git tag --points-at HEAD | grep -oE '^octez-v[0-9]{1,4}\.[0-9]{1,4}$' || :)
 
->>>>>>> a15b5170
 if [ -z "${gitlab_release}" ]; then
   echo "Error: could not find valid tag like octez-vX.Y at branch HEAD"
   exit 1
