--- conflicted
+++ resolved
@@ -124,15 +124,6 @@
     RET=$(echo "$VERSION" | tr '-' '~')
     ;;
   SoftRelease)
-<<<<<<< HEAD
-    RET=$(date +'%Y%m%d%H%M')+$(echo "${CI_COMMIT_TAG:-}" | tr '-' '_')
-    ;;
-  Master | TestBranch)
-    RET=$(date +'%Y%m%d%H%M')+$COMMIT_SHORT_SHA
-    ;;
-  *)
-    RET=$(date +'%Y%m%d%H%M')+$COMMIT_SHORT_SHA
-=======
     RET=$TIMESTAMP+$(echo "${CI_COMMIT_TAG:-}" | tr '-' '_')
     ;;
   Master | TestBranch)
@@ -140,7 +131,6 @@
     ;;
   *)
     RET=$TIMESTAMP+$COMMIT_SHORT_SHA
->>>>>>> 51f9139c
     ;;
   esac
 
